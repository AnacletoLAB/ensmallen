--- conflicted
+++ resolved
@@ -116,11 +116,9 @@
 mod tests {
     use super::update_explore_weight_transition;
     use super::update_return_weight_transition;
-<<<<<<< HEAD
     use super::WeightT;
-=======
     use super::update_return_explore_weight_transition;
->>>>>>> 83c0b714
+  
     #[test]
     fn test_update_explore_weight_transition() {
         let destinations = vec![1, 2, 3, 4, 4, 4, 5, 6, 100, 101, 101, 101, 101, 101, 101, 101, 101, 101, 101, 101, 101, 101, 101, 101];
