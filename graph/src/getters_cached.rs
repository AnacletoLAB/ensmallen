use super::*;
use rayon::iter::ParallelIterator;

impl Graph {
    /// Compute the maximum and minimum edge weight and cache it
    fn compute_max_and_min_edge_weight(&self) {
        let mut cache = unsafe { &mut (*self.cache.get()) };

        let (min, max, total) = match self.par_iter_edge_weights() {
            Ok(iter) => {
                let (min, max, total) = iter.map(|w| (w, w, w)).reduce(
                    || (WeightT::NAN, WeightT::NAN, 0.0),
                    |(min_a, max_a, total_a), (min_b, max_b, total_b)| (min_a.min(min_b), max_a.max(max_b), total_a + total_b),
                );
                (Ok(min), Ok(max), Ok(total))
            }
            Err(e) => (Err(e.clone()), Err(e), Err(e)),
        };

        cache.min_edge_weight = Some(min);
        cache.max_edge_weight = Some(max);
        cache.total_edge_weight = Some(total);
    }

    cached_property!(get_total_edge_weights, Result<WeightT>, compute_max_and_min_edge_weight, min_edge_weight,
    /// Return total edge weights, if graph has weights.
    ///
    /// # Example
    /// To get the total edge weights you can use:
    /// ```rust
    /// # let graph_with_weights = graph::test_utilities::load_ppi(false, false, true, true, false, false);
    /// # let graph_without_weights = graph::test_utilities::load_ppi(false, false, false, true, false, false);
    /// assert!(graph_with_weights.get_total_edge_weights().is_ok());
    /// assert!(graph_without_weights.get_total_edge_weights().is_err());
    /// println!("The graph total edge weights is {:?}.", graph_with_weights.get_total_edge_weights());
    /// ```
    ///
    /// # Raises
    /// * If the graph does not contain edge weights.
        );

    cached_property!(get_mininum_edge_weight, Result<WeightT>, compute_max_and_min_edge_weight, min_edge_weight,
    /// Return the minimum weight, if graph has weights.
    ///
    /// # Example
    /// To get the minimum edge weight you can use:
    /// ```rust
    /// # let graph_with_weights = graph::test_utilities::load_ppi(false, false, true, true, false, false);
    /// # let graph_without_weights = graph::test_utilities::load_ppi(false, false, false, true, false, false);
    /// assert!(graph_with_weights.get_mininum_edge_weight().is_ok());
    /// assert!(graph_without_weights.get_mininum_edge_weight().is_err());
    /// println!("The graph minimum weight is {:?}.", graph_with_weights.get_mininum_edge_weight());
    /// ```
    ///
    /// # Raises
    /// * If the graph does not contain edge weights.
    );

    cached_property!(get_maximum_edge_weight, Result<WeightT>, compute_max_and_min_edge_weight, max_edge_weight,
    /// Return the maximum weight, if graph has weights.
    ///
    /// # Example
    /// To get the maximum edge weight you can use:
    /// ```rust
    /// # let graph_with_weights = graph::test_utilities::load_ppi(false, false, true, true, false, false);
    /// # let graph_without_weights = graph::test_utilities::load_ppi(false, false, false, true, false, false);
    /// assert!(graph_with_weights.get_maximum_edge_weight().is_ok());
    /// assert!(graph_without_weights.get_maximum_edge_weight().is_err());
    /// println!("The graph maximum weight is {:?}.", graph_with_weights.get_maximum_edge_weight());
    /// ```
    ///
    /// # Raises
    /// * If the graph does not contain edge weights.
    );

    /// Compute the maximum and minimum node degree and cache it
    fn compute_max_and_min_node_degree(&self) {
        let mut cache = unsafe { &mut (*self.cache.get()) };

        let (min, max) = self.par_iter_node_degrees().map(|w| (w, w)).reduce(
            || (NodeT::MAX, 0),
            |(min_a, max_a), (min_b, max_b)| (min_a.min(min_b), max_a.max(max_b)),
        );

<<<<<<< HEAD
    cached_property!(get_maximum_edge_weight, Result<WeightT>, compute_max_and_min_edge_weight, max_edge_weight,
    /// Return the maximum weight, if graph has weights.
    ///
    /// # Example
    /// To get the maximum edge weight you can use:
    /// ```rust
    /// # let graph_with_weights = graph::test_utilities::load_ppi(false, false, true, true, false, false);
    /// # let graph_without_weights = graph::test_utilities::load_ppi(false, false, false, true, false, false);
    /// assert!(graph_with_weights.get_maximum_edge_weight().is_ok());
    /// assert!(graph_without_weights.get_maximum_edge_weight().is_err());
    /// println!("The graph maximum weight is {:?}.", graph_with_weights.get_maximum_edge_weight());
    /// ```
    ///
    /// # Raises
    /// * If the graph does not contain edge weights.
        );

=======
        cache.min_node_degree = Some(min);
        cache.max_node_degree = Some(max);
    }

    cached_property!(get_unchecked_maximum_node_degree, NodeT, compute_max_and_min_node_degree, max_node_degree,
    /// Return the maximum node degree.
    ///
    /// # Safety
    /// The method will return an undefined value (0) when the graph
    /// does not contain nodes. In those cases the value is not properly
    /// defined.
    ///
    );

    cached_property!(get_unchecked_minimum_node_degree, NodeT, compute_max_and_min_node_degree, min_node_degree,
    /// Return the minimum node degree.
    ///
    /// # Safety
    /// The method will return an undefined value (0) when the graph
    /// does not contain nodes. In those cases the value is not properly
    /// defined.
    ///
    );

    /// Compute the maximum and minimum weighted node degree and cache it
    fn compute_max_and_min_weighted_node_degree(&self) {
        let mut cache = unsafe { &mut (*self.cache.get()) };

        let (min, max) = match self.par_iter_weighted_node_degrees() {
            Ok(iter) => {
                let (min, max) = iter.map(|w| (w, w)).reduce(
                    || (f64::NAN, f64::NAN),
                    |(min_a, max_a), (min_b, max_b)| (min_a.min(min_b), max_a.max(max_b)),
                );
                (Ok(min), Ok(max))
            }
            Err(e) => (Err(e.clone()), Err(e)),
        };

        cache.min_weighted_node_degree = Some(min);
        cache.max_weighted_node_degree = Some(max);
    }

    cached_property!(get_maximum_weighted_node_degree, Result<f64>, compute_max_and_min_weighted_node_degree, max_weighted_node_degree,
    /// Return the maximum weighted node degree.
    );

    cached_property!(get_minimum_weighted_node_degree, Result<f64>, compute_max_and_min_weighted_node_degree, min_weighted_node_degree,
    /// Return the minimum weighted node degree.
    );
>>>>>>> 2785609b

    /// Compute how many selfloops and how many **uniques** selfloops the graph contains.
    fn compute_selfloops_number(&self) {
        let (selfloops_number, selfloops_number_unique) = self
            .par_iter_node_ids()
            .map(|node_id| {
                let self_loops_number =
                    unsafe { self.iter_unchecked_neighbour_node_ids_from_source_node_id(node_id) }
                        .filter(|x| *x == node_id)
                        .count();
                (
                    self_loops_number as EdgeT,
                    (if self_loops_number > 0 { 1 } else { 0 }) as NodeT,
                )
            })
            .reduce(
                || (0, 0),
                |(selfloops_number_a, selfloops_number_unique_a),
                 (selfloops_number_b, selfloops_number_unique_b)| {
                    (
                        selfloops_number_a + selfloops_number_b,
                        selfloops_number_unique_a + selfloops_number_unique_b,
                    )
                },
            );

        let mut cache = unsafe { &mut (*self.cache.get()) };
        cache.selfloops_number = Some(selfloops_number);
        cache.selfloops_number_unique = Some(selfloops_number_unique);
    }

    cached_property!(get_selfloops_number, EdgeT, compute_selfloops_number, selfloops_number,
        /// Returns number of self-loops, including also those in eventual multi-edges.
        ///
        /// # Example
        ///```rust
        /// # let graph = graph::test_utilities::load_ppi(true, true, true, true, false, false);
        /// println!("The number of self-loops in the graph is  {}", graph.get_selfloops_number());
        /// ```
    );

    cached_property!(get_unique_selfloop_number, NodeT, compute_selfloops_number, selfloops_number_unique,
        /// Returns number of unique self-loops, excluding those in eventual multi-edges.
        ///
        /// # Example
        ///```rust
        /// # let graph = graph::test_utilities::load_ppi(true, true, true, true, false, false);
        /// println!("The number of unique self-loops in the graph is  {}", graph.get_unique_selfloop_number());
        /// ```
    );
}<|MERGE_RESOLUTION|>--- conflicted
+++ resolved
@@ -73,6 +73,7 @@
     /// * If the graph does not contain edge weights.
     );
 
+
     /// Compute the maximum and minimum node degree and cache it
     fn compute_max_and_min_node_degree(&self) {
         let mut cache = unsafe { &mut (*self.cache.get()) };
@@ -82,25 +83,6 @@
             |(min_a, max_a), (min_b, max_b)| (min_a.min(min_b), max_a.max(max_b)),
         );
 
-<<<<<<< HEAD
-    cached_property!(get_maximum_edge_weight, Result<WeightT>, compute_max_and_min_edge_weight, max_edge_weight,
-    /// Return the maximum weight, if graph has weights.
-    ///
-    /// # Example
-    /// To get the maximum edge weight you can use:
-    /// ```rust
-    /// # let graph_with_weights = graph::test_utilities::load_ppi(false, false, true, true, false, false);
-    /// # let graph_without_weights = graph::test_utilities::load_ppi(false, false, false, true, false, false);
-    /// assert!(graph_with_weights.get_maximum_edge_weight().is_ok());
-    /// assert!(graph_without_weights.get_maximum_edge_weight().is_err());
-    /// println!("The graph maximum weight is {:?}.", graph_with_weights.get_maximum_edge_weight());
-    /// ```
-    ///
-    /// # Raises
-    /// * If the graph does not contain edge weights.
-        );
-
-=======
         cache.min_node_degree = Some(min);
         cache.max_node_degree = Some(max);
     }
@@ -151,7 +133,6 @@
     cached_property!(get_minimum_weighted_node_degree, Result<f64>, compute_max_and_min_weighted_node_degree, min_weighted_node_degree,
     /// Return the minimum weighted node degree.
     );
->>>>>>> 2785609b
 
     /// Compute how many selfloops and how many **uniques** selfloops the graph contains.
     fn compute_selfloops_number(&self) {
