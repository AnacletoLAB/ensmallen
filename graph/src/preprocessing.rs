--- conflicted
+++ resolved
@@ -104,17 +104,6 @@
         }
     });
 
-<<<<<<< HEAD
-    let mut result = Arc::try_unwrap(cooccurence_matrix)
-    .unwrap();
-
-    result.merge();
-
-    (
-        result.len(),
-        result.into_iter_normalized(),
-    )
-=======
     let elements = cooccurence_matrix.len() * 2;
     let mut max_frequency = 0.0;
     let mut words: Vec<NodeT> = vec![0; elements];
@@ -148,7 +137,6 @@
         .for_each(|frequency| *frequency /= max_frequency);
 
     Ok((words, contexts, frequencies))
->>>>>>> 9839bf65
 }
 
 /// # Preprocessing for ML algorithms on graph.
