use indicatif::ProgressIterator;

use super::*;
use indicatif::ProgressIterator;

/// # Transitivity.
impl Graph {
    /// Returns graph to the i-th transitivity closure iteration.
    ///
    /// # Implementative details
    /// If the given iterations is None, it will return the complete
    /// number of transitivity.
    ///
    /// If the number of iterations given is 0, the method will return
    /// the same graph.
    ///
    /// # Arguments
    /// * `iterations`: Option<NodeT> - The number of iterations of the transitive closure to execute. If None, the complete transitive closure is computed.
    /// * `verbose`: Option<bool> - Whether to show a loading bar while building the graph.
    ///
    pub fn get_transitive_closure(
        &self,
        iterations: Option<NodeT>,
        verbose: Option<bool>,
    ) -> Graph {
        let verbose = verbose.unwrap_or(true);
        let pb = get_loading_bar(
            verbose,
            "Computing transitive closure",
            self.get_nodes_number() as usize,
        );
        Graph::from_integer_unsorted(
            self.iter_node_ids()
                .progress_with(pb)
                .filter(|src_node_id| unsafe {
                    !self.is_unchecked_singleton_from_node_id(*src_node_id)
                })
                .map(|src_node_id| unsafe {
                    self.get_unchecked_breath_first_search_from_node_ids(
                        src_node_id,
                        None,
                        None,
                        Some(false),
                        Some(false),
                        Some(true),
                        iterations,
                    )
                    .visited
                    .unwrap()
                    .into_iter()
                    .enumerate()
                    .filter(|(_, flag)| *flag)
                    .map(move |(dst_node_id, _)| {
                        Ok((src_node_id, dst_node_id as NodeT, None, None))
                    })
                })
                .flatten(),
            self.nodes.clone(),
            self.node_types.clone(),
            self.edge_types.as_ref().map(|ets| ets.vocabulary.clone()),
            self.is_directed(),
            self.get_name(),
            true,
            false,
            false,
            self.has_singleton_nodes(),
            self.has_singleton_nodes_with_selfloops(),
            self.has_trap_nodes(),
            verbose,
        )
        .unwrap()
    }

    /// Returns graph with unweighted shortest paths computed up to the given depth.
    ///
    /// The returned graph will have no selfloops.
    ///
    /// # Implementative details
    /// If the given iterations is None, it will return the complete
    /// sparse matrix of shortest paths.
    ///
    /// If the number of iterations given is 0, the method will return
    /// the same graph.
    ///
    /// # Arguments
    /// * `iterations`: Option<NodeT> - The number of iterations of the transitive closure to execute. If None, the complete transitive closure is computed.
    /// * `verbose`: Option<bool> - Whether to show a loading bar while building the graph.
    ///
    pub fn get_unweighted_all_shortest_paths(
        &self,
        iterations: Option<NodeT>,
        verbose: Option<bool>,
    ) -> Graph {
        let verbose = verbose.unwrap_or(true);
<<<<<<< HEAD
        let pb = get_loading_bar(verbose, "Computing all unweighted shortest paths", self.get_nodes_number() as usize);
=======
        let pb = get_loading_bar(
            verbose,
            "Computing all unweighted shortest paths",
            self.get_nodes_number() as usize,
        );
>>>>>>> 343d4da9
        Graph::from_integer_unsorted(
            self.iter_node_ids()
                .progress_with(pb)
                .filter(|src_node_id| unsafe {
                    !self.is_unchecked_singleton_from_node_id(*src_node_id)
                })
                .map(|src_node_id| unsafe {
                    self.get_unchecked_breath_first_search_from_node_ids(
                        src_node_id,
                        None,
                        None,
                        Some(true),
                        Some(false),
                        Some(false),
                        iterations,
                    )
                    .distances
                    .unwrap()
                    .into_iter()
                    .enumerate()
<<<<<<< HEAD
                    .filter(|(_, distance)| *distance == NodeT::MAX && *distance != 0)
=======
                    .filter(move |(dst_node_id, distance)| {
                        *distance != NodeT::MAX && src_node_id != *dst_node_id as NodeT
                    })
>>>>>>> 343d4da9
                    .map(move |(dst_node_id, distance)| {
                        Ok((
                            src_node_id,
                            dst_node_id as NodeT,
                            None,
                            Some(distance as WeightT),
                        ))
                    })
                })
                .flatten(),
            self.nodes.clone(),
            self.node_types.clone(),
            self.edge_types.as_ref().map(|ets| ets.vocabulary.clone()),
            self.is_directed(),
            self.get_name(),
            true,
            false,
            true,
            self.has_singleton_nodes() || self.has_singleton_nodes_with_selfloops(),
            false,
            self.has_trap_nodes(),
            verbose,
        )
        .unwrap()
    }

    /// Returns graph with weighted shortest paths computed up to the given depth.
    ///
    /// The returned graph will have no selfloops.
    ///
    /// # Implementative details
    /// If the given iterations is None, it will return the complete
    /// sparse matrix of shortest paths.
    ///
    /// If the number of iterations given is 0, the method will return
    /// the same graph.
    ///
    /// # Arguments
    /// * `iterations`: Option<NodeT> - The number of iterations of the transitive closure to execute. If None, the complete transitive closure is computed.
    /// * `use_edge_weights_as_probabilities`: Option<bool> - Whether to treat the edge weights as probabilities.
    /// * `verbose`: Option<bool> - Whether to show a loading bar while building the graph.
    ///
    /// # Raises
    /// * If the graph does not have weights.
    /// * If the graph contains negative weights.
    /// * If the user has asked for the weights to be treated as probabilities but the weights are not between 0 and 1.
    ///
    pub fn get_weighted_all_shortest_paths(
        &self,
        iterations: Option<NodeT>,
        use_edge_weights_as_probabilities: Option<bool>,
        verbose: Option<bool>,
    ) -> Result<Graph, String> {
        if let Some(uewap) = use_edge_weights_as_probabilities {
            if uewap {
                self.must_have_edge_weights_representing_probabilities()?;
            }
        }
        self.must_have_positive_edge_weights()?;
        let verbose = verbose.unwrap_or(true);
<<<<<<< HEAD
        let pb = get_loading_bar(verbose, "Computing all weighted shortest paths", self.get_nodes_number() as usize);
=======
        let pb = get_loading_bar(
            verbose,
            "Computing all unweighted shortest paths",
            self.get_nodes_number() as usize,
        );
>>>>>>> 343d4da9
        Graph::from_integer_unsorted(
            self.iter_node_ids()
                .progress_with(pb)
                .filter(|src_node_id| unsafe {
                    !self.is_unchecked_singleton_from_node_id(*src_node_id)
                })
                .map(|src_node_id| unsafe {
                    self.get_unchecked_dijkstra_from_node_ids(
                        src_node_id,
                        None,
                        None,
                        Some(false),
                        iterations,
                        use_edge_weights_as_probabilities,
                    )
                    .distances
                    .into_iter()
                    .enumerate()
<<<<<<< HEAD
                    .filter(|(_, distance)| distance.is_finite() && *distance != 0.0)
=======
                    .filter(move |(dst_node_id, distance)| {
                        distance.is_finite() && src_node_id != *dst_node_id as NodeT
                    })
>>>>>>> 343d4da9
                    .map(move |(dst_node_id, distance)| {
                        Ok((
                            src_node_id,
                            dst_node_id as NodeT,
                            None,
                            Some(distance as WeightT),
                        ))
                    })
                })
                .flatten(),
            self.nodes.clone(),
            self.node_types.clone(),
            self.edge_types.as_ref().map(|ets| ets.vocabulary.clone()),
            self.is_directed(),
            self.get_name(),
            true,
            false,
            true,
            self.has_singleton_nodes() || self.has_singleton_nodes_with_selfloops(),
            false,
            self.has_trap_nodes(),
            verbose,
        )
    }
}<|MERGE_RESOLUTION|>--- conflicted
+++ resolved
@@ -1,7 +1,6 @@
-use indicatif::ProgressIterator;
-
 use super::*;
 use indicatif::ProgressIterator;
+use num_traits::{Signed, Zero};
 
 /// # Transitivity.
 impl Graph {
@@ -23,6 +22,13 @@
         iterations: Option<NodeT>,
         verbose: Option<bool>,
     ) -> Graph {
+
+        if let Some(i) = iterations {
+            if i == 0 {
+                return self.clone();
+            }
+        }
+
         let verbose = verbose.unwrap_or(true);
         let pb = get_loading_bar(
             verbose,
@@ -91,21 +97,23 @@
         iterations: Option<NodeT>,
         verbose: Option<bool>,
     ) -> Graph {
+        if let Some(i) = iterations {
+            if i == 0 {
+                return self.clone();
+            }
+        }
+
         let verbose = verbose.unwrap_or(true);
-<<<<<<< HEAD
-        let pb = get_loading_bar(verbose, "Computing all unweighted shortest paths", self.get_nodes_number() as usize);
-=======
         let pb = get_loading_bar(
             verbose,
             "Computing all unweighted shortest paths",
             self.get_nodes_number() as usize,
         );
->>>>>>> 343d4da9
         Graph::from_integer_unsorted(
             self.iter_node_ids()
                 .progress_with(pb)
                 .filter(|src_node_id| unsafe {
-                    !self.is_unchecked_singleton_from_node_id(*src_node_id)
+                    self.is_unchecked_connected_from_node_id(*src_node_id)
                 })
                 .map(|src_node_id| unsafe {
                     self.get_unchecked_breath_first_search_from_node_ids(
@@ -121,13 +129,9 @@
                     .unwrap()
                     .into_iter()
                     .enumerate()
-<<<<<<< HEAD
-                    .filter(|(_, distance)| *distance == NodeT::MAX && *distance != 0)
-=======
                     .filter(move |(dst_node_id, distance)| {
                         *distance != NodeT::MAX && src_node_id != *dst_node_id as NodeT
                     })
->>>>>>> 343d4da9
                     .map(move |(dst_node_id, distance)| {
                         Ok((
                             src_node_id,
@@ -147,7 +151,7 @@
             false,
             true,
             self.has_singleton_nodes() || self.has_singleton_nodes_with_selfloops(),
-            false,
+            self.has_singleton_nodes_with_selfloops(),
             self.has_trap_nodes(),
             verbose,
         )
@@ -181,6 +185,11 @@
         use_edge_weights_as_probabilities: Option<bool>,
         verbose: Option<bool>,
     ) -> Result<Graph, String> {
+        if let Some(i) = iterations {
+            if i == 0 {
+                return Ok(self.clone());
+            }
+        }
         if let Some(uewap) = use_edge_weights_as_probabilities {
             if uewap {
                 self.must_have_edge_weights_representing_probabilities()?;
@@ -188,20 +197,16 @@
         }
         self.must_have_positive_edge_weights()?;
         let verbose = verbose.unwrap_or(true);
-<<<<<<< HEAD
-        let pb = get_loading_bar(verbose, "Computing all weighted shortest paths", self.get_nodes_number() as usize);
-=======
         let pb = get_loading_bar(
             verbose,
             "Computing all unweighted shortest paths",
             self.get_nodes_number() as usize,
         );
->>>>>>> 343d4da9
         Graph::from_integer_unsorted(
             self.iter_node_ids()
                 .progress_with(pb)
                 .filter(|src_node_id| unsafe {
-                    !self.is_unchecked_singleton_from_node_id(*src_node_id)
+                    self.is_unchecked_connected_from_node_id(*src_node_id)
                 })
                 .map(|src_node_id| unsafe {
                     self.get_unchecked_dijkstra_from_node_ids(
@@ -215,19 +220,16 @@
                     .distances
                     .into_iter()
                     .enumerate()
-<<<<<<< HEAD
-                    .filter(|(_, distance)| distance.is_finite() && *distance != 0.0)
-=======
+                    .map(|(dst_node_id, distance)| (dst_node_id, distance as WeightT))
                     .filter(move |(dst_node_id, distance)| {
-                        distance.is_finite() && src_node_id != *dst_node_id as NodeT
-                    })
->>>>>>> 343d4da9
+                        distance.is_finite() && src_node_id != *dst_node_id as NodeT  && distance.is_positive()
+                    })
                     .map(move |(dst_node_id, distance)| {
                         Ok((
                             src_node_id,
                             dst_node_id as NodeT,
                             None,
-                            Some(distance as WeightT),
+                            Some(distance),
                         ))
                     })
                 })
@@ -241,7 +243,7 @@
             false,
             true,
             self.has_singleton_nodes() || self.has_singleton_nodes_with_selfloops(),
-            false,
+            self.has_singleton_nodes_with_selfloops(),
             self.has_trap_nodes(),
             verbose,
         )
