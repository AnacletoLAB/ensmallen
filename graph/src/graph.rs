//! A graph representation optimized for executing random walks on huge graphs.
use super::*;
use counter::Counter;
use derive_getters::Getters;
use hashbrown::{HashMap as HashBrownMap, HashSet as HashBrownSet};
use indicatif::{ParallelProgressIterator, ProgressBar, ProgressStyle};
use itertools::Itertools;
use log::info;
use rayon::prelude::*;
use std::collections::HashMap;
use vec_rand::{
    sample,
    gen_random_vec
};

// TODO FIGURE OUT HOW TO REMOVE PUB FROM ATTRIBUTES
/// A graph representation optimized for executing random walks on huge graphs.
///
/// This class should be initialized using the two constructors:
/// `graph::Graph::new_directed` or `graph::Graph::new_undirected`
///
/// # Examples
///
#[derive(Debug, Clone, Getters, PartialEq)]
pub struct Graph {
    pub(crate) is_builded: bool,
    pub(crate) is_directed: bool,
    pub(crate) not_trap_nodes: Vec<NodeT>,
    pub(crate) sources: Vec<NodeT>,
    pub(crate) destinations: Vec<NodeT>,
    pub(crate) nodes_mapping: HashMap<String, NodeT>,
    pub(crate) nodes_reverse_mapping: Vec<String>,
    pub(crate) unique_edges: HashBrownMap<(NodeT, NodeT), EdgeT>,
    pub(crate) outbounds: Vec<EdgeT>,
    pub(crate) weights: Option<Vec<WeightT>>,
    pub(crate) node_types: Option<Vec<NodeTypeT>>,
    pub(crate) node_types_mapping: Option<HashMap<String, NodeTypeT>>,
    pub(crate) node_types_reverse_mapping: Option<Vec<String>>,
    pub(crate) edge_types: Option<Vec<EdgeTypeT>>,
    pub(crate) edge_types_mapping: Option<HashMap<String, EdgeTypeT>>,
    pub(crate) edge_types_reverse_mapping: Option<Vec<String>>,
    pub(crate) has_traps: bool,
}

/// # Graph utility methods
impl Graph {
    /// Returns node type of given node.
    ///
    /// # Arguments
    ///
    /// * node_id: NodeT - node whose node type is to be returned.
    ///
    pub fn get_node_type_id(&self, node_id: NodeT) -> Result<NodeTypeT, String> {
        if let Some(nt) = &self.node_types {
            return if node_id <= nt.len() {
                Ok(nt[node_id])
            } else {
                Err(format!(
                    "The node_index {} is too big for the node_types vector which has len {}",
                    node_id,
                    nt.len()
                ))
            };
        }
        Err(String::from(
            "Node types are not defined for current graph instance.",
        ))
    }

    /// Returns edge type of given edge.
    ///
    /// # Arguments
    ///
    /// * edge_id: EdgeT - edge whose edge type is to be returned.
    ///
    pub fn get_edge_type_id(&self, edge_id: EdgeT) -> Result<EdgeTypeT, String> {
        if let Some(et) = &self.edge_types {
            return if edge_id <= et.len() {
                Ok(et[edge_id])
            } else {
                Err(format!(
                    "The edge_index {} is too big for the edge_types vector which has len {}",
                    edge_id,
                    et.len()
                ))
            };
        }
        Err(String::from(
            "Edge types are not defined for current graph instance.",
        ))
    }

    /// Returns edge type counts.
    pub fn get_edge_type_counts(&self) -> Result<HashMap<EdgeTypeT, usize>, String> {
        if let Some(et) = &self.edge_types {
            Ok(Counter::init(et.clone()).into_map())
        } else {
            Err(String::from(
                "Edge types are not defined for current graph instance.",
            ))
        }
    }

    /// Returns node type counts.
    pub fn get_node_type_counts(&self) -> Result<HashMap<NodeTypeT, usize>, String> {
        if let Some(nt) = &self.node_types {
            Ok(Counter::init(nt.clone()).into_map())
        } else {
            Err(String::from(
                "Node types are not defined for current graph instance.",
            ))
        }
    }

    /// Returns top k most common nodes and node types by node type frequency.
    ///
    /// # Arguments
    ///
    /// * k:usize - Number of common node types to return.
    ///
    pub fn get_top_k_nodes_by_node_type(
        &self,
        k: usize,
    ) -> Result<(Vec<NodeT>, Vec<NodeTypeT>), String> {
        if let Some(nt) = &self.node_types {
            let counts = self.get_node_type_counts()?;
            let top_k: HashBrownSet<_> = counts
                .iter()
                .sorted_by(|(_, v1), (_, v2)| Ord::cmp(&v2, &v1))
                .take(k)
                .map(|(k1, _)| k1)
                .collect();
            let filtered: Vec<bool> = nt
                .into_par_iter()
                .map(|node_type| top_k.contains(&node_type))
                .collect();
            Ok((
                (0..self.get_nodes_number())
                    .zip(filtered.iter())
                    .filter_map(|(node, filter)| if *filter { Some(node) } else { None })
                    .collect(),
                nt.iter()
                    .zip(filtered.iter())
                    .filter_map(|(nt, filter)| if *filter { Some(*nt) } else { None })
                    .collect(),
            ))
        } else {
            Err(String::from(
                "Node types are not defined for current graph instance.",
            ))
        }
    }

    /// Returns top k most common edges and edge types by edge type frequency.
    ///
    /// # Arguments
    ///
    /// * k:usize - Number of common node types to return.
    ///
    pub fn get_top_k_edges_by_edge_type(
        &self,
        k: usize,
    ) -> Result<(Vec<EdgeT>, Vec<EdgeTypeT>), String> {
        if let Some(nt) = &self.edge_types {
            let counts = self.get_edge_type_counts()?;
            let top_k: HashBrownSet<_> = counts
                .iter()
                .sorted_by(|(_, v1), (_, v2)| Ord::cmp(&v2, &v1))
                .take(k)
                .map(|(k1, _)| k1)
                .collect();
            let filtered: Vec<bool> = nt
                .into_par_iter()
                .map(|edge_type| top_k.contains(&edge_type))
                .collect();
            Ok((
                (0..self.get_edges_number())
                    .zip(filtered.iter())
                    .filter_map(|(edge, filter)| if *filter { Some(edge) } else { None })
                    .collect(),
                nt.iter()
                    .zip(filtered.iter())
                    .filter_map(|(nt, filter)| if *filter { Some(*nt) } else { None })
                    .collect(),
            ))
        } else {
            Err(String::from(
                "Edge types are not defined for current graph instance.",
            ))
        }
    }

    /// Returns boolean representing if edge passing between given nodes exists.
    ///
    /// # Arguments
    ///
    /// * src: NodeT - The source node of the edge.
    /// * dst: NodeT - The destination node of the edge.
    ///
    pub fn has_edge(&self, src: NodeT, dst: NodeT) -> bool {
        self.unique_edges.contains_key(&(src, dst))
    }

    /// Return true if given graph has any edge overlapping with current graph.
    ///
    /// # Arguments
    ///
    /// * graph: Graph - The graph to check against.
    ///
    pub fn overlaps(&self, graph: &Graph) -> bool {
        graph
            .sources
            .par_iter()
            .zip(graph.destinations.par_iter())
            .any(|(src, dst)| {
                let local_src_id: Option<&NodeT> = self
                    .nodes_mapping
                    .get(&graph.nodes_reverse_mapping[*src].clone());
                let local_dst_id: Option<&NodeT> = self
                    .nodes_mapping
                    .get(&graph.nodes_reverse_mapping[*dst].clone());
                if let Some(lsrc) = local_src_id {
                    if let Some(ldst) = local_dst_id {
                        self.has_edge(*lsrc, *ldst)
                    } else {
                        false
                    }
                } else {
                    false
                }
            })
    }

    /// Return true if given graph edges are all contained within current graph.
    ///
    /// # Arguments
    ///
    /// * graph: Graph - The graph to check against.
    ///
    pub fn contains(&self, graph: &Graph) -> bool {
        graph
            .sources
            .par_iter()
            .zip(graph.destinations.par_iter())
            .all(|(src, dst)| {
                let local_src_id: Option<&NodeT> = self
                    .nodes_mapping
                    .get(&graph.nodes_reverse_mapping[*src].clone());
                let local_dst_id: Option<&NodeT> = self
                    .nodes_mapping
                    .get(&graph.nodes_reverse_mapping[*dst].clone());
                if let Some(lsrc) = local_src_id {
                    if let Some(ldst) = local_dst_id {
                        self.has_edge(*lsrc, *ldst)
                    } else {
                        false
                    }
                } else {
                    false
                }
            })
    }

    /// Returns edge id of the edge passing between given nodes.
    ///
    /// # Arguments
    ///
    /// * src: NodeT - The source node of the edge.
    /// * dst: NodeT - The destination node of the edge.
    ///
    pub fn get_edge_id(&self, src: NodeT, dst: NodeT) -> Result<EdgeT, String> {
        match self.unique_edges.get(&(src, dst)) {
            Some(g) => Ok(*g),
            None => Err(format!(
                concat!(
                    "Required edge passing between {src_name} ({src}) ",
                    "and {dst_name} ({dst}) does not exists in graph."
                ),
                src_name = self.nodes_reverse_mapping[src],
                src = src,
                dst_name = self.nodes_reverse_mapping[dst],
                dst = dst
            )),
        }
    }

    /// Returns number of nodes in the graph.
    pub fn get_nodes_number(&self) -> usize {
        self.nodes_reverse_mapping.len()
    }

    /// Returns number of not node nodes in the graph.
    pub fn get_not_trap_nodes_number(&self) -> usize {
        self.not_trap_nodes.len()
    }

    /// Returns number of edges in the graph.
    pub fn get_edges_number(&self) -> usize {
        self.sources.len()
    }

    /// Returns number of edge types in the graph.
    pub fn get_edge_types_number(&self) -> usize {
        if let Some(etm) = &self.edge_types_mapping {
            etm.keys().len()
        } else {
            0
        }
    }

    /// Returns number of node types in the graph.
    pub fn get_node_types_number(&self) -> usize {
        if let Some(etm) = &self.node_types_mapping {
            etm.keys().len()
        } else {
            0
        }
    }

    /// Return range of outbound edges IDs for given Node.
    ///
    /// # Arguments
    ///
    /// * node: NodeT - Node for which we need to compute the outbounds range.
    ///
    pub(crate) fn get_min_max_edge(&self, node: NodeT) -> (EdgeT, EdgeT) {
        let min_edge: EdgeT = if node == 0 {
            0
        } else {
            self.outbounds[node - 1]
        };
        let max_edge: EdgeT = self.outbounds[node];
        (min_edge, max_edge)
    }

    /// Return mapping from instance not trap nodes to dense nodes.
    pub fn get_dense_nodes_mapping(&self) -> HashMap<NodeT, NodeT> {
        self.sources
            .iter()
            .chain(self.destinations.iter())
            .cloned()
            .unique()
            .enumerate()
            .map(|(i, node)| (node, i))
            .collect()
    }

    /// Returns the number of outbound neighbours of given node.
    ///
    ///
    /// # Arguments
    ///
    /// * `node` - Integer ID of the node.
    ///
    pub fn degree(&self, node: NodeT) -> NodeT {
        let (_min, _max) = self.get_min_max_edge(node);
        _max - _min
    }

    /// Returns the degree of every node in the graph.
    pub fn degrees(&self) -> Vec<NodeT> {
        (0..self.get_nodes_number())
            .into_par_iter()
            .map(|node| self.degree(node))
            .collect()
    }

    /// Returns boolean representing if given node is a trap.
    ///
    /// # Arguments
    ///
    /// * `node` - Integer ID of the node, if this is bigger that the number of nodes it will panic.
    ///
    pub fn is_node_trap(&self, node: NodeT) -> bool {
        self.degree(node) == 0
    }
    /// Returns boolean representing if given edge is a trap.
    ///
    /// # Arguments
    ///
    /// * `edge` - Integer ID of the edge, if this is bigger that the number of edges it will panic.
    ///
    pub fn is_edge_trap(&self, edge: EdgeT) -> bool {
        self.is_node_trap(self.destinations[edge])
    }

    /// Returns list of neigbours of given node.
    ///
    /// # Arguments
    ///
    /// * `node` - Integer ID of the node, if this is bigger that the number of nodes it will panic.
    ///
    pub fn get_node_neighbours(&self, node: NodeT) -> Vec<NodeT> {
        let (min_edge, max_edge) = self.get_min_max_edge(node);
        self.destinations[min_edge..max_edge].to_vec()
    }

    /// Extract random nodes from the graph
    /// 
    /// # Arguments
    ///
    /// * `size` - How many nodes to extract.
    /// * `seed` - Seed to use for the PRNG for reproducibility porpouses
    ///
    pub fn extract_random_nodes(&self, size: usize, seed: u64) -> Vec<NodeT> {
        gen_random_vec(size, seed).iter().map(
            |idx| *idx as NodeT % self.get_nodes_number()
        ).collect()
    }

    /// Extract random nodes from the graph in parallel using multiple threads
    /// 
    /// # Arguments
    ///
    /// * `size` - How many nodes to extract.
    /// * `seed` - Seed to use for the PRNG for reproducibility porpouses
    ///
    pub fn extract_random_nodes_par(&self, size: usize, seed: u64, chunk_size: Option<usize>) -> Vec<NodeT> {
        let _chunk_size = chunk_size.unwrap_or(size / 8);
        if _chunk_size <= 1 {
            return self.extract_random_nodes(size, seed);
        }
        let mut result = (0..(size / _chunk_size) as u64).into_par_iter()
            .map(|i| {
                gen_random_vec(_chunk_size, seed ^ (i * 1337)).par_iter().map(
                    |idx| *idx as NodeT % self.get_nodes_number()
                ).collect::<Vec<NodeT>>()
            })
            .flatten()
            .collect::<Vec<NodeT>>();
        let diff = size - result.len();
        if diff != 0 {
            result.extend(self.extract_random_nodes(diff, seed ^ 1337).iter());
        }
        result
    }

    /// Extract random edges from the graph
    /// 
    /// # Arguments
    ///
    /// * `size` - How many edges to extract.
    /// * `seed` - Seed to use for the PRNG for reproducibility porpouses
    pub fn extract_random_edges(&self, size: usize, seed: u64) -> Vec<Vec<NodeT>> {
        gen_random_vec(size, seed).iter().map(
            |idx| {
                let i: NodeT = *idx as NodeT % self.get_edges_number();
                vec![self.sources[i], self.destinations[i]]
            }
        ).collect()
    }

    /// Extract random edges from the graph in parallel using multiple threads
    /// 
    /// # Arguments
    ///
    /// * `size` - How many edges to extract.
    /// * `seed` - Seed to use for the PRNG for reproducibility porpouses
    pub fn extract_random_edges_par(&self, size: usize, seed: u64, chunk_size: Option<usize>) -> Vec<Vec<NodeT>> {
        let _chunk_size = chunk_size.unwrap_or(size / 8);
        if _chunk_size <= 1 {
            return self.extract_random_edges(size, seed);
        }
        let mut result = (0..(size / _chunk_size) as u64).into_par_iter()
            .map(|i| {
                gen_random_vec(_chunk_size, seed ^ (i * 1337)).par_iter().map(
                    |idx| {
                        let i: NodeT = *idx as NodeT % self.get_edges_number();
                        vec![self.sources[i], self.destinations[i]]
                    }
                ).collect::<Vec<Vec<NodeT>>>()
            })
            .flatten()
            .collect::<Vec<Vec<NodeT>>>();
        let diff = size - result.len();
        if diff != 0 {
            let diffs = self.extract_random_edges(diff, seed ^ 1337);
            for x in diffs {
                result.push(x);
            }
        }
        result
    }

    /// Return the node transition weights and the related node and edges.
    ///
    /// # Arguments
    ///
    /// * node: NodeT, the previous node from which to compute the transitions, if this is bigger that the number of nodes it will panic.
    /// * change_node_type_weight: ParamsT, weight for changing node type.
    ///
    fn get_node_transition(
        &self,
        node: NodeT,
        change_node_type_weight: ParamsT,
    ) -> (Vec<WeightT>, &[NodeT], EdgeT, EdgeT) {
        // Retrieve edge boundaries.
        let (min_edge, max_edge) = self.get_min_max_edge(node);
        // If weights are given
        let mut transition: Vec<WeightT> = if let Some(w) = &self.weights {
            w[min_edge..max_edge].to_vec()
        } else {
            vec![1.0; max_edge - min_edge]
        };

        let destinations: &[NodeT] = &self.destinations[min_edge..max_edge];

        //############################################################
        //# Handling of the change node type parameter               #
        //############################################################

        if (change_node_type_weight - 1.0).abs() > f64::EPSILON {
            // If the node types were given:
            if let Some(nt) = &self.node_types {
                // if the destination node type matches the neighbour
                // destination node type (we are not changing the node type)
                // we weigth using the provided change_node_type_weight weight.
                let this_type: NodeTypeT = nt[node];

                transition
                    .iter_mut()
                    .zip(destinations.iter().map(|dst| nt[*dst]))
                    .filter(|(_, neigh_type)| this_type == *neigh_type)
                    .for_each(|(transition_value, _)| *transition_value /= change_node_type_weight);
                // credo non serva collect perche' modifichiamo i valori direttamente
            }
        }
        (transition, destinations, min_edge, max_edge)
    }

    /// Return the edge transition weights and the related node and edges.
    ///
    /// # Arguments
    ///
    /// * edge: EdgeT - the previous edge from which to compute the transitions.
    /// * weights: WalkWeights - Weights to use for the weighted walk.
    fn get_edge_transition(
        &self,
        edge: EdgeT,
        walk_weights: &WalkWeights,
    ) -> (Vec<WeightT>, &[NodeT], EdgeT, EdgeT) {
        // Get the source and destination for current edge.
        let (src, dst) = (self.sources[edge], self.destinations[edge]);

        // Compute the transition weights relative to the node weights.
        let (mut transition, destinations, min_edge, max_edge) =
            self.get_node_transition(dst, walk_weights.change_node_type_weight);

        //############################################################
        //# Handling of the change edge type parameter               #
        //############################################################

        // If the edge types were given:
        if (walk_weights.change_edge_type_weight - 1.0).abs() > f64::EPSILON {
            if let Some(et) = &self.edge_types {
                //# If the neighbour edge type matches the previous
                //# edge type (we are not changing the edge type)
                //# we weigth using the provided change_edge_type_weight weight.
                let this_type: EdgeTypeT = et[edge];
                transition
                    .iter_mut()
                    .zip(et[min_edge..max_edge].iter())
                    .filter(|(_, &neigh_type)| this_type == neigh_type)
                    .for_each(|(transition_value, _)| {
                        *transition_value /= walk_weights.change_edge_type_weight
                    });
            }
        }

        //############################################################
        //# Handling of the P parameter: the return coefficient      #
        //############################################################

        //# If the neigbour matches with the source, hence this is
        //# a backward loop like the following:
        //# SRC -> DST
        //#  ▲     /
        //#   \___/
        //#
        //# We weight the edge weight with the given return weight.

        // If the return weight, which is the inverse of p, is not 1, hence
        // it has some impact, we procced and increase by the given weight
        // the probability of transitions that go back a previously visited
        // node.
        if (walk_weights.return_weight - 1.0).abs() > f64::EPSILON {
            transition
                .iter_mut()
                .zip(destinations.iter())
                .filter(|&(_, ndst)| src == *ndst || dst == *ndst)
                .for_each(|(transition_value, _)| *transition_value *= walk_weights.return_weight);
        }
        //############################################################
        //# Handling of the Q parameter: the exploration coefficient #
        //############################################################

        if (walk_weights.explore_weight - 1.0).abs() > f64::EPSILON {
            transition
                .iter_mut()
                .zip(destinations.iter())
                .filter(|&(_, ndst)| {
                    (src != *ndst || dst == *ndst) && !self.unique_edges.contains_key(&(*ndst, src))
                })
                .for_each(|(transition_value, _)| *transition_value *= walk_weights.explore_weight);
        }

        (transition, destinations, min_edge, max_edge)
    }

    /// Return new sampled node with the transition edge used.
    ///
    /// # Arguments
    ///
    /// * node: NodeT, the previous node from which to compute the transitions.
    /// * change_node_type_weight: ParamsT, weight for changing node type.
<<<<<<< HEAD
    pub fn extract_node(&self, node: NodeT, change_node_type_weight: ParamsT) -> (NodeT, EdgeT) {
        let (mut weights, dsts, min_edge, _) =
=======
    fn extract_node(&self, node: NodeT, change_node_type_weight: ParamsT) -> (NodeT, EdgeT) {
        let (weights, dsts, min_edge, _) =
>>>>>>> dd5e9761
            self.get_node_transition(node, change_node_type_weight);
        let index = sample(&weights);
        (dsts[index], min_edge + index)
    }

    /// Return new random edge with given weights.
    ///
    /// # Arguments
    ///
    /// * edge: EdgeT, the previous edge from which to compute the transitions.
    /// * walk_weights: WalkWeights, the weights for the weighted random walks.
<<<<<<< HEAD
    pub fn extract_edge(&self, edge: EdgeT, walk_weights: &WalkWeights) -> (NodeT, EdgeT) {
        let (mut weights, dsts, min_edge, _) = self.get_edge_transition(edge, walk_weights);
        let index = sample(&mut weights);
=======
    fn extract_edge(&self, edge: EdgeT, walk_weights: &WalkWeights) -> (NodeT, EdgeT) {
        let (weights, dsts, min_edge, _) = self.get_edge_transition(edge, walk_weights);
        let index = sample(&weights);
>>>>>>> dd5e9761
        (dsts[index], min_edge + index)
    }

    /// Returns vector of walks.
    ///
    /// # Arguments
    ///
    /// * parameters: WalksParameters - the weighted walks parameters.
    ///
    pub fn walk(&self, parameters: &WalksParameters) -> Result<Vec<Vec<NodeT>>, String> {
        // Validate if given parameters are compatible with current graph.
        parameters.validate(&self)?;

        info!("Starting random walk.");
        let pb = if parameters.verbose {
            let pb = ProgressBar::new(parameters.total_iterations() as u64);
            pb.set_draw_delta(parameters.total_iterations() as u64 / 100);
            pb.set_style(ProgressStyle::default_bar().template(
                "Computing random walks {spinner:.green} [{elapsed_precise}] [{bar:40.cyan/blue}] ({pos}/{len}, ETA {eta})",
            ));
            pb
        } else {
            ProgressBar::hidden()
        };

        let iterator = (0..parameters.total_iterations())
            .into_par_iter()
            .progress_with(pb)
            .map(|index| self.not_trap_nodes[parameters.mode_index(index)]);

        let mut walks = if self.has_traps {
            iterator
                .map(|node| self.single_walk(node, &parameters.single_walk_parameters))
                .filter(|walk| walk.len() >= parameters.min_length)
                .collect::<Vec<Vec<NodeT>>>()
        } else {
            iterator
                .map(|node| self.single_walk_no_traps(node, &parameters.single_walk_parameters))
                .collect::<Vec<Vec<NodeT>>>()
        };

        if let Some(dense_nodes_mapping) = &parameters.dense_nodes_mapping {
            walks.par_iter_mut().for_each(|walk| {
                walk.iter_mut()
                    .for_each(|node| *node = *dense_nodes_mapping.get(node).unwrap())
            })
        }

        Ok(walks)
    }

    /// Returns single walk from given node
    ///
    /// # Arguments
    ///
    /// * node: NodeT - Node from where to start the random walks.
    /// * parameters: SingleWalkParameters - Parameters for the single walk.
    ///
    pub fn single_walk(&self, node: NodeT, parameters: &SingleWalkParameters) -> Vec<NodeT> {
        let (dst, mut edge) = self.extract_node(node, parameters.weights.change_node_type_weight);

        if self.is_node_trap(dst) {
            return vec![node, dst];
        }

        let mut walk: Vec<NodeT> = Vec::with_capacity(parameters.length);
        walk.push(node);
        walk.push(dst);

        for _ in 2..parameters.length {
            if self.is_edge_trap(edge) {
                break;
            }
            let (dst, inner_edge) = self.extract_edge(edge, &parameters.weights);
            edge = inner_edge;
            walk.push(dst);
        }
        walk
    }

    /// Returns single walk from given node.
    ///
    /// This method assumes that there are no traps in the graph.
    ///
    /// # Arguments
    ///
    /// * node: NodeT - Node from where to start the random walks.
    /// * parameters: SingleWalkParameters - Parameters for the single walk.
    ///
    pub fn single_walk_no_traps(&self, node: NodeT, parameters: &SingleWalkParameters) -> Vec<NodeT> {
        let mut walk: Vec<NodeT> = Vec::with_capacity(parameters.length);
        walk.push(node);

        let (dst, mut edge) = self.extract_node(node, parameters.weights.change_node_type_weight);
        walk.push(dst);

        for _ in 2..parameters.length {
            let (dst, inner_edge) = self.extract_edge(edge, &parameters.weights);
            edge = inner_edge;
            walk.push(dst);
        }
        walk
    }
}<|MERGE_RESOLUTION|>--- conflicted
+++ resolved
@@ -613,15 +613,10 @@
     ///
     /// * node: NodeT, the previous node from which to compute the transitions.
     /// * change_node_type_weight: ParamsT, weight for changing node type.
-<<<<<<< HEAD
     pub fn extract_node(&self, node: NodeT, change_node_type_weight: ParamsT) -> (NodeT, EdgeT) {
         let (mut weights, dsts, min_edge, _) =
-=======
-    fn extract_node(&self, node: NodeT, change_node_type_weight: ParamsT) -> (NodeT, EdgeT) {
-        let (weights, dsts, min_edge, _) =
->>>>>>> dd5e9761
             self.get_node_transition(node, change_node_type_weight);
-        let index = sample(&weights);
+        let index = sample(&mut weights);
         (dsts[index], min_edge + index)
     }
 
@@ -631,15 +626,9 @@
     ///
     /// * edge: EdgeT, the previous edge from which to compute the transitions.
     /// * walk_weights: WalkWeights, the weights for the weighted random walks.
-<<<<<<< HEAD
     pub fn extract_edge(&self, edge: EdgeT, walk_weights: &WalkWeights) -> (NodeT, EdgeT) {
         let (mut weights, dsts, min_edge, _) = self.get_edge_transition(edge, walk_weights);
         let index = sample(&mut weights);
-=======
-    fn extract_edge(&self, edge: EdgeT, walk_weights: &WalkWeights) -> (NodeT, EdgeT) {
-        let (weights, dsts, min_edge, _) = self.get_edge_transition(edge, walk_weights);
-        let index = sample(&weights);
->>>>>>> dd5e9761
         (dsts[index], min_edge + index)
     }
 
