use super::*;

///
#[pyclass]
#[derive(Debug, Clone)]
#[text_signature = "(*, window_size, iterations, random_state)"]
pub struct CooccurrenceEdgePrediction {
    pub inner: cpu_models::CooccurrenceEdgePrediction,
}

impl From<cpu_models::CooccurrenceEdgePrediction> for CooccurrenceEdgePrediction {
    fn from(val: cpu_models::CooccurrenceEdgePrediction) -> CooccurrenceEdgePrediction {
        CooccurrenceEdgePrediction { inner: val }
    }
}

impl From<CooccurrenceEdgePrediction> for cpu_models::CooccurrenceEdgePrediction {
    fn from(val: CooccurrenceEdgePrediction) -> cpu_models::CooccurrenceEdgePrediction {
        val.inner
    }
}

#[pymethods]
impl CooccurrenceEdgePrediction {
    #[new]
    #[args(py_kwargs = "**")]
    /// Return a new instance of the CooccurrenceEdgePrediction model.
    ///
    /// Parameters
    /// ------------------------
    /// window_size: Optional[int]
    ///     Window size defining the contexts.
    /// iterations: Optional[int]
    ///     Number of walks to run from each node. By default 50.
    /// random_state: int = 42
    ///     The random state to reproduce the model initialization and training. By default, 42.
    pub fn new(py_kwargs: Option<&PyDict>) -> PyResult<CooccurrenceEdgePrediction> {
        let py = pyo3::Python::acquire_gil();
        let kwargs = normalize_kwargs!(py_kwargs, py.python());

        pe!(validate_kwargs(
            kwargs,
<<<<<<< HEAD
            &[
                "window_size",
                "iterations",
                "random_state"
            ]
=======
            &["window_size", "quantity", "random_state"]
>>>>>>> 9c63008e
        ))?;

        Ok(Self {
            inner: pe!(cpu_models::CooccurrenceEdgePrediction::new(
                extract_value_rust_result!(kwargs, "window_size", u64),
                extract_value_rust_result!(kwargs, "iterations", usize),
                extract_value_rust_result!(kwargs, "random_state", u64),
            ))?,
        })
    }
}

#[pymethods]
impl CooccurrenceEdgePrediction {
    #[args(py_kwargs = "**")]
    #[text_signature = "($self, graph)"]
    /// Return numpy array with edge predictions for provided graph.
    ///
    /// Parameters
    /// ---------
    /// graph: Graph
    ///     The graph whose edges are to be predicted.
    /// support: Optional[Graph]
    ///     The graph whose topology is to be used
    fn predict(&self, graph: &Graph, support: Option<&Graph>) -> PyResult<Py<PyArray1<f32>>> {
        let gil = pyo3::Python::acquire_gil();
        let support = support.map(|support| &support.inner);

        let predictions = PyArray1::new(
            gil.python(),
            [graph.get_number_of_directed_edges() as usize],
            false,
        );
        let predictions_ref = unsafe { predictions.as_slice_mut().unwrap() };

        pe!(self.inner.predict(predictions_ref, &graph.inner, support))?;

        Ok(predictions.to_owned())
    }
}<|MERGE_RESOLUTION|>--- conflicted
+++ resolved
@@ -40,15 +40,7 @@
 
         pe!(validate_kwargs(
             kwargs,
-<<<<<<< HEAD
-            &[
-                "window_size",
-                "iterations",
-                "random_state"
-            ]
-=======
-            &["window_size", "quantity", "random_state"]
->>>>>>> 9c63008e
+            &["window_size", "iterations", "random_state"]
         ))?;
 
         Ok(Self {
