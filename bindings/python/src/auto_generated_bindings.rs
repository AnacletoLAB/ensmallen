--- conflicted
+++ resolved
@@ -15,19 +15,19 @@
 fn edge_list_utils(_py: Python, m: &PyModule) -> PyResult<()> {
     m.add_wrapped(wrap_pyfunction!(convert_edge_list_to_numeric))?;
     m.add_wrapped(wrap_pyfunction!(densify_sparse_numeric_edge_list))?;
-    m.add_wrapped(wrap_pyfunction!(convert_node_list_node_types_to_numeric))?;
-    m.add_wrapped(wrap_pyfunction!(build_optimal_lists_files))?;
+    m.add_wrapped(wrap_pyfunction!(are_there_selfloops_in_edge_list))?;
+    m.add_wrapped(wrap_pyfunction!(get_rows_number))?;
     m.add_wrapped(wrap_pyfunction!(convert_directed_edge_list_to_undirected))?;
     m.add_wrapped(wrap_pyfunction!(add_numeric_id_to_csv))?;
-    m.add_wrapped(wrap_pyfunction!(are_there_selfloops_in_edge_list))?;
+    m.add_wrapped(wrap_pyfunction!(build_optimal_lists_files))?;
     m.add_wrapped(wrap_pyfunction!(filter_duplicates_from_edge_list))?;
     m.add_wrapped(wrap_pyfunction!(convert_undirected_edge_list_to_directed))?;
+    m.add_wrapped(wrap_pyfunction!(get_minmax_node_from_numeric_edge_list))?;
+    m.add_wrapped(wrap_pyfunction!(get_selfloops_number_from_edge_list))?;
     m.add_wrapped(wrap_pyfunction!(is_numeric_edge_list))?;
-    m.add_wrapped(wrap_pyfunction!(get_selfloops_number_from_edge_list))?;
-    m.add_wrapped(wrap_pyfunction!(get_minmax_node_from_numeric_edge_list))?;
+    m.add_wrapped(wrap_pyfunction!(convert_node_list_node_types_to_numeric))?;
     m.add_wrapped(wrap_pyfunction!(sort_numeric_edge_list))?;
     m.add_wrapped(wrap_pyfunction!(sort_numeric_edge_list_inplace))?;
-    m.add_wrapped(wrap_pyfunction!(get_rows_number))?;
     Ok(())
 }
 
@@ -483,97 +483,313 @@
 
 #[pyfunction]
 #[automatically_generated_binding]
-#[text_signature = "(original_node_type_path, original_node_type_list_separator, original_node_types_column_number, original_node_types_column, node_types_number, original_numeric_node_type_ids, original_minimum_node_type_id, original_node_type_list_header, original_node_type_list_rows_to_skip, original_node_type_list_is_correct, original_node_type_list_max_rows_number, original_node_type_list_comment_symbol, original_load_node_type_list_in_parallel, target_node_type_list_path, target_node_type_list_separator, target_node_type_list_header, target_node_type_list_node_types_column, target_node_type_list_node_types_column_number, original_node_path, original_node_list_separator, original_node_list_header, node_list_rows_to_skip, node_list_max_rows_number, node_list_comment_symbol, default_node_type, original_nodes_column_number, original_nodes_column, original_node_types_separator, original_node_list_node_types_column_number, original_node_list_node_types_column, original_minimum_node_id, original_numeric_node_ids, original_node_list_numeric_node_type_ids, original_skip_node_types_if_unavailable, target_node_path, target_node_list_separator, target_node_list_header, target_nodes_column_number, target_nodes_column, target_node_types_separator, target_node_list_node_types_column_number, target_node_list_node_types_column, nodes_number)"]
+#[text_signature = "(path, separator, header, sources_column, sources_column_number, destinations_column, destinations_column_number, comment_symbol, max_rows_number, rows_to_skip, edges_number, load_edge_list_in_parallel, verbose, name)"]
+/// Return whether there are selfloops in the edge list.
 ///
-pub fn convert_node_list_node_types_to_numeric(
-    original_node_type_path: Option<String>,
-    original_node_type_list_separator: Option<String>,
-    original_node_types_column_number: Option<usize>,
-    original_node_types_column: Option<String>,
-    node_types_number: Option<NodeTypeT>,
-    original_numeric_node_type_ids: Option<bool>,
-    original_minimum_node_type_id: Option<NodeTypeT>,
-    original_node_type_list_header: Option<bool>,
-    original_node_type_list_rows_to_skip: Option<usize>,
-    original_node_type_list_is_correct: Option<bool>,
-    original_node_type_list_max_rows_number: Option<usize>,
-    original_node_type_list_comment_symbol: Option<String>,
-    original_load_node_type_list_in_parallel: Option<bool>,
-    target_node_type_list_path: Option<String>,
-    target_node_type_list_separator: Option<String>,
-    target_node_type_list_header: Option<bool>,
-    target_node_type_list_node_types_column: Option<String>,
-    target_node_type_list_node_types_column_number: Option<usize>,
-    original_node_path: String,
-    original_node_list_separator: Option<String>,
-    original_node_list_header: Option<bool>,
-    node_list_rows_to_skip: Option<usize>,
-    node_list_max_rows_number: Option<usize>,
-    node_list_comment_symbol: Option<String>,
-    default_node_type: Option<String>,
-    original_nodes_column_number: Option<usize>,
-    original_nodes_column: Option<String>,
-    original_node_types_separator: Option<String>,
-    original_node_list_node_types_column_number: Option<usize>,
-    original_node_list_node_types_column: Option<String>,
-    original_minimum_node_id: Option<NodeT>,
-    original_numeric_node_ids: Option<bool>,
-    original_node_list_numeric_node_type_ids: Option<bool>,
-    original_skip_node_types_if_unavailable: Option<bool>,
-    target_node_path: String,
-    target_node_list_separator: Option<String>,
-    target_node_list_header: Option<bool>,
-    target_nodes_column_number: Option<usize>,
-    target_nodes_column: Option<String>,
-    target_node_types_separator: Option<String>,
-    target_node_list_node_types_column_number: Option<usize>,
-    target_node_list_node_types_column: Option<String>,
-    nodes_number: Option<NodeT>,
-) -> PyResult<(NodeT, Option<NodeTypeT>)> {
-    pe!(graph::convert_node_list_node_types_to_numeric(
-        original_node_type_path,
-        original_node_type_list_separator,
-        original_node_types_column_number,
-        original_node_types_column,
-        node_types_number,
-        original_numeric_node_type_ids,
-        original_minimum_node_type_id,
-        original_node_type_list_header,
-        original_node_type_list_rows_to_skip,
-        original_node_type_list_is_correct,
-        original_node_type_list_max_rows_number,
-        original_node_type_list_comment_symbol,
-        original_load_node_type_list_in_parallel,
-        target_node_type_list_path,
-        target_node_type_list_separator,
-        target_node_type_list_header,
-        target_node_type_list_node_types_column,
-        target_node_type_list_node_types_column_number,
-        original_node_path,
-        original_node_list_separator,
-        original_node_list_header,
-        node_list_rows_to_skip,
-        node_list_max_rows_number,
-        node_list_comment_symbol,
-        default_node_type,
-        original_nodes_column_number,
-        original_nodes_column,
-        original_node_types_separator,
-        original_node_list_node_types_column_number,
-        original_node_list_node_types_column,
-        original_minimum_node_id,
-        original_numeric_node_ids,
-        original_node_list_numeric_node_type_ids,
-        original_skip_node_types_if_unavailable,
-        target_node_path,
-        target_node_list_separator,
-        target_node_list_header,
-        target_nodes_column_number,
-        target_nodes_column,
-        target_node_types_separator,
-        target_node_list_node_types_column_number,
-        target_node_list_node_types_column,
-        nodes_number
+/// Parameters
+/// ----------
+/// path: str,
+///     The path from where to load the edge list.
+/// separator: Optional[str],
+///     The separator for the rows in the edge list.
+/// header: Optional[bool],
+///     Whether the edge list has an header.
+/// sources_column: Optional[str],
+///     The column name to use for the source nodes.
+/// sources_column_number: Optional[int],
+///     The column number to use for the source nodes.
+/// destinations_column: Optional[str],
+///     The column name to use for the destination nodes.
+/// destinations_column_number: Optional[int],
+///     The column number to use for the destination nodes.
+/// comment_symbol: Optional[str],
+///     The comment symbol to use for the lines to skip.
+/// max_rows_number: Optional[int],
+///     The number of rows to read at most. Note that this parameter is ignored when reading in parallel.
+/// rows_to_skip: Optional[int],
+///     Number of rows to skip in the edge list.
+/// edges_number: Optional[int],
+///     Number of edges in the edge list.
+/// load_edge_list_in_parallel: Optional[bool],
+///     Whether to execute the task in parallel or sequential. Generally, parallel is preferable.
+/// verbose: Optional[bool],
+///     Whether to show the loading bar while processing the file.
+/// name: Optional[str],
+///     The name of the graph to display in the loading bar.
+///
+pub fn are_there_selfloops_in_edge_list(
+    path: &str,
+    separator: Option<String>,
+    header: Option<bool>,
+    sources_column: Option<String>,
+    sources_column_number: Option<usize>,
+    destinations_column: Option<String>,
+    destinations_column_number: Option<usize>,
+    comment_symbol: Option<String>,
+    max_rows_number: Option<usize>,
+    rows_to_skip: Option<usize>,
+    edges_number: Option<EdgeT>,
+    load_edge_list_in_parallel: Option<bool>,
+    verbose: Option<bool>,
+    name: Option<String>,
+) -> PyResult<bool> {
+    pe!(graph::are_there_selfloops_in_edge_list(
+        path,
+        separator,
+        header,
+        sources_column,
+        sources_column_number,
+        destinations_column,
+        destinations_column_number,
+        comment_symbol,
+        max_rows_number,
+        rows_to_skip,
+        edges_number,
+        load_edge_list_in_parallel,
+        verbose,
+        name
+    ))
+}
+
+#[pyfunction]
+#[automatically_generated_binding]
+#[text_signature = "(file_path)"]
+/// Return number of rows in given CSV path.
+///
+/// Parameters
+/// ----------
+/// file_path: str,
+///     The path from where to load the original CSV.
+///
+///
+/// Raises
+/// -------
+/// ValueError
+///     If there are problems with opening the file.
+///
+pub fn get_rows_number(file_path: &str) -> PyResult<usize> {
+    pe!(graph::get_rows_number(file_path))
+}
+
+#[pyfunction]
+#[automatically_generated_binding]
+#[text_signature = "(original_edge_path, original_edge_list_separator, original_edge_list_header, original_sources_column, original_sources_column_number, original_destinations_column, original_destinations_column_number, original_edge_list_edge_type_column, original_edge_list_edge_type_column_number, original_weights_column, original_weights_column_number, target_edge_path, target_edge_list_separator, target_edge_list_header, target_sources_column_number, target_sources_column, target_destinations_column_number, target_destinations_column, target_edge_list_edge_type_column, target_edge_list_edge_type_column_number, target_weights_column, target_weights_column_number, comment_symbol, default_edge_type, default_weight, max_rows_number, rows_to_skip, edges_number, skip_edge_types_if_unavailable, skip_weights_if_unavailable, verbose, name)"]
+/// Create a new undirected edge list from a given directed one by duplicating the undirected edges.
+///
+/// Parameters
+/// ----------
+/// original_edge_path: str,
+///     The path from where to load the original edge list.
+/// original_edge_list_separator: Optional[str],
+///     Separator to use for the original edge list.
+/// original_edge_list_header: Optional[bool],
+///     Whether the original edge list has an header.
+/// original_sources_column: Optional[str],
+///     The column name to use to load the sources in the original edges list.
+/// original_sources_column_number: Optional[int],
+///     The column number to use to load the sources in the original edges list.
+/// original_destinations_column: Optional[str],
+///     The column name to use to load the destinations in the original edges list.
+/// original_destinations_column_number: Optional[int],
+///     The column number to use to load the destinations in the original edges list.
+/// original_edge_list_edge_type_column: Optional[str],
+///     The column name to use for the edge types in the original edges list.
+/// original_edge_list_edge_type_column_number: Optional[int],
+///     The column number to use for the edge types in the original edges list.
+/// original_weights_column: Optional[str],
+///     The column name to use for the weights in the original edges list.
+/// original_weights_column_number: Optional[int],
+///     The column number to use for the weights in the original edges list.
+/// target_edge_path: str,
+///     The path from where to load the target edge list. This must be different from the original edge list path.
+/// target_edge_list_separator: Optional[str],
+///     Separator to use for the target edge list. If None, the one provided from the original edge list will be used.
+/// target_edge_list_header: Optional[bool],
+///     Whether the target edge list has an header. If None, the one provided from the original edge list will be used.
+/// target_sources_column: Optional[str],
+///     The column name to use to load the sources in the target edges list. If None, the one provided from the original edge list will be used.
+/// target_sources_column_number: Optional[int],
+///     The column number to use to load the sources in the target edges list. If None, the one provided from the original edge list will be used.
+/// target_destinations_column: Optional[str],
+///     The column name to use to load the destinations in the target edges list. If None, the one provided from the original edge list will be used.
+/// target_destinations_column_number: Optional[int],
+///     The column number to use to load the destinations in the target edges list. If None, the one provided from the original edge list will be used.
+/// target_edge_list_edge_type_column: Optional[str],
+///     The column name to use for the edge types in the target edges list. If None, the one provided from the original edge list will be used.
+/// target_edge_list_edge_type_column_number: Optional[int],
+///     The column number to use for the edge types in the target edges list. If None, the one provided from the original edge list will be used.
+/// target_weights_column: Optional[str],
+///     The column name to use for the weights in the target edges list. If None, the one provided from the original edge list will be used.
+/// target_weights_column_number: Optional[int],
+///     The column number to use for the weights in the target edges list. If None, the one provided from the original edge list will be used.
+/// comment_symbol: Optional[str],
+///     The comment symbol to use within the original edge list.
+/// default_edge_type: Optional[str],
+///     The default edge type to use within the original edge list.
+/// default_weight: Optional[float],
+///     The default weight to use within the original edge list.
+/// max_rows_number: Optional[int],
+///     The amount of rows to load from the original edge list.
+/// rows_to_skip: Optional[int],
+///     The amount of rows to skip from the original edge list.
+/// edges_number: Optional[int],
+///     The expected number of edges. It will be used for the loading bar.
+/// skip_edge_types_if_unavailable: Optional[bool],
+///     Whether to automatically skip the edge types if they are not available.
+/// skip_weights_if_unavailable: Optional[bool],
+///     Whether to automatically skip the weights if they are not available.
+/// verbose: Optional[bool],
+///     Whether to show the loading bar while processing the file.
+/// name: Optional[str],
+///     The name of the graph to display in the loading bar.
+///
+///
+/// Raises
+/// -------
+/// ValueError
+///     If there are problems with opening the original or target file.
+/// ValueError
+///     If the original and target paths are identical.
+///
+pub fn convert_directed_edge_list_to_undirected(
+    original_edge_path: &str,
+    original_edge_list_separator: Option<String>,
+    original_edge_list_header: Option<bool>,
+    original_sources_column: Option<String>,
+    original_sources_column_number: Option<usize>,
+    original_destinations_column: Option<String>,
+    original_destinations_column_number: Option<usize>,
+    original_edge_list_edge_type_column: Option<String>,
+    original_edge_list_edge_type_column_number: Option<usize>,
+    original_weights_column: Option<String>,
+    original_weights_column_number: Option<usize>,
+    target_edge_path: &str,
+    target_edge_list_separator: Option<String>,
+    target_edge_list_header: Option<bool>,
+    target_sources_column_number: Option<usize>,
+    target_sources_column: Option<String>,
+    target_destinations_column_number: Option<usize>,
+    target_destinations_column: Option<String>,
+    target_edge_list_edge_type_column: Option<String>,
+    target_edge_list_edge_type_column_number: Option<usize>,
+    target_weights_column: Option<String>,
+    target_weights_column_number: Option<usize>,
+    comment_symbol: Option<String>,
+    default_edge_type: Option<String>,
+    default_weight: Option<WeightT>,
+    max_rows_number: Option<usize>,
+    rows_to_skip: Option<usize>,
+    edges_number: Option<usize>,
+    skip_edge_types_if_unavailable: Option<bool>,
+    skip_weights_if_unavailable: Option<bool>,
+    verbose: Option<bool>,
+    name: Option<String>,
+) -> PyResult<EdgeT> {
+    pe!(graph::convert_directed_edge_list_to_undirected(
+        original_edge_path,
+        original_edge_list_separator,
+        original_edge_list_header,
+        original_sources_column,
+        original_sources_column_number,
+        original_destinations_column,
+        original_destinations_column_number,
+        original_edge_list_edge_type_column,
+        original_edge_list_edge_type_column_number,
+        original_weights_column,
+        original_weights_column_number,
+        target_edge_path,
+        target_edge_list_separator,
+        target_edge_list_header,
+        target_sources_column_number,
+        target_sources_column,
+        target_destinations_column_number,
+        target_destinations_column,
+        target_edge_list_edge_type_column,
+        target_edge_list_edge_type_column_number,
+        target_weights_column,
+        target_weights_column_number,
+        comment_symbol,
+        default_edge_type,
+        default_weight,
+        max_rows_number,
+        rows_to_skip,
+        edges_number,
+        skip_edge_types_if_unavailable,
+        skip_weights_if_unavailable,
+        verbose,
+        name
+    ))
+}
+
+#[pyfunction]
+#[automatically_generated_binding]
+#[text_signature = "(original_csv_path, original_csv_separator, original_csv_header, target_csv_path, target_csv_separator, target_csv_header, target_csv_ids_column, target_csv_ids_column_number, comment_symbol, max_rows_number, rows_to_skip, lines_number, verbose)"]
+/// Create a new CSV with the lines number added to it.
+///
+/// Parameters
+/// ----------
+/// original_csv_path: str,
+///     The path from where to load the original CSV.
+/// original_csv_separator: Optional[str],
+///     Separator to use for the original CSV.
+/// original_csv_header: Optional[bool],
+///     Whether the original CSV has an header.
+/// target_csv_path: str,
+///     The path from where to load the target CSV. This cannot be the same as the original CSV.
+/// target_csv_separator: Optional[str],
+///     Separator to use for the target CSV. If None, the one provided from the original CSV will be used.
+/// target_csv_header: Optional[bool],
+///     Whether the target CSV has an header. If None, the one provided from the original CSV will be used.
+/// target_csv_ids_column: Optional[str],
+///     The column name to use for the ids in the target list.
+/// target_csv_ids_column_number: Optional[int],
+///     The column number to use for the ids in the target list.
+/// comment_symbol: Optional[str],
+///     The comment symbol to use within the original CSV.
+/// max_rows_number: Optional[int],
+///     The amount of rows to load from the original CSV.
+/// rows_to_skip: Optional[int],
+///     The amount of rows to skip from the original CSV.
+/// verbose: Optional[bool],
+///     Whether to show the loading bar while processing the file.
+///
+///
+/// Raises
+/// -------
+/// ValueError
+///     If there are problems with opening the original or target file.
+/// ValueError
+///     If the original and target paths are identical.
+///
+pub fn add_numeric_id_to_csv(
+    original_csv_path: &str,
+    original_csv_separator: Option<String>,
+    original_csv_header: Option<bool>,
+    target_csv_path: &str,
+    target_csv_separator: Option<String>,
+    target_csv_header: Option<bool>,
+    target_csv_ids_column: Option<String>,
+    target_csv_ids_column_number: Option<usize>,
+    comment_symbol: Option<String>,
+    max_rows_number: Option<usize>,
+    rows_to_skip: Option<usize>,
+    lines_number: Option<usize>,
+    verbose: Option<bool>,
+) -> PyResult<usize> {
+    pe!(graph::add_numeric_id_to_csv(
+        original_csv_path,
+        original_csv_separator,
+        original_csv_header,
+        target_csv_path,
+        target_csv_separator,
+        target_csv_header,
+        target_csv_ids_column,
+        target_csv_ids_column_number,
+        comment_symbol,
+        max_rows_number,
+        rows_to_skip,
+        lines_number,
+        verbose
     ))
 }
 
@@ -769,298 +985,6 @@
 
 #[pyfunction]
 #[automatically_generated_binding]
-#[text_signature = "(original_edge_path, original_edge_list_separator, original_edge_list_header, original_sources_column, original_sources_column_number, original_destinations_column, original_destinations_column_number, original_edge_list_edge_type_column, original_edge_list_edge_type_column_number, original_weights_column, original_weights_column_number, target_edge_path, target_edge_list_separator, target_edge_list_header, target_sources_column_number, target_sources_column, target_destinations_column_number, target_destinations_column, target_edge_list_edge_type_column, target_edge_list_edge_type_column_number, target_weights_column, target_weights_column_number, comment_symbol, default_edge_type, default_weight, max_rows_number, rows_to_skip, edges_number, skip_edge_types_if_unavailable, skip_weights_if_unavailable, verbose, name)"]
-/// Create a new undirected edge list from a given directed one by duplicating the undirected edges.
-///
-/// Parameters
-/// ----------
-/// original_edge_path: str,
-///     The path from where to load the original edge list.
-/// original_edge_list_separator: Optional[str],
-///     Separator to use for the original edge list.
-/// original_edge_list_header: Optional[bool],
-///     Whether the original edge list has an header.
-/// original_sources_column: Optional[str],
-///     The column name to use to load the sources in the original edges list.
-/// original_sources_column_number: Optional[int],
-///     The column number to use to load the sources in the original edges list.
-/// original_destinations_column: Optional[str],
-///     The column name to use to load the destinations in the original edges list.
-/// original_destinations_column_number: Optional[int],
-///     The column number to use to load the destinations in the original edges list.
-/// original_edge_list_edge_type_column: Optional[str],
-///     The column name to use for the edge types in the original edges list.
-/// original_edge_list_edge_type_column_number: Optional[int],
-///     The column number to use for the edge types in the original edges list.
-/// original_weights_column: Optional[str],
-///     The column name to use for the weights in the original edges list.
-/// original_weights_column_number: Optional[int],
-///     The column number to use for the weights in the original edges list.
-/// target_edge_path: str,
-///     The path from where to load the target edge list. This must be different from the original edge list path.
-/// target_edge_list_separator: Optional[str],
-///     Separator to use for the target edge list. If None, the one provided from the original edge list will be used.
-/// target_edge_list_header: Optional[bool],
-///     Whether the target edge list has an header. If None, the one provided from the original edge list will be used.
-/// target_sources_column: Optional[str],
-///     The column name to use to load the sources in the target edges list. If None, the one provided from the original edge list will be used.
-/// target_sources_column_number: Optional[int],
-///     The column number to use to load the sources in the target edges list. If None, the one provided from the original edge list will be used.
-/// target_destinations_column: Optional[str],
-///     The column name to use to load the destinations in the target edges list. If None, the one provided from the original edge list will be used.
-/// target_destinations_column_number: Optional[int],
-///     The column number to use to load the destinations in the target edges list. If None, the one provided from the original edge list will be used.
-/// target_edge_list_edge_type_column: Optional[str],
-///     The column name to use for the edge types in the target edges list. If None, the one provided from the original edge list will be used.
-/// target_edge_list_edge_type_column_number: Optional[int],
-///     The column number to use for the edge types in the target edges list. If None, the one provided from the original edge list will be used.
-/// target_weights_column: Optional[str],
-///     The column name to use for the weights in the target edges list. If None, the one provided from the original edge list will be used.
-/// target_weights_column_number: Optional[int],
-///     The column number to use for the weights in the target edges list. If None, the one provided from the original edge list will be used.
-/// comment_symbol: Optional[str],
-///     The comment symbol to use within the original edge list.
-/// default_edge_type: Optional[str],
-///     The default edge type to use within the original edge list.
-/// default_weight: Optional[float],
-///     The default weight to use within the original edge list.
-/// max_rows_number: Optional[int],
-///     The amount of rows to load from the original edge list.
-/// rows_to_skip: Optional[int],
-///     The amount of rows to skip from the original edge list.
-/// edges_number: Optional[int],
-///     The expected number of edges. It will be used for the loading bar.
-/// skip_edge_types_if_unavailable: Optional[bool],
-///     Whether to automatically skip the edge types if they are not available.
-/// skip_weights_if_unavailable: Optional[bool],
-///     Whether to automatically skip the weights if they are not available.
-/// verbose: Optional[bool],
-///     Whether to show the loading bar while processing the file.
-/// name: Optional[str],
-///     The name of the graph to display in the loading bar.
-///
-///
-/// Raises
-/// -------
-/// ValueError
-///     If there are problems with opening the original or target file.
-/// ValueError
-///     If the original and target paths are identical.
-///
-pub fn convert_directed_edge_list_to_undirected(
-    original_edge_path: &str,
-    original_edge_list_separator: Option<String>,
-    original_edge_list_header: Option<bool>,
-    original_sources_column: Option<String>,
-    original_sources_column_number: Option<usize>,
-    original_destinations_column: Option<String>,
-    original_destinations_column_number: Option<usize>,
-    original_edge_list_edge_type_column: Option<String>,
-    original_edge_list_edge_type_column_number: Option<usize>,
-    original_weights_column: Option<String>,
-    original_weights_column_number: Option<usize>,
-    target_edge_path: &str,
-    target_edge_list_separator: Option<String>,
-    target_edge_list_header: Option<bool>,
-    target_sources_column_number: Option<usize>,
-    target_sources_column: Option<String>,
-    target_destinations_column_number: Option<usize>,
-    target_destinations_column: Option<String>,
-    target_edge_list_edge_type_column: Option<String>,
-    target_edge_list_edge_type_column_number: Option<usize>,
-    target_weights_column: Option<String>,
-    target_weights_column_number: Option<usize>,
-    comment_symbol: Option<String>,
-    default_edge_type: Option<String>,
-    default_weight: Option<WeightT>,
-    max_rows_number: Option<usize>,
-    rows_to_skip: Option<usize>,
-    edges_number: Option<usize>,
-    skip_edge_types_if_unavailable: Option<bool>,
-    skip_weights_if_unavailable: Option<bool>,
-    verbose: Option<bool>,
-    name: Option<String>,
-) -> PyResult<EdgeT> {
-    pe!(graph::convert_directed_edge_list_to_undirected(
-        original_edge_path,
-        original_edge_list_separator,
-        original_edge_list_header,
-        original_sources_column,
-        original_sources_column_number,
-        original_destinations_column,
-        original_destinations_column_number,
-        original_edge_list_edge_type_column,
-        original_edge_list_edge_type_column_number,
-        original_weights_column,
-        original_weights_column_number,
-        target_edge_path,
-        target_edge_list_separator,
-        target_edge_list_header,
-        target_sources_column_number,
-        target_sources_column,
-        target_destinations_column_number,
-        target_destinations_column,
-        target_edge_list_edge_type_column,
-        target_edge_list_edge_type_column_number,
-        target_weights_column,
-        target_weights_column_number,
-        comment_symbol,
-        default_edge_type,
-        default_weight,
-        max_rows_number,
-        rows_to_skip,
-        edges_number,
-        skip_edge_types_if_unavailable,
-        skip_weights_if_unavailable,
-        verbose,
-        name
-    ))
-}
-
-#[pyfunction]
-#[automatically_generated_binding]
-#[text_signature = "(original_csv_path, original_csv_separator, original_csv_header, target_csv_path, target_csv_separator, target_csv_header, target_csv_ids_column, target_csv_ids_column_number, comment_symbol, max_rows_number, rows_to_skip, lines_number, verbose)"]
-/// Create a new CSV with the lines number added to it.
-///
-/// Parameters
-/// ----------
-/// original_csv_path: str,
-///     The path from where to load the original CSV.
-/// original_csv_separator: Optional[str],
-///     Separator to use for the original CSV.
-/// original_csv_header: Optional[bool],
-///     Whether the original CSV has an header.
-/// target_csv_path: str,
-///     The path from where to load the target CSV. This cannot be the same as the original CSV.
-/// target_csv_separator: Optional[str],
-///     Separator to use for the target CSV. If None, the one provided from the original CSV will be used.
-/// target_csv_header: Optional[bool],
-///     Whether the target CSV has an header. If None, the one provided from the original CSV will be used.
-/// target_csv_ids_column: Optional[str],
-///     The column name to use for the ids in the target list.
-/// target_csv_ids_column_number: Optional[int],
-///     The column number to use for the ids in the target list.
-/// comment_symbol: Optional[str],
-///     The comment symbol to use within the original CSV.
-/// max_rows_number: Optional[int],
-///     The amount of rows to load from the original CSV.
-/// rows_to_skip: Optional[int],
-///     The amount of rows to skip from the original CSV.
-/// verbose: Optional[bool],
-///     Whether to show the loading bar while processing the file.
-///
-///
-/// Raises
-/// -------
-/// ValueError
-///     If there are problems with opening the original or target file.
-/// ValueError
-///     If the original and target paths are identical.
-///
-pub fn add_numeric_id_to_csv(
-    original_csv_path: &str,
-    original_csv_separator: Option<String>,
-    original_csv_header: Option<bool>,
-    target_csv_path: &str,
-    target_csv_separator: Option<String>,
-    target_csv_header: Option<bool>,
-    target_csv_ids_column: Option<String>,
-    target_csv_ids_column_number: Option<usize>,
-    comment_symbol: Option<String>,
-    max_rows_number: Option<usize>,
-    rows_to_skip: Option<usize>,
-    lines_number: Option<usize>,
-    verbose: Option<bool>,
-) -> PyResult<usize> {
-    pe!(graph::add_numeric_id_to_csv(
-        original_csv_path,
-        original_csv_separator,
-        original_csv_header,
-        target_csv_path,
-        target_csv_separator,
-        target_csv_header,
-        target_csv_ids_column,
-        target_csv_ids_column_number,
-        comment_symbol,
-        max_rows_number,
-        rows_to_skip,
-        lines_number,
-        verbose
-    ))
-}
-
-#[pyfunction]
-#[automatically_generated_binding]
-#[text_signature = "(path, separator, header, sources_column, sources_column_number, destinations_column, destinations_column_number, comment_symbol, max_rows_number, rows_to_skip, edges_number, load_edge_list_in_parallel, verbose, name)"]
-/// Return whether there are selfloops in the edge list.
-///
-/// Parameters
-/// ----------
-/// path: str,
-///     The path from where to load the edge list.
-/// separator: Optional[str],
-///     The separator for the rows in the edge list.
-/// header: Optional[bool],
-///     Whether the edge list has an header.
-/// sources_column: Optional[str],
-///     The column name to use for the source nodes.
-/// sources_column_number: Optional[int],
-///     The column number to use for the source nodes.
-/// destinations_column: Optional[str],
-///     The column name to use for the destination nodes.
-/// destinations_column_number: Optional[int],
-///     The column number to use for the destination nodes.
-/// comment_symbol: Optional[str],
-///     The comment symbol to use for the lines to skip.
-/// max_rows_number: Optional[int],
-///     The number of rows to read at most. Note that this parameter is ignored when reading in parallel.
-/// rows_to_skip: Optional[int],
-///     Number of rows to skip in the edge list.
-/// edges_number: Optional[int],
-///     Number of edges in the edge list.
-/// load_edge_list_in_parallel: Optional[bool],
-///     Whether to execute the task in parallel or sequential. Generally, parallel is preferable.
-/// verbose: Optional[bool],
-///     Whether to show the loading bar while processing the file.
-/// name: Optional[str],
-///     The name of the graph to display in the loading bar.
-///
-pub fn are_there_selfloops_in_edge_list(
-    path: &str,
-    separator: Option<String>,
-    header: Option<bool>,
-    sources_column: Option<String>,
-    sources_column_number: Option<usize>,
-    destinations_column: Option<String>,
-    destinations_column_number: Option<usize>,
-    comment_symbol: Option<String>,
-    max_rows_number: Option<usize>,
-    rows_to_skip: Option<usize>,
-    edges_number: Option<EdgeT>,
-    load_edge_list_in_parallel: Option<bool>,
-    verbose: Option<bool>,
-    name: Option<String>,
-) -> PyResult<bool> {
-    pe!(graph::are_there_selfloops_in_edge_list(
-        path,
-        separator,
-        header,
-        sources_column,
-        sources_column_number,
-        destinations_column,
-        destinations_column_number,
-        comment_symbol,
-        max_rows_number,
-        rows_to_skip,
-        edges_number,
-        load_edge_list_in_parallel,
-        verbose,
-        name
-    ))
-}
-
-#[pyfunction]
-#[automatically_generated_binding]
 #[text_signature = "(original_edge_path, original_edge_list_separator, original_edge_list_header, original_edge_list_sources_column, original_edge_list_sources_column_number, original_edge_list_destinations_column, original_edge_list_destinations_column_number, original_edge_list_edge_type_column, original_edge_list_edge_type_column_number, original_edge_list_weights_column, original_edge_list_weights_column_number, target_edge_path, target_edge_list_separator, target_edge_list_header, target_edge_list_sources_column_number, target_edge_list_sources_column, target_edge_list_destinations_column_number, target_edge_list_destinations_column, target_edge_list_edge_type_column, target_edge_list_edge_type_column_number, target_edge_list_weights_column, target_edge_list_weights_column_number, comment_symbol, default_edge_type, default_weight, max_rows_number, rows_to_skip, edges_number, skip_edge_types_if_unavailable, skip_weights_if_unavailable, verbose, name)"]
 /// Create a new edge list from a given one filtering duplicates.
 ///
@@ -1346,176 +1270,6 @@
 #[pyfunction]
 #[automatically_generated_binding]
 #[text_signature = "(path, separator, header, sources_column, sources_column_number, destinations_column, destinations_column_number, comment_symbol, max_rows_number, rows_to_skip, edges_number, load_edge_list_in_parallel, verbose, name)"]
-/// Return number of selfloops in the given edge list.
-///
-/// Parameters
-/// ----------
-/// path: str,
-///     The path from where to load the edge list.
-/// separator: Optional[str],
-///     The separator for the rows in the edge list.
-/// header: Optional[bool],
-///     Whether the edge list has an header.
-/// sources_column: Optional[str],
-///     The column name to use for the source nodes.
-/// sources_column_number: Optional[int],
-///     The column number to use for the source nodes.
-/// destinations_column: Optional[str],
-///     The column name to use for the destination nodes.
-/// destinations_column_number: Optional[int],
-///     The column number to use for the destination nodes.
-/// comment_symbol: Optional[str],
-///     The comment symbol to use for the lines to skip.
-/// max_rows_number: Optional[int],
-///     The number of rows to read at most. Note that this parameter is ignored when reading in parallel.
-/// rows_to_skip: Optional[int],
-///     Number of rows to skip in the edge list.
-/// edges_number: Optional[int],
-///     Number of edges in the edge list.
-/// load_edge_list_in_parallel: Optional[bool],
-///     Whether to execute the task in parallel or sequential. Generally, parallel is preferable.
-/// verbose: Optional[bool],
-///     Whether to show the loading bar while processing the file.
-/// name: Optional[str],
-///     The name of the graph to display in the loading bar.
-///
-pub fn is_numeric_edge_list(
-    path: &str,
-    separator: Option<String>,
-    header: Option<bool>,
-    sources_column: Option<String>,
-    sources_column_number: Option<usize>,
-    destinations_column: Option<String>,
-    destinations_column_number: Option<usize>,
-    comment_symbol: Option<String>,
-    max_rows_number: Option<usize>,
-    rows_to_skip: Option<usize>,
-    edges_number: Option<EdgeT>,
-    load_edge_list_in_parallel: Option<bool>,
-    verbose: Option<bool>,
-    name: Option<String>,
-) -> PyResult<bool> {
-    pe!(graph::is_numeric_edge_list(
-        path,
-        separator,
-        header,
-        sources_column,
-        sources_column_number,
-        destinations_column,
-        destinations_column_number,
-        comment_symbol,
-        max_rows_number,
-        rows_to_skip,
-        edges_number,
-        load_edge_list_in_parallel,
-        verbose,
-        name
-    ))
-}
-
-#[pyfunction]
-#[automatically_generated_binding]
-#[text_signature = "(path, separator, header, sources_column, sources_column_number, destinations_column, destinations_column_number, comment_symbol, max_rows_number, rows_to_skip, edges_number, load_edge_list_in_parallel, verbose, name)"]
-/// Return number of selfloops in the given edge list.
-///
-/// Parameters
-/// ----------
-/// path: str,
-///     The path from where to load the edge list.
-/// separator: Optional[str],
-///     The separator for the rows in the edge list.
-/// header: Optional[bool],
-///     Whether the edge list has an header.
-/// sources_column: Optional[str],
-///     The column name to use for the source nodes.
-/// sources_column_number: Optional[int],
-///     The column number to use for the source nodes.
-/// destinations_column: Optional[str],
-///     The column name to use for the destination nodes.
-/// destinations_column_number: Optional[int],
-///     The column number to use for the destination nodes.
-/// comment_symbol: Optional[str],
-///     The comment symbol to use for the lines to skip.
-/// max_rows_number: Optional[int],
-///     The number of rows to read at most. Note that this parameter is ignored when reading in parallel.
-/// rows_to_skip: Optional[int],
-///     Number of rows to skip in the edge list.
-/// edges_number: Optional[int],
-///     Number of edges in the edge list.
-/// load_edge_list_in_parallel: Optional[bool],
-///     Whether to execute the task in parallel or sequential. Generally, parallel is preferable.
-/// verbose: Optional[bool],
-///     Whether to show the loading bar while processing the file.
-/// name: Optional[str],
-///     The name of the graph to display in the loading bar.
-///
-pub fn get_selfloops_number_from_edge_list(
-    path: &str,
-    separator: Option<String>,
-    header: Option<bool>,
-    sources_column: Option<String>,
-    sources_column_number: Option<usize>,
-    destinations_column: Option<String>,
-    destinations_column_number: Option<usize>,
-    comment_symbol: Option<String>,
-    max_rows_number: Option<usize>,
-    rows_to_skip: Option<usize>,
-    edges_number: Option<EdgeT>,
-    load_edge_list_in_parallel: Option<bool>,
-    verbose: Option<bool>,
-    name: Option<String>,
-) -> PyResult<EdgeT> {
-    pe!(graph::get_selfloops_number_from_edge_list(
-        path,
-        separator,
-        header,
-        sources_column,
-        sources_column_number,
-        destinations_column,
-        destinations_column_number,
-        comment_symbol,
-        max_rows_number,
-        rows_to_skip,
-        edges_number,
-        load_edge_list_in_parallel,
-        verbose,
-        name
-    ))
-}
-
-<<<<<<< HEAD
-#[pymethods]
-impl EnsmallenGraph {
-    #[automatically_generated_binding]
-    #[text_signature = "($, self)"]
-    /// Returns unweighted laplacian transformation of the graph
-    pub fn get_laplacian_transformed_graph(&self) -> EnsmallenGraph {
-        EnsmallenGraph {
-            graph: self.graph.get_laplacian_transformed_graph(),
-        }
-    }
-
-    #[automatically_generated_binding]
-    #[text_signature = "($, self)"]
-    /// Returns number of edges in the laplacian COO matrix representation of the graph
-    pub fn get_laplacian_coo_matrix_edges_number(&self) -> EdgeT {
-        self.graph.get_laplacian_coo_matrix_edges_number()
-    }
-
-    #[automatically_generated_binding]
-    #[text_signature = "($, self)"]
-    /// Returns unweighted random walk normalized laplacian transformation of the graph
-    pub fn get_random_walk_normalized_laplacian_transformed_graph(&self) -> EnsmallenGraph {
-        EnsmallenGraph {
-            graph: self
-                .graph
-                .get_random_walk_normalized_laplacian_transformed_graph(),
-        }
-    }
-=======
-#[pyfunction]
-#[automatically_generated_binding]
-#[text_signature = "(path, separator, header, sources_column, sources_column_number, destinations_column, destinations_column_number, comment_symbol, max_rows_number, rows_to_skip, edges_number, load_edge_list_in_parallel, verbose, name)"]
 /// Return minimum and maximum node number from given numeric edge list.
 ///
 /// Parameters
@@ -1595,6 +1349,242 @@
 
 #[pyfunction]
 #[automatically_generated_binding]
+#[text_signature = "(path, separator, header, sources_column, sources_column_number, destinations_column, destinations_column_number, comment_symbol, max_rows_number, rows_to_skip, edges_number, load_edge_list_in_parallel, verbose, name)"]
+/// Return number of selfloops in the given edge list.
+///
+/// Parameters
+/// ----------
+/// path: str,
+///     The path from where to load the edge list.
+/// separator: Optional[str],
+///     The separator for the rows in the edge list.
+/// header: Optional[bool],
+///     Whether the edge list has an header.
+/// sources_column: Optional[str],
+///     The column name to use for the source nodes.
+/// sources_column_number: Optional[int],
+///     The column number to use for the source nodes.
+/// destinations_column: Optional[str],
+///     The column name to use for the destination nodes.
+/// destinations_column_number: Optional[int],
+///     The column number to use for the destination nodes.
+/// comment_symbol: Optional[str],
+///     The comment symbol to use for the lines to skip.
+/// max_rows_number: Optional[int],
+///     The number of rows to read at most. Note that this parameter is ignored when reading in parallel.
+/// rows_to_skip: Optional[int],
+///     Number of rows to skip in the edge list.
+/// edges_number: Optional[int],
+///     Number of edges in the edge list.
+/// load_edge_list_in_parallel: Optional[bool],
+///     Whether to execute the task in parallel or sequential. Generally, parallel is preferable.
+/// verbose: Optional[bool],
+///     Whether to show the loading bar while processing the file.
+/// name: Optional[str],
+///     The name of the graph to display in the loading bar.
+///
+pub fn get_selfloops_number_from_edge_list(
+    path: &str,
+    separator: Option<String>,
+    header: Option<bool>,
+    sources_column: Option<String>,
+    sources_column_number: Option<usize>,
+    destinations_column: Option<String>,
+    destinations_column_number: Option<usize>,
+    comment_symbol: Option<String>,
+    max_rows_number: Option<usize>,
+    rows_to_skip: Option<usize>,
+    edges_number: Option<EdgeT>,
+    load_edge_list_in_parallel: Option<bool>,
+    verbose: Option<bool>,
+    name: Option<String>,
+) -> PyResult<EdgeT> {
+    pe!(graph::get_selfloops_number_from_edge_list(
+        path,
+        separator,
+        header,
+        sources_column,
+        sources_column_number,
+        destinations_column,
+        destinations_column_number,
+        comment_symbol,
+        max_rows_number,
+        rows_to_skip,
+        edges_number,
+        load_edge_list_in_parallel,
+        verbose,
+        name
+    ))
+}
+
+#[pyfunction]
+#[automatically_generated_binding]
+#[text_signature = "(path, separator, header, sources_column, sources_column_number, destinations_column, destinations_column_number, comment_symbol, max_rows_number, rows_to_skip, edges_number, load_edge_list_in_parallel, verbose, name)"]
+/// Return number of selfloops in the given edge list.
+///
+/// Parameters
+/// ----------
+/// path: str,
+///     The path from where to load the edge list.
+/// separator: Optional[str],
+///     The separator for the rows in the edge list.
+/// header: Optional[bool],
+///     Whether the edge list has an header.
+/// sources_column: Optional[str],
+///     The column name to use for the source nodes.
+/// sources_column_number: Optional[int],
+///     The column number to use for the source nodes.
+/// destinations_column: Optional[str],
+///     The column name to use for the destination nodes.
+/// destinations_column_number: Optional[int],
+///     The column number to use for the destination nodes.
+/// comment_symbol: Optional[str],
+///     The comment symbol to use for the lines to skip.
+/// max_rows_number: Optional[int],
+///     The number of rows to read at most. Note that this parameter is ignored when reading in parallel.
+/// rows_to_skip: Optional[int],
+///     Number of rows to skip in the edge list.
+/// edges_number: Optional[int],
+///     Number of edges in the edge list.
+/// load_edge_list_in_parallel: Optional[bool],
+///     Whether to execute the task in parallel or sequential. Generally, parallel is preferable.
+/// verbose: Optional[bool],
+///     Whether to show the loading bar while processing the file.
+/// name: Optional[str],
+///     The name of the graph to display in the loading bar.
+///
+pub fn is_numeric_edge_list(
+    path: &str,
+    separator: Option<String>,
+    header: Option<bool>,
+    sources_column: Option<String>,
+    sources_column_number: Option<usize>,
+    destinations_column: Option<String>,
+    destinations_column_number: Option<usize>,
+    comment_symbol: Option<String>,
+    max_rows_number: Option<usize>,
+    rows_to_skip: Option<usize>,
+    edges_number: Option<EdgeT>,
+    load_edge_list_in_parallel: Option<bool>,
+    verbose: Option<bool>,
+    name: Option<String>,
+) -> PyResult<bool> {
+    pe!(graph::is_numeric_edge_list(
+        path,
+        separator,
+        header,
+        sources_column,
+        sources_column_number,
+        destinations_column,
+        destinations_column_number,
+        comment_symbol,
+        max_rows_number,
+        rows_to_skip,
+        edges_number,
+        load_edge_list_in_parallel,
+        verbose,
+        name
+    ))
+}
+
+#[pyfunction]
+#[automatically_generated_binding]
+#[text_signature = "(original_node_type_path, original_node_type_list_separator, original_node_types_column_number, original_node_types_column, node_types_number, original_numeric_node_type_ids, original_minimum_node_type_id, original_node_type_list_header, original_node_type_list_rows_to_skip, original_node_type_list_is_correct, original_node_type_list_max_rows_number, original_node_type_list_comment_symbol, original_load_node_type_list_in_parallel, target_node_type_list_path, target_node_type_list_separator, target_node_type_list_header, target_node_type_list_node_types_column, target_node_type_list_node_types_column_number, original_node_path, original_node_list_separator, original_node_list_header, node_list_rows_to_skip, node_list_max_rows_number, node_list_comment_symbol, default_node_type, original_nodes_column_number, original_nodes_column, original_node_types_separator, original_node_list_node_types_column_number, original_node_list_node_types_column, original_minimum_node_id, original_numeric_node_ids, original_node_list_numeric_node_type_ids, original_skip_node_types_if_unavailable, target_node_path, target_node_list_separator, target_node_list_header, target_nodes_column_number, target_nodes_column, target_node_types_separator, target_node_list_node_types_column_number, target_node_list_node_types_column, nodes_number)"]
+///
+pub fn convert_node_list_node_types_to_numeric(
+    original_node_type_path: Option<String>,
+    original_node_type_list_separator: Option<String>,
+    original_node_types_column_number: Option<usize>,
+    original_node_types_column: Option<String>,
+    node_types_number: Option<NodeTypeT>,
+    original_numeric_node_type_ids: Option<bool>,
+    original_minimum_node_type_id: Option<NodeTypeT>,
+    original_node_type_list_header: Option<bool>,
+    original_node_type_list_rows_to_skip: Option<usize>,
+    original_node_type_list_is_correct: Option<bool>,
+    original_node_type_list_max_rows_number: Option<usize>,
+    original_node_type_list_comment_symbol: Option<String>,
+    original_load_node_type_list_in_parallel: Option<bool>,
+    target_node_type_list_path: Option<String>,
+    target_node_type_list_separator: Option<String>,
+    target_node_type_list_header: Option<bool>,
+    target_node_type_list_node_types_column: Option<String>,
+    target_node_type_list_node_types_column_number: Option<usize>,
+    original_node_path: String,
+    original_node_list_separator: Option<String>,
+    original_node_list_header: Option<bool>,
+    node_list_rows_to_skip: Option<usize>,
+    node_list_max_rows_number: Option<usize>,
+    node_list_comment_symbol: Option<String>,
+    default_node_type: Option<String>,
+    original_nodes_column_number: Option<usize>,
+    original_nodes_column: Option<String>,
+    original_node_types_separator: Option<String>,
+    original_node_list_node_types_column_number: Option<usize>,
+    original_node_list_node_types_column: Option<String>,
+    original_minimum_node_id: Option<NodeT>,
+    original_numeric_node_ids: Option<bool>,
+    original_node_list_numeric_node_type_ids: Option<bool>,
+    original_skip_node_types_if_unavailable: Option<bool>,
+    target_node_path: String,
+    target_node_list_separator: Option<String>,
+    target_node_list_header: Option<bool>,
+    target_nodes_column_number: Option<usize>,
+    target_nodes_column: Option<String>,
+    target_node_types_separator: Option<String>,
+    target_node_list_node_types_column_number: Option<usize>,
+    target_node_list_node_types_column: Option<String>,
+    nodes_number: Option<NodeT>,
+) -> PyResult<(NodeT, Option<NodeTypeT>)> {
+    pe!(graph::convert_node_list_node_types_to_numeric(
+        original_node_type_path,
+        original_node_type_list_separator,
+        original_node_types_column_number,
+        original_node_types_column,
+        node_types_number,
+        original_numeric_node_type_ids,
+        original_minimum_node_type_id,
+        original_node_type_list_header,
+        original_node_type_list_rows_to_skip,
+        original_node_type_list_is_correct,
+        original_node_type_list_max_rows_number,
+        original_node_type_list_comment_symbol,
+        original_load_node_type_list_in_parallel,
+        target_node_type_list_path,
+        target_node_type_list_separator,
+        target_node_type_list_header,
+        target_node_type_list_node_types_column,
+        target_node_type_list_node_types_column_number,
+        original_node_path,
+        original_node_list_separator,
+        original_node_list_header,
+        node_list_rows_to_skip,
+        node_list_max_rows_number,
+        node_list_comment_symbol,
+        default_node_type,
+        original_nodes_column_number,
+        original_nodes_column,
+        original_node_types_separator,
+        original_node_list_node_types_column_number,
+        original_node_list_node_types_column,
+        original_minimum_node_id,
+        original_numeric_node_ids,
+        original_node_list_numeric_node_type_ids,
+        original_skip_node_types_if_unavailable,
+        target_node_path,
+        target_node_list_separator,
+        target_node_list_header,
+        target_nodes_column_number,
+        target_nodes_column,
+        target_node_types_separator,
+        target_node_list_node_types_column_number,
+        target_node_list_node_types_column,
+        nodes_number
+    ))
+}
+
+#[pyfunction]
+#[automatically_generated_binding]
 #[text_signature = "(path, target_path, separator, header, sources_column, sources_column_number, destinations_column, destinations_column_number, edge_types_column, edge_types_column_number, rows_to_skip, skip_edge_types_if_unavailable)"]
 /// Sort given numeric edge list in place using the sort command.
 ///
@@ -1713,29 +1703,1111 @@
     ))
 }
 
-#[pyfunction]
-#[automatically_generated_binding]
-#[text_signature = "(file_path)"]
-/// Return number of rows in given CSV path.
-///
-/// Parameters
-/// ----------
-/// file_path: str,
-///     The path from where to load the original CSV.
-///
-///
-/// Raises
-/// -------
-/// ValueError
-///     If there are problems with opening the file.
-///
-pub fn get_rows_number(file_path: &str) -> PyResult<usize> {
-    pe!(graph::get_rows_number(file_path))
-}
->>>>>>> origin/develop
-
 #[pymethods]
 impl EnsmallenGraph {
+    #[automatically_generated_binding]
+    #[text_signature = "($self)"]
+    /// Returns unweighted laplacian transformation of the graph
+    pub fn get_laplacian_transformed_graph(&self) -> EnsmallenGraph {
+        EnsmallenGraph {
+            graph: self.graph.get_laplacian_transformed_graph(),
+        }
+    }
+
+    #[automatically_generated_binding]
+    #[text_signature = "($self)"]
+    /// Returns number of edges in the laplacian COO matrix representation of the graph
+    pub fn get_laplacian_coo_matrix_edges_number(&self) -> EdgeT {
+        self.graph.get_laplacian_coo_matrix_edges_number()
+    }
+
+    #[automatically_generated_binding]
+    #[text_signature = "($self)"]
+    /// Returns unweighted random walk normalized laplacian transformation of the graph
+    pub fn get_random_walk_normalized_laplacian_transformed_graph(&self) -> EnsmallenGraph {
+        EnsmallenGraph {
+            graph: self
+                .graph
+                .get_random_walk_normalized_laplacian_transformed_graph(),
+        }
+    }
+
+    #[automatically_generated_binding]
+    #[text_signature = "($self)"]
+    /// Returns unweighted symmetric normalized laplacian transformation of the graph.
+    ///
+    /// Raises
+    /// -------
+    /// ValueError
+    ///     The graph must be undirected, as we do not currently support this transformation for directed graphs.
+    ///
+    pub fn get_symmetric_normalized_laplacian_transformed_graph(&self) -> PyResult<EnsmallenGraph> {
+        Ok(EnsmallenGraph {
+            graph: pe!(self
+                .graph
+                .get_symmetric_normalized_laplacian_transformed_graph())?,
+        })
+    }
+
+    #[automatically_generated_binding]
+    #[text_signature = "($self)"]
+    /// Returns unweighted symmetric normalized transformation of the graph.
+    ///
+    /// Raises
+    /// -------
+    /// ValueError
+    ///     The graph must be undirected, as we do not currently support this transformation for directed graphs.
+    ///
+    pub fn get_symmetric_normalized_transformed_graph(&self) -> PyResult<EnsmallenGraph> {
+        Ok(EnsmallenGraph {
+            graph: pe!(self.graph.get_symmetric_normalized_transformed_graph())?,
+        })
+    }
+
+    #[automatically_generated_binding]
+    #[text_signature = "($self, node_id)"]
+    /// Returns boolean representing if given node is not a singleton nor a singleton with selfloop.
+    ///
+    /// Parameters
+    /// ----------
+    /// node_id: int,
+    ///     The node to be checked for.
+    ///
+    ///
+    /// Safety
+    /// ------
+    /// If the given node ID does not exists in the graph this method will panic.
+    pub unsafe fn is_unchecked_connected_from_node_id(&self, node_id: NodeT) -> bool {
+        self.graph.is_unchecked_connected_from_node_id(node_id)
+    }
+
+    #[automatically_generated_binding]
+    #[text_signature = "($self, node_id)"]
+    /// Returns boolean representing if given node is a singleton or a singleton with selfloop.
+    ///
+    /// Parameters
+    /// ----------
+    /// node_id: int,
+    ///     The node to be checked for.
+    ///
+    ///
+    /// Safety
+    /// ------
+    /// If the given node ID does not exists in the graph this method will panic.
+    pub unsafe fn is_unchecked_disconnected_node_from_node_id(&self, node_id: NodeT) -> bool {
+        self.graph
+            .is_unchecked_disconnected_node_from_node_id(node_id)
+    }
+
+    #[automatically_generated_binding]
+    #[text_signature = "($self, node_id)"]
+    /// Returns boolean representing if given node is a singleton.
+    ///
+    /// Parameters
+    /// ----------
+    /// node_id: int,
+    ///     The node to be checked for.
+    ///
+    ///
+    /// Safety
+    /// ------
+    /// If the given node ID does not exists in the graph this method will panic.
+    pub unsafe fn is_unchecked_singleton_from_node_id(&self, node_id: NodeT) -> bool {
+        self.graph.is_unchecked_singleton_from_node_id(node_id)
+    }
+
+    #[automatically_generated_binding]
+    #[text_signature = "($self, node_id)"]
+    /// Returns boolean representing if given node is a singleton.
+    ///
+    /// Parameters
+    /// ----------
+    /// node_id: int,
+    ///     The node to be checked for.
+    ///
+    pub fn is_singleton_from_node_id(&self, node_id: NodeT) -> PyResult<bool> {
+        pe!(self.graph.is_singleton_from_node_id(node_id))
+    }
+
+    #[automatically_generated_binding]
+    #[text_signature = "($self, node_id)"]
+    /// Returns boolean representing if given node is a singleton with self-loops.
+    ///
+    /// Parameters
+    /// ----------
+    /// node_id: int,
+    ///     The node to be checked for.
+    ///
+    pub unsafe fn is_unchecked_singleton_with_selfloops_from_node_id(
+        &self,
+        node_id: NodeT,
+    ) -> bool {
+        self.graph
+            .is_unchecked_singleton_with_selfloops_from_node_id(node_id)
+    }
+
+    #[automatically_generated_binding]
+    #[text_signature = "($self, node_id)"]
+    /// Returns boolean representing if given node is a singleton with self-loops.
+    ///
+    /// Parameters
+    /// ----------
+    /// node_id: int,
+    ///     The node to be checked for.
+    ///
+    pub fn is_singleton_with_selfloops_from_node_id(&self, node_id: NodeT) -> PyResult<bool> {
+        pe!(self.graph.is_singleton_with_selfloops_from_node_id(node_id))
+    }
+
+    #[automatically_generated_binding]
+    #[text_signature = "($self, node_name)"]
+    /// Returns boolean representing if given node is a singleton.
+    ///
+    /// Nota that this method will raise a panic if caled with unproper
+    /// parametrization.
+    ///
+    /// Parameters
+    /// ----------
+    /// node_name: str,
+    ///     The node name to be checked for.
+    ///
+    ///
+    /// Safety
+    /// ------
+    /// If the given node name does not exist in the graph this method will panic.
+    pub unsafe fn is_unchecked_singleton_from_node_name(&self, node_name: &str) -> bool {
+        self.graph.is_unchecked_singleton_from_node_name(node_name)
+    }
+
+    #[automatically_generated_binding]
+    #[text_signature = "($self, node_name)"]
+    /// Returns boolean representing if given node is a singleton.
+    ///
+    /// Parameters
+    /// ----------
+    /// node_name: str,
+    ///     The node name to be checked for.
+    ///
+    pub fn is_singleton_from_node_name(&self, node_name: &str) -> PyResult<bool> {
+        pe!(self.graph.is_singleton_from_node_name(node_name))
+    }
+
+    #[automatically_generated_binding]
+    #[text_signature = "($self, node_name)"]
+    /// Returns whether the graph has the given node name.
+    ///
+    /// Parameters
+    /// ----------
+    /// node_name: str,
+    ///     Name of the node.
+    ///
+    pub fn has_node_name(&self, node_name: &str) -> bool {
+        self.graph.has_node_name(node_name)
+    }
+
+    #[automatically_generated_binding]
+    #[text_signature = "($self, node_type_id)"]
+    /// Returns whether the graph has the given node type id.
+    ///
+    /// Parameters
+    /// ----------
+    /// node_type_id: int,
+    ///     id of the node.
+    ///
+    pub fn has_node_type_id(&self, node_type_id: NodeTypeT) -> bool {
+        self.graph.has_node_type_id(node_type_id)
+    }
+
+    #[automatically_generated_binding]
+    #[text_signature = "($self, node_type_name)"]
+    /// Returns whether the graph has the given node type name.
+    ///
+    /// Parameters
+    /// ----------
+    /// node_type_name: str,
+    ///     Name of the node.
+    ///
+    pub fn has_node_type_name(&self, node_type_name: &str) -> bool {
+        self.graph.has_node_type_name(node_type_name)
+    }
+
+    #[automatically_generated_binding]
+    #[text_signature = "($self, edge_type_id)"]
+    /// Returns whether the graph has the given edge type id.
+    ///
+    /// Parameters
+    /// ----------
+    /// edge_type_id: int,
+    ///     id of the edge.
+    ///
+    pub fn has_edge_type_id(&self, edge_type_id: EdgeTypeT) -> bool {
+        self.graph.has_edge_type_id(edge_type_id)
+    }
+
+    #[automatically_generated_binding]
+    #[text_signature = "($self, edge_type_name)"]
+    /// Returns whether the graph has the given edge type name.
+    ///
+    /// Parameters
+    /// ----------
+    /// edge_type_name: str,
+    ///     Name of the edge.
+    ///
+    pub fn has_edge_type_name(&self, edge_type_name: &str) -> bool {
+        self.graph.has_edge_type_name(edge_type_name)
+    }
+
+    #[automatically_generated_binding]
+    #[text_signature = "($self, src, dst)"]
+    /// Returns whether edge passing between given node ids exists.
+    ///
+    /// Parameters
+    /// ----------
+    /// src: int,
+    ///     Source node id.
+    /// dst: int,
+    ///     Destination node id.
+    ///
+    pub fn has_edge_from_node_ids(&self, src: NodeT, dst: NodeT) -> bool {
+        self.graph.has_edge_from_node_ids(src, dst)
+    }
+
+    #[automatically_generated_binding]
+    #[text_signature = "($self, node_id)"]
+    /// Returns whether the given node ID has a selfloop.
+    ///
+    /// Parameters
+    /// ----------
+    /// node_id: int,
+    ///     Source node id.
+    ///
+    pub fn has_selfloop_from_node_id(&self, node_id: NodeT) -> bool {
+        self.graph.has_selfloop_from_node_id(node_id)
+    }
+
+    #[automatically_generated_binding]
+    #[text_signature = "($self, src, dst, edge_type)"]
+    /// Returns whether edge with the given type passing between given nodes exists.
+    ///
+    /// Parameters
+    /// ----------
+    /// src: int,
+    ///     The source node of the edge.
+    /// dst: int,
+    ///     The destination node of the edge.
+    /// edge_type: Optional[int],
+    ///     The (optional) edge type.
+    ///
+    pub fn has_edge_from_node_ids_and_edge_type_id(
+        &self,
+        src: NodeT,
+        dst: NodeT,
+        edge_type: Option<EdgeTypeT>,
+    ) -> bool {
+        self.graph
+            .has_edge_from_node_ids_and_edge_type_id(src, dst, edge_type)
+    }
+
+    #[automatically_generated_binding]
+    #[text_signature = "($self, node_id)"]
+    /// Returns boolean representing if given node is a trap.
+    ///
+    /// If the provided node_id is higher than the number of nodes in the graph,
+    /// the method will panic.
+    ///
+    /// Parameters
+    /// ----------
+    /// node_id: int,
+    ///     Integer ID of the node, if this is bigger that the number of nodes it will panic.
+    ///
+    ///
+    /// Safety
+    /// ------
+    /// If the given node ID does not exists in the graph this method will panic.
+    pub unsafe fn is_unchecked_trap_node_from_node_id(&self, node_id: NodeT) -> bool {
+        self.graph.is_unchecked_trap_node_from_node_id(node_id)
+    }
+
+    #[automatically_generated_binding]
+    #[text_signature = "($self, node_id)"]
+    /// Returns boolean representing if given node is a trap.
+    ///
+    /// Parameters
+    /// ----------
+    /// node_id: int,
+    ///     Integer ID of the node, if this is bigger that the number of nodes it will panic.
+    ///
+    pub fn is_trap_node_from_node_id(&self, node_id: NodeT) -> PyResult<bool> {
+        pe!(self.graph.is_trap_node_from_node_id(node_id))
+    }
+
+    #[automatically_generated_binding]
+    #[text_signature = "($self, node_name, node_type_name)"]
+    /// Returns whether the given node name and node type name exist in current graph.
+    ///
+    /// Parameters
+    /// ----------
+    /// node_name: str,
+    ///     The node name.
+    /// node_type_name: Optional[List[str]],
+    ///     The node types name.
+    ///
+    pub fn has_node_name_and_node_type_name(
+        &self,
+        node_name: &str,
+        node_type_name: Option<Vec<String>>,
+    ) -> bool {
+        self.graph
+            .has_node_name_and_node_type_name(node_name, node_type_name)
+    }
+
+    #[automatically_generated_binding]
+    #[text_signature = "($self, src_name, dst_name)"]
+    /// Returns whether if edge passing between given nodes exists.
+    ///
+    /// Parameters
+    /// ----------
+    /// src_name: str,
+    ///     The source node name of the edge.
+    /// dst_name: str,
+    ///     The destination node name of the edge.
+    ///
+    pub fn has_edge_from_node_names(&self, src_name: &str, dst_name: &str) -> bool {
+        self.graph.has_edge_from_node_names(src_name, dst_name)
+    }
+
+    #[automatically_generated_binding]
+    #[text_signature = "($self, src_name, dst_name, edge_type_name)"]
+    /// Returns whether if edge with type passing between given nodes exists.
+    ///
+    /// Parameters
+    /// ----------
+    /// src_name: str,
+    ///     The source node name of the edge.
+    /// dst_name: str,
+    ///     The destination node name of the edge.
+    /// edge_type_name: Optional[str],
+    ///     The (optional) edge type name.
+    ///
+    pub fn has_edge_from_node_names_and_edge_type_name(
+        &self,
+        src_name: &str,
+        dst_name: &str,
+        edge_type_name: Option<&str>,
+    ) -> bool {
+        self.graph
+            .has_edge_from_node_names_and_edge_type_name(src_name, dst_name, edge_type_name)
+    }
+
+    #[automatically_generated_binding]
+    #[text_signature = "($self)"]
+    /// Returns list of nodes of the various strongly connected components.
+    ///
+    /// This is an implementation of Tarjan algorithm.
+    pub fn strongly_connected_components(&self) -> Vec<HashSet<NodeT>> {
+        self.graph.strongly_connected_components()
+    }
+
+    #[automatically_generated_binding]
+    #[text_signature = "($self)"]
+    /// Returns graph with node IDs sorted by increasing outbound node degree
+    pub fn sort_by_increasing_outbound_node_degree(&self) -> EnsmallenGraph {
+        EnsmallenGraph {
+            graph: self.graph.sort_by_increasing_outbound_node_degree(),
+        }
+    }
+
+    #[automatically_generated_binding]
+    #[text_signature = "($self)"]
+    /// Returns graph with node IDs sorted by decreasing outbound node degree
+    pub fn sort_by_decreasing_outbound_node_degree(&self) -> EnsmallenGraph {
+        EnsmallenGraph {
+            graph: self.graph.sort_by_decreasing_outbound_node_degree(),
+        }
+    }
+
+    #[automatically_generated_binding]
+    #[text_signature = "($self)"]
+    /// Returns graph with node IDs sorted by lexicographic order
+    pub fn sort_by_node_lexicographic_order(&self) -> EnsmallenGraph {
+        EnsmallenGraph {
+            graph: self.graph.sort_by_node_lexicographic_order(),
+        }
+    }
+
+    #[automatically_generated_binding]
+    #[text_signature = "($self)"]
+    /// Returns binary dense adjacency matrix.
+    ///
+    /// Beware of using this method on big graphs!
+    /// It'll use all of your RAM!
+    pub fn get_dense_binary_adjacency_matrix(&self) -> Py<PyArray2<bool>> {
+        let gil = pyo3::Python::acquire_gil();
+        to_ndarray_2d!(gil, self.graph.get_dense_binary_adjacency_matrix(), bool)
+    }
+
+    #[automatically_generated_binding]
+    #[text_signature = "($self, weight)"]
+    /// Returns binary weighted adjacency matrix.
+    ///
+    /// Beware of using this method on big graphs!
+    /// It'll use all of your RAM!
+    ///
+    /// Parameters
+    /// ----------
+    /// weight: Optional[float],
+    ///     The weight value to use for absent edges. By default, `0.0`.
+    ///
+    ///
+    /// Raises
+    /// -------
+    /// ValueError
+    ///     If the graph does not have edge weights.
+    ///
+    pub fn get_dense_weighted_adjacency_matrix(
+        &self,
+        weight: Option<WeightT>,
+    ) -> PyResult<Py<PyArray2<WeightT>>> {
+        let gil = pyo3::Python::acquire_gil();
+        Ok(to_ndarray_2d!(
+            gil,
+            pe!(self.graph.get_dense_weighted_adjacency_matrix(weight))?,
+            WeightT
+        ))
+    }
+
+    #[automatically_generated_binding]
+    #[text_signature = "($self, node_names, node_types, edge_types, minimum_component_size, top_k_components, verbose)"]
+    /// remove all the components that are not connected to interesting
+    /// nodes and edges.
+    ///
+    /// Parameters
+    /// ----------
+    /// node_names: Optional[List[str]],
+    ///     The name of the nodes of which components to keep.
+    /// node_types: Optional[List[Optional[str]]],
+    ///     The types of the nodes of which components to keep.
+    /// edge_types: Optional[List[Optional[str]]],
+    ///     The types of the edges of which components to keep.
+    /// minimum_component_size: Optional[int],
+    ///     Optional, Minimum size of the components to keep.
+    /// top_k_components: Optional[int],
+    ///     Optional, number of components to keep sorted by number of nodes.
+    /// verbose: Optional[bool],
+    ///     Whether to show the loading bar.
+    ///
+    pub fn remove_components(
+        &self,
+        node_names: Option<Vec<String>>,
+        node_types: Option<Vec<Option<String>>>,
+        edge_types: Option<Vec<Option<String>>>,
+        minimum_component_size: Option<NodeT>,
+        top_k_components: Option<NodeT>,
+        verbose: Option<bool>,
+    ) -> PyResult<EnsmallenGraph> {
+        Ok(EnsmallenGraph {
+            graph: pe!(self.graph.remove_components(
+                node_names,
+                node_types,
+                edge_types,
+                minimum_component_size,
+                top_k_components,
+                verbose
+            ))?,
+        })
+    }
+
+    #[automatically_generated_binding]
+    #[text_signature = "($self, other)"]
+    /// Return whether given graph has any edge overlapping with current graph.
+    ///
+    /// Parameters
+    /// ----------
+    /// other: EnsmallenGraph,
+    ///     The graph to check against.
+    ///
+    ///
+    /// Raises
+    /// -------
+    /// ValueError
+    ///     If a graph is directed and the other is undirected.
+    /// ValueError
+    ///     If one of the two graphs has edge weights and the other does not.
+    /// ValueError
+    ///     If one of the two graphs has node types and the other does not.
+    /// ValueError
+    ///     If one of the two graphs has edge types and the other does not.
+    ///
+    pub fn overlaps(&self, other: &EnsmallenGraph) -> PyResult<bool> {
+        pe!(self.graph.overlaps(&other.graph))
+    }
+
+    #[automatically_generated_binding]
+    #[text_signature = "($self, other)"]
+    /// Return true if given graph edges are all contained within current graph.
+    ///
+    /// Parameters
+    /// ----------
+    /// other: EnsmallenGraph,
+    ///     The graph to check against.
+    ///
+    ///
+    /// Raises
+    /// -------
+    /// ValueError
+    ///     If a graph is directed and the other is undirected.
+    /// ValueError
+    ///     If one of the two graphs has edge weights and the other does not.
+    /// ValueError
+    ///     If one of the two graphs has node types and the other does not.
+    /// ValueError
+    ///     If one of the two graphs has edge types and the other does not.
+    ///
+    pub fn contains(&self, other: &EnsmallenGraph) -> PyResult<bool> {
+        pe!(self.graph.contains(&other.graph))
+    }
+
+    #[automatically_generated_binding]
+    #[text_signature = "($self, removed_existing_edges, first_nodes_set, second_nodes_set, first_node_types_set, second_node_types_set)"]
+    /// Return vector of tuple of Node IDs that form the edges of the required bipartite graph.
+    ///
+    /// Parameters
+    /// ----------
+    /// removed_existing_edges: Optional[bool],
+    ///     Whether to filter out the existing edges. By default, true.
+    /// first_nodes_set: Optional[Set[str]],
+    ///     Optional set of nodes to use to create the first set of nodes of the graph.
+    /// second_nodes_set: Optional[Set[str]],
+    ///     Optional set of nodes to use to create the second set of nodes of the graph.
+    /// first_node_types_set: Optional[Set[str]],
+    ///     Optional set of node types to create the first set of nodes of the graph.
+    /// second_node_types_set: Optional[Set[str]],
+    ///     Optional set of node types to create the second set of nodes of the graph.
+    ///
+    pub fn get_bipartite_edges(
+        &self,
+        removed_existing_edges: Option<bool>,
+        first_nodes_set: Option<HashSet<String>>,
+        second_nodes_set: Option<HashSet<String>>,
+        first_node_types_set: Option<HashSet<String>>,
+        second_node_types_set: Option<HashSet<String>>,
+    ) -> PyResult<Py<PyArray2<NodeT>>> {
+        let gil = pyo3::Python::acquire_gil();
+        Ok(to_ndarray_2d!(
+            gil,
+            pe!(self.graph.get_bipartite_edges(
+                removed_existing_edges,
+                first_nodes_set,
+                second_nodes_set,
+                first_node_types_set,
+                second_node_types_set
+            ))?,
+            NodeT
+        ))
+    }
+
+    #[automatically_generated_binding]
+    #[text_signature = "($self, removed_existing_edges, first_nodes_set, second_nodes_set, first_node_types_set, second_node_types_set)"]
+    /// Return vector of tuple of Node IDs that form the edges of the required bipartite graph.
+    ///
+    /// Parameters
+    /// ----------
+    /// removed_existing_edges: Optional[bool],
+    ///     Whether to filter out the existing edges. By default, true.
+    /// first_nodes_set: Optional[Set[str]],
+    ///     Optional set of nodes to use to create the first set of nodes of the graph.
+    /// second_nodes_set: Optional[Set[str]],
+    ///     Optional set of nodes to use to create the second set of nodes of the graph.
+    /// first_node_types_set: Optional[Set[str]],
+    ///     Optional set of node types to create the first set of nodes of the graph.
+    /// second_node_types_set: Optional[Set[str]],
+    ///     Optional set of node types to create the second set of nodes of the graph.
+    ///
+    pub fn get_bipartite_edge_names(
+        &self,
+        removed_existing_edges: Option<bool>,
+        first_nodes_set: Option<HashSet<String>>,
+        second_nodes_set: Option<HashSet<String>>,
+        first_node_types_set: Option<HashSet<String>>,
+        second_node_types_set: Option<HashSet<String>>,
+    ) -> PyResult<Vec<Vec<String>>> {
+        pe!(self.graph.get_bipartite_edge_names(
+            removed_existing_edges,
+            first_nodes_set,
+            second_nodes_set,
+            first_node_types_set,
+            second_node_types_set
+        ))
+    }
+
+    #[automatically_generated_binding]
+    #[text_signature = "($self, central_node, removed_existing_edges, star_points_nodes_set, star_points_node_types_set)"]
+    /// Return vector of tuple of Node IDs that form the edges of the required star.
+    ///
+    /// Parameters
+    /// ----------
+    /// central_node: str,
+    ///     Name of the node to use as center of the star.
+    /// removed_existing_edges: Optional[bool],
+    ///     Whether to filter out the existing edges. By default, true.
+    /// star_points_nodes_set: Optional[Set[str]],
+    ///     Optional set of nodes to use to create the set of star points.
+    /// star_points_node_types_set: Optional[Set[str]],
+    ///     Optional set of node types to create the set of star points.
+    ///
+    pub fn get_star_edges(
+        &self,
+        central_node: String,
+        removed_existing_edges: Option<bool>,
+        star_points_nodes_set: Option<HashSet<String>>,
+        star_points_node_types_set: Option<HashSet<String>>,
+    ) -> PyResult<Py<PyArray2<NodeT>>> {
+        let gil = pyo3::Python::acquire_gil();
+        Ok(to_ndarray_2d!(
+            gil,
+            pe!(self.graph.get_star_edges(
+                central_node,
+                removed_existing_edges,
+                star_points_nodes_set,
+                star_points_node_types_set
+            ))?,
+            NodeT
+        ))
+    }
+
+    #[automatically_generated_binding]
+    #[text_signature = "($self, central_node, removed_existing_edges, star_points_nodes_set, star_points_node_types_set)"]
+    /// Return vector of tuple of Node names that form the edges of the required star.
+    ///
+    /// Parameters
+    /// ----------
+    /// central_node: str,
+    ///     Name of the node to use as center of the star.
+    /// removed_existing_edges: Optional[bool],
+    ///     Whether to filter out the existing edges. By default, true.
+    /// star_points_nodes_set: Optional[Set[str]],
+    ///     Optional set of nodes to use to create the set of star points.
+    /// star_points_node_types_set: Optional[Set[str]],
+    ///     Optional set of node types to create the set of star points.
+    ///
+    pub fn get_star_edge_names(
+        &self,
+        central_node: String,
+        removed_existing_edges: Option<bool>,
+        star_points_nodes_set: Option<HashSet<String>>,
+        star_points_node_types_set: Option<HashSet<String>>,
+    ) -> PyResult<Vec<Vec<String>>> {
+        pe!(self.graph.get_star_edge_names(
+            central_node,
+            removed_existing_edges,
+            star_points_nodes_set,
+            star_points_node_types_set
+        ))
+    }
+
+    #[automatically_generated_binding]
+    #[text_signature = "($self, directed, allow_selfloops, removed_existing_edges, allow_node_type_set, allow_node_set)"]
+    /// Return vector of tuple of Node IDs that form the edges of the required clique.
+    ///
+    /// Parameters
+    /// ----------
+    /// directed: Optional[bool],
+    ///     Whether to return the edges as directed or undirected. By default, equal to the graph.
+    /// allow_selfloops: Optional[bool],
+    ///     Whether to allow self-loops in the clique. By default, equal to the graph.
+    /// removed_existing_edges: Optional[bool],
+    ///     Whether to filter out the existing edges. By default, true.
+    /// allow_node_type_set: Optional[Set[str]],
+    ///     Node types to include in the clique.
+    /// allow_node_set: Optional[Set[str]],
+    ///     Nodes to include i the clique.
+    ///
+    pub fn get_clique_edges(
+        &self,
+        directed: Option<bool>,
+        allow_selfloops: Option<bool>,
+        removed_existing_edges: Option<bool>,
+        allow_node_type_set: Option<HashSet<String>>,
+        allow_node_set: Option<HashSet<String>>,
+    ) -> Py<PyArray2<NodeT>> {
+        let gil = pyo3::Python::acquire_gil();
+        to_ndarray_2d!(
+            gil,
+            self.graph.get_clique_edges(
+                directed,
+                allow_selfloops,
+                removed_existing_edges,
+                allow_node_type_set,
+                allow_node_set
+            ),
+            NodeT
+        )
+    }
+
+    #[automatically_generated_binding]
+    #[text_signature = "($self, directed, allow_selfloops, removed_existing_edges, allow_node_type_set, allow_node_set)"]
+    /// Return vector of tuple of Node names that form the edges of the required clique.
+    ///
+    /// Parameters
+    /// ----------
+    /// directed: Optional[bool],
+    ///     Whether to return the edges as directed or undirected. By default, equal to the graph.
+    /// allow_selfloops: Optional[bool],
+    ///     Whether to allow self-loops in the clique. By default, equal to the graph.
+    /// removed_existing_edges: Optional[bool],
+    ///     Whether to filter out the existing edges. By default, true.
+    /// allow_node_type_set: Optional[Set[str]],
+    ///     Node types to include in the clique.
+    /// allow_node_set: Optional[Set[str]],
+    ///     Nodes to include i the clique.
+    ///
+    pub fn get_clique_edge_names(
+        &self,
+        directed: Option<bool>,
+        allow_selfloops: Option<bool>,
+        removed_existing_edges: Option<bool>,
+        allow_node_type_set: Option<HashSet<String>>,
+        allow_node_set: Option<HashSet<String>>,
+    ) -> Vec<Vec<String>> {
+        self.graph.get_clique_edge_names(
+            directed,
+            allow_selfloops,
+            removed_existing_edges,
+            allow_node_type_set,
+            allow_node_set,
+        )
+    }
+
+    #[automatically_generated_binding]
+    #[text_signature = "($self, src, dst)"]
+    /// Return edge value corresponding to given node IDs.
+    ///
+    /// Parameters
+    /// ----------
+    /// src: int,
+    ///     The source node ID.
+    /// dst: int,
+    ///     The destination node ID.
+    ///
+    pub fn encode_edge(&self, src: NodeT, dst: NodeT) -> u64 {
+        self.graph.encode_edge(src, dst)
+    }
+
+    #[automatically_generated_binding]
+    #[text_signature = "($self, edge)"]
+    /// Returns source and destination nodes corresponding to given edge ID.
+    ///
+    /// Parameters
+    /// ----------
+    /// edge: int,
+    ///     The edge value to decode.
+    ///
+    pub fn decode_edge(&self, edge: u64) -> (NodeT, NodeT) {
+        self.graph.decode_edge(edge)
+    }
+
+    #[automatically_generated_binding]
+    #[text_signature = "($self)"]
+    /// Return maximum encodable edge number
+    pub fn get_max_encodable_edge_number(&self) -> EdgeT {
+        self.graph.get_max_encodable_edge_number()
+    }
+
+    #[automatically_generated_binding]
+    #[text_signature = "($self, node_id)"]
+    /// Validates provided node ID.
+    ///
+    /// Parameters
+    /// ----------
+    /// node_id: int,
+    ///     node ID to validate.
+    ///
+    ///
+    /// Raises
+    /// -------
+    /// ValueError
+    ///     If the given node ID does not exists in the graph.
+    ///
+    pub fn validate_node_id(&self, node_id: NodeT) -> PyResult<NodeT> {
+        pe!(self.graph.validate_node_id(node_id))
+    }
+
+    #[automatically_generated_binding]
+    #[text_signature = "($self, node_ids)"]
+    /// Validates all provided node IDs.
+    ///
+    /// Parameters
+    /// ----------
+    /// node_ids: List[int],
+    ///     node IDs to validate.
+    ///
+    ///
+    /// Raises
+    /// -------
+    /// ValueError
+    ///     If any of the given node ID does not exists in the graph.
+    ///
+    pub fn validate_node_ids(&self, node_ids: Vec<NodeT>) -> PyResult<Py<PyArray1<NodeT>>> {
+        let gil = pyo3::Python::acquire_gil();
+        Ok(to_ndarray_1d!(
+            gil,
+            pe!(self.graph.validate_node_ids(node_ids))?,
+            NodeT
+        ))
+    }
+
+    #[automatically_generated_binding]
+    #[text_signature = "($self, edge_id)"]
+    /// Validates provided edge ID.
+    ///
+    /// Parameters
+    /// ----------
+    /// edge_id: int,
+    ///     Edge ID to validate.
+    ///
+    ///
+    /// Raises
+    /// -------
+    /// ValueError
+    ///     If the given edge ID does not exists in the graph.
+    ///
+    pub fn validate_edge_id(&self, edge_id: EdgeT) -> PyResult<EdgeT> {
+        pe!(self.graph.validate_edge_id(edge_id))
+    }
+
+    #[automatically_generated_binding]
+    #[text_signature = "($self, edge_ids)"]
+    /// Validates provided edge IDs.
+    ///
+    /// Parameters
+    /// ----------
+    /// edge_ids: List[int],
+    ///     Edge IDs to validate.
+    ///
+    ///
+    /// Raises
+    /// -------
+    /// ValueError
+    ///     If any of the given edge ID does not exists in the graph.
+    ///
+    pub fn validate_edge_ids(&self, edge_ids: Vec<EdgeT>) -> PyResult<Py<PyArray1<EdgeT>>> {
+        let gil = pyo3::Python::acquire_gil();
+        Ok(to_ndarray_1d!(
+            gil,
+            pe!(self.graph.validate_edge_ids(edge_ids))?,
+            EdgeT
+        ))
+    }
+
+    #[automatically_generated_binding]
+    #[text_signature = "($self)"]
+    /// Raises an error if the graph contains unknown node types.
+    ///
+    /// Raises
+    /// -------
+    /// ValueError
+    ///     If the graph does not contain node types.
+    /// ValueError
+    ///     If the graph contains unknown node types.
+    ///
+    pub fn must_not_contain_unknown_node_types(&self) -> PyResult<()> {
+        pe!(self.graph.must_not_contain_unknown_node_types())
+    }
+
+    #[automatically_generated_binding]
+    #[text_signature = "($self)"]
+    /// Raises an error if the graph contains unknown edge types.
+    ///
+    /// Raises
+    /// -------
+    /// ValueError
+    ///     If the graph does not contain edge types.
+    /// ValueError
+    ///     If the graph contains unknown edge types.
+    ///
+    pub fn must_not_contain_unknown_edge_types(&self) -> PyResult<()> {
+        pe!(self.graph.must_not_contain_unknown_edge_types())
+    }
+
+    #[automatically_generated_binding]
+    #[text_signature = "($self, node_type_id)"]
+    /// Validates provided node type ID.
+    ///
+    /// Parameters
+    /// ----------
+    /// node_type_id: Optional[int],
+    ///     Node type ID to validate.
+    ///
+    ///
+    /// Raises
+    /// -------
+    /// ValueError
+    ///     If the given node type ID does not exists in the graph.
+    ///
+    pub fn validate_node_type_id(
+        &self,
+        node_type_id: Option<NodeTypeT>,
+    ) -> PyResult<Option<NodeTypeT>> {
+        pe!(self.graph.validate_node_type_id(node_type_id))
+    }
+
+    #[automatically_generated_binding]
+    #[text_signature = "($self, node_type_ids)"]
+    /// Validates provided node type IDs.
+    ///
+    /// Parameters
+    /// ----------
+    /// node_type_ids: List[Optional[int]],
+    ///     Vector of node type IDs to validate.
+    ///
+    ///
+    /// Raises
+    /// -------
+    /// ValueError
+    ///     If there are no node types in the graph.
+    ///
+    pub fn validate_node_type_ids(
+        &self,
+        node_type_ids: Vec<Option<NodeTypeT>>,
+    ) -> PyResult<Vec<Option<NodeTypeT>>> {
+        pe!(self.graph.validate_node_type_ids(node_type_ids))
+    }
+
+    #[automatically_generated_binding]
+    #[text_signature = "($self, edge_type_id)"]
+    /// Validates provided edge type ID.
+    ///
+    /// Parameters
+    /// ----------
+    /// edge_type_id: Optional[int],
+    ///     edge type ID to validate.
+    ///
+    ///
+    /// Raises
+    /// -------
+    /// ValueError
+    ///     If the given edge type ID does not exists in the graph.
+    ///
+    pub fn validate_edge_type_id(
+        &self,
+        edge_type_id: Option<EdgeTypeT>,
+    ) -> PyResult<Option<EdgeTypeT>> {
+        pe!(self.graph.validate_edge_type_id(edge_type_id))
+    }
+
+    #[automatically_generated_binding]
+    #[text_signature = "($self, edge_type_ids)"]
+    /// Validates provided edge type IDs.
+    ///
+    /// Parameters
+    /// ----------
+    /// edge_type_ids: List[Optional[int]],
+    ///     Vector of edge type IDs to validate.
+    ///
+    ///
+    /// Raises
+    /// -------
+    /// ValueError
+    ///     If there are no edge types in the graph.
+    ///
+    pub fn validate_edge_type_ids(
+        &self,
+        edge_type_ids: Vec<Option<EdgeTypeT>>,
+    ) -> PyResult<Vec<Option<EdgeTypeT>>> {
+        pe!(self.graph.validate_edge_type_ids(edge_type_ids))
+    }
+
+    #[automatically_generated_binding]
+    #[text_signature = "($self)"]
+    /// Raises an error if the graph does not have edge types.
+    ///
+    /// Raises
+    /// -------
+    /// ValueError
+    ///     If the graph is directed.
+    ///
+    pub fn must_be_undirected(&self) -> PyResult<()> {
+        pe!(self.graph.must_be_undirected())
+    }
+
+    #[automatically_generated_binding]
+    #[text_signature = "($self)"]
+    /// Raises an error if the graph does not have edge types.
+    ///
+    /// Raises
+    /// -------
+    /// ValueError
+    ///     If the graph is not a multigraph.
+    ///
+    pub fn must_be_multigraph(&self) -> PyResult<()> {
+        pe!(self.graph.must_be_multigraph())
+    }
+
+    #[automatically_generated_binding]
+    #[text_signature = "($self)"]
+    /// Raises an error if the graph does not have edge types.
+    ///
+    /// Raises
+    /// -------
+    /// ValueError
+    ///     If the graph is a multigraph.
+    ///
+    pub fn must_not_be_multigraph(&self) -> PyResult<()> {
+        pe!(self.graph.must_not_be_multigraph())
+    }
+
+    #[automatically_generated_binding]
+    #[text_signature = "($self)"]
+    /// Raises an error if the graph contains zero weighted degree.
+    ///
+    /// Raises
+    /// -------
+    /// ValueError
+    ///     If the graph does not have edges.
+    ///
+    pub fn must_not_contain_weighted_singleton_nodes(&self) -> PyResult<()> {
+        pe!(self.graph.must_not_contain_weighted_singleton_nodes())
+    }
+
+    #[automatically_generated_binding]
+    #[text_signature = "($self)"]
+    /// Raises an error if the graph has a maximal weighted
+    ///
+    /// Raises
+    /// -------
+    /// ValueError
+    ///     If the graph does not have edges.
+    ///
+    pub fn must_have_edges(&self) -> PyResult<()> {
+        pe!(self.graph.must_have_edges())
+    }
+
+    #[automatically_generated_binding]
+    #[text_signature = "($self)"]
+    /// Raises an error if the graph does not have any node.
+    ///
+    /// Raises
+    /// -------
+    /// ValueError
+    ///     If the graph does not have nodes.
+    ///
+    pub fn must_have_nodes(&self) -> PyResult<()> {
+        pe!(self.graph.must_have_nodes())
+    }
+
+    #[automatically_generated_binding]
+    #[text_signature = "($self)"]
+    /// Raises an error if the graph is not connected.
+    ///
+    /// Raises
+    /// -------
+    /// ValueError
+    ///     If the graph is not connected.
+    ///
+    pub fn must_be_connected(&self) -> PyResult<()> {
+        pe!(self.graph.must_be_connected())
+    }
+
     #[automatically_generated_binding]
     #[text_signature = "($self)"]
     /// Return total edge weights, if graph has weights.
@@ -1837,1374 +2909,615 @@
     }
 
     #[automatically_generated_binding]
-    #[text_signature = "($self, random_state, undesired_edge_types, verbose)"]
-    /// Returns set of edges composing a spanning tree and connected components.
-    ///
-    /// The spanning tree is NOT minimal.
-    /// The given random_state is NOT the root of the tree.
-    ///
-    /// This method, additionally, allows for undesired edge types to be
-    /// used to build the spanning tree only in extremis when it is utterly
-    /// necessary in order to complete the spanning arborescence.
-    ///
-    /// The quintuple returned contains:
-    /// - Set of the edges used in order to build the spanning arborescence.
-    /// - Vector of the connected component of each node.
-    /// - Number of connected components.
-    /// - Minimum component size.
-    /// - Maximum component size.
-    ///
-    /// Parameters
-    /// ----------
-    /// random_state: Optional[int],
-    ///     The random_state to use for the holdout,
-    /// undesired_edge_types: Optional[Set[Optional[int]]],
-    ///     Which edge types id to try to avoid.
+    #[text_signature = "($self, features, neighbours_number, max_degree, distance_name, verbose)"]
+    /// Returns graph with edges added extracted from given node_features.
+    ///
+    /// This operation might distrupt the graph topology.
+    /// Proceed with caution!
+    ///
+    /// Parameters
+    /// ----------
+    /// features: List[List[float]],
+    ///     node_features to use to identify the new neighbours.
+    /// neighbours_number: Optional[int],
+    ///     Number of neighbours to add.
+    /// max_degree: Optional[int],
+    ///     The maximum degree a node can have its neighbours augmented. By default 0, that is, only singletons are augmented.
+    /// distance_name: Optional[str],
+    ///     Name of distance to use. Can either be L2 or COSINE. By default COSINE.
     /// verbose: Optional[bool],
-    ///     Whether to show a loading bar or not.
-    ///
-    pub fn random_spanning_arborescence_kruskal(
-        &self,
-        random_state: Option<EdgeT>,
-        undesired_edge_types: Option<HashSet<Option<EdgeTypeT>>>,
+    ///     Whether to show loading bars.
+    ///
+    ///
+    /// Raises
+    /// -------
+    /// ValueError
+    ///     If the graph does not have nodes.
+    /// ValueError
+    ///     If the given node_features are not provided exactly for each node.
+    /// ValueError
+    ///     If the node_features do not have a consistent shape.
+    /// ValueError
+    ///     If the provided number of neighbours is zero.
+    ///
+    pub fn generate_new_edges_from_node_features(
+        &self,
+        features: Vec<Vec<f64>>,
+        neighbours_number: Option<NodeT>,
+        max_degree: Option<NodeT>,
+        distance_name: Option<&str>,
         verbose: Option<bool>,
-    ) -> (HashSet<(NodeT, NodeT)>, Vec<NodeT>, NodeT, NodeT, NodeT) {
-        self.graph
-            .random_spanning_arborescence_kruskal(random_state, undesired_edge_types, verbose)
-    }
-
-    #[automatically_generated_binding]
-    #[text_signature = "($self, verbose)"]
-    /// Returns consistent spanning arborescence using Kruskal.
-    ///
-    /// The spanning tree is NOT minimal.
-    ///
-    /// The quintuple returned contains:
-    /// - Set of the edges used in order to build the spanning arborescence.
-    /// - Vector of the connected component of each node.
-    /// - Number of connected components.
-    /// - Minimum component size.
-    /// - Maximum component size.
-    ///
-    /// Parameters
-    /// ----------
-    /// verbose: Optional[bool],
-    ///     Whether to show a loading bar or not.
-    ///
-    pub fn spanning_arborescence_kruskal(
-        &self,
-        verbose: Option<bool>,
-    ) -> (HashSet<(NodeT, NodeT)>, Vec<NodeT>, NodeT, NodeT, NodeT) {
-        self.graph.spanning_arborescence_kruskal(verbose)
-    }
-
-    #[automatically_generated_binding]
-    #[text_signature = "($self, verbose)"]
-    /// Compute the connected components building in parallel a spanning tree using [bader's algorithm](https://www.sciencedirect.com/science/article/abs/pii/S0743731505000882).
-    ///
-    /// **This works only for undirected graphs.**
-    ///
-    /// This method is **not thread save and not deterministic** but by design of the algorithm this
-    /// shouldn't matter but if we will encounter non-detemristic bugs here is where we want to look.
-    ///
-    /// The returned quadruple contains:
-    /// - Vector of the connected component for each node.
-    /// - Number of connected components.
-    /// - Minimum connected component size.
-    /// - Maximum connected component size.
-    ///
-    /// Parameters
-    /// ----------
-    /// verbose: Optional[bool],
-    ///     Whether to show a loading bar or not.
-    ///
-    ///
-    /// Raises
-    /// -------
-    /// ValueError
-    ///     If the given graph is directed.
-    /// ValueError
-    ///     If the system configuration does not allow for the creation of the thread pool.
-    ///
-    pub fn connected_components(
-        &self,
-        verbose: Option<bool>,
-    ) -> PyResult<(Vec<NodeT>, NodeT, NodeT, NodeT)> {
-        pe!(self.graph.connected_components(verbose))
-    }
-
-    #[automatically_generated_binding]
-    #[text_signature = "($self, other)"]
-    /// Return whether given graph has any edge overlapping with current graph.
-    ///
-    /// Parameters
-    /// ----------
-    /// other: EnsmallenGraph,
-    ///     The graph to check against.
-    ///
-    ///
-    /// Raises
-    /// -------
-    /// ValueError
-    ///     If a graph is directed and the other is undirected.
-    /// ValueError
-    ///     If one of the two graphs has edge weights and the other does not.
-    /// ValueError
-    ///     If one of the two graphs has node types and the other does not.
-    /// ValueError
-    ///     If one of the two graphs has edge types and the other does not.
-    ///
-    pub fn overlaps(&self, other: &EnsmallenGraph) -> PyResult<bool> {
-        pe!(self.graph.overlaps(&other.graph))
-    }
-
-    #[automatically_generated_binding]
-    #[text_signature = "($self, other)"]
-    /// Return true if given graph edges are all contained within current graph.
-    ///
-    /// Parameters
-    /// ----------
-    /// other: EnsmallenGraph,
-    ///     The graph to check against.
-    ///
-    ///
-    /// Raises
-    /// -------
-    /// ValueError
-    ///     If a graph is directed and the other is undirected.
-    /// ValueError
-    ///     If one of the two graphs has edge weights and the other does not.
-    /// ValueError
-    ///     If one of the two graphs has node types and the other does not.
-    /// ValueError
-    ///     If one of the two graphs has edge types and the other does not.
-    ///
-    pub fn contains(&self, other: &EnsmallenGraph) -> PyResult<bool> {
-        pe!(self.graph.contains(&other.graph))
-    }
-
-    #[automatically_generated_binding]
-    #[text_signature = "($self, features, iterations, maximal_distance, k1, b, include_central_node, verbose)"]
-    /// Returns okapi node features propagation within given maximal distance.
-    ///
-    /// Parameters
-    /// ----------
-    /// features: List[Optional[List[float]]],
-    ///     The features to propagate. Use None to represent eventual unknown features.
-    /// iterations: Optional[int],
-    ///     The number of iterations to execute. By default one.
-    /// maximal_distance: Optional[int],
-    ///     The distance to consider for the cooccurrences. The default value is 3.
-    /// k1: Optional[float],
-    ///     The k1 parameter from okapi. Tipicaly between 1.2 and 2.0. It can be seen as a smoothing.
-    /// b: Optional[float],
-    ///     The b parameter from okapi. Tipicaly 0.75.
-    /// include_central_node: Optional[bool],
-    ///     Whether to include the central node. By default true.
-    /// verbose: Optional[bool],
-    ///     Whether to show loading bar.
-    ///
-    ///
-    /// Raises
-    /// -------
-    /// ValueError
-    ///     If the graph does not have node types.
-    ///
-    pub fn get_okapi_bm25_node_feature_propagation(
-        &self,
-        features: Vec<Vec<f64>>,
-        iterations: Option<usize>,
-        maximal_distance: Option<usize>,
-        k1: Option<f64>,
-        b: Option<f64>,
-        include_central_node: Option<bool>,
-        verbose: Option<bool>,
-    ) -> PyResult<Py<PyArray2<f64>>> {
-        let gil = pyo3::Python::acquire_gil();
-        Ok(to_ndarray_2d!(
-            gil,
-            pe!(self.graph.get_okapi_bm25_node_feature_propagation(
+    ) -> PyResult<EnsmallenGraph> {
+        Ok(EnsmallenGraph {
+            graph: pe!(self.graph.generate_new_edges_from_node_features(
                 features,
-                iterations,
-                maximal_distance,
-                k1,
-                b,
-                include_central_node,
+                neighbours_number,
+                max_degree,
+                distance_name,
                 verbose
             ))?,
-            f64
-        ))
-    }
-
-    #[automatically_generated_binding]
-    #[text_signature = "($self, iterations, maximal_distance, k1, b, verbose)"]
-    /// Returns okapi node label propagation within given maximal distance.
-    ///
-    /// Parameters
-    /// ----------
-    /// iterations: Optional[int],
-    ///     The number of iterations to execute. By default one.
-    /// maximal_distance: Optional[int],
-    ///     The distance to consider for the cooccurrences. The default value is 3.
-    /// k1: Optional[float],
-    ///     The k1 parameter from okapi. Tipicaly between 1.2 and 2.0. It can be seen as a smoothing.
-    /// b: Optional[float],
-    ///     The b parameter from okapi. Tipicaly 0.75.
-    /// verbose: Optional[bool],
-    ///     Whether to show loading bar.
+        })
+    }
+
+    #[automatically_generated_binding]
+    #[text_signature = "($self, name)"]
+    /// Set the name of the graph.
+    ///
+    /// Parameters
+    /// ----------
+    /// name: str,
+    ///     Name of the graph.
+    ///
+    pub fn set_name(&mut self, name: String) {
+        self.graph.set_name(name);
+    }
+
+    #[automatically_generated_binding]
+    #[text_signature = "($self, edge_type)"]
+    /// Replace all edge types (if present) and set all the edge to edge_type.
+    ///
+    /// This happens INPLACE, that is edits the current graph instance.
+    ///
+    /// Parameters
+    /// ----------
+    /// edge_type: str,
+    ///     The edge type to assing to all the edges.
+    ///
+    ///
+    /// Raises
+    /// -------
+    /// ValueError
+    ///     If the graph does not have edges.
+    /// ValueError
+    ///     If the graph is a multigraph.
+    ///
+    pub fn set_inplace_all_edge_types(&mut self, edge_type: String) -> PyResult<()> {
+        pe!(self.graph.set_inplace_all_edge_types(edge_type))?;
+        Ok(())
+    }
+
+    #[automatically_generated_binding]
+    #[text_signature = "($self, edge_type)"]
+    /// Replace all edge types (if present) and set all the edge to edge_type.
+    ///
+    /// This DOES NOT happen inplace, but created a new instance of the graph.
+    ///
+    /// Parameters
+    /// ----------
+    /// edge_type: str,
+    ///     The edge type to assing to all the edges.
+    ///
+    pub fn set_all_edge_types(&self, edge_type: String) -> PyResult<EnsmallenGraph> {
+        Ok(EnsmallenGraph {
+            graph: pe!(self.graph.set_all_edge_types(edge_type))?,
+        })
+    }
+
+    #[automatically_generated_binding]
+    #[text_signature = "($self, node_type)"]
+    /// Replace all node types (if present) and set all the node to node_type.
+    ///
+    /// Parameters
+    /// ----------
+    /// node_type: str,
+    ///     The node type to assing to all the nodes.
+    ///
+    pub fn set_inplace_all_node_types(&mut self, node_type: String) -> PyResult<()> {
+        pe!(self.graph.set_inplace_all_node_types(node_type))?;
+        Ok(())
+    }
+
+    #[automatically_generated_binding]
+    #[text_signature = "($self, node_type)"]
+    /// Replace all node types (if present) and set all the node to node_type.
+    ///
+    /// This DOES NOT happen inplace, but created a new instance of the graph.
+    ///
+    /// Parameters
+    /// ----------
+    /// node_type: str,
+    ///     The node type to assing to all the nodes.
+    ///
+    pub fn set_all_node_types(&self, node_type: String) -> PyResult<EnsmallenGraph> {
+        Ok(EnsmallenGraph {
+            graph: pe!(self.graph.set_all_node_types(node_type))?,
+        })
+    }
+
+    #[automatically_generated_binding]
+    #[text_signature = "($self, node_type_ids_to_remove)"]
+    /// Remove given node type ID from all nodes.
+    ///
+    /// If any given node remains with no node type, that node is labeled
+    /// with node type None. Note that the modification happens inplace.
+    ///
+    /// Parameters
+    /// ----------
+    /// node_type_id_to_remove: int,
+    ///     The node type ID to remove.
     ///
     ///
     /// Raises
     /// -------
     /// ValueError
     ///     If the graph does not have node types.
-    ///
-    pub fn get_okapi_bm25_node_label_propagation(
-        &self,
-        iterations: Option<usize>,
-        maximal_distance: Option<usize>,
-        k1: Option<f64>,
-        b: Option<f64>,
-        verbose: Option<bool>,
-    ) -> PyResult<Py<PyArray2<f64>>> {
-        let gil = pyo3::Python::acquire_gil();
-        Ok(to_ndarray_2d!(
-            gil,
-            pe!(self.graph.get_okapi_bm25_node_label_propagation(
-                iterations,
-                maximal_distance,
-                k1,
-                b,
-                verbose
-            ))?,
-            f64
-        ))
-    }
-
-    #[automatically_generated_binding]
-    #[text_signature = "($self)"]
-    /// Returns graph with node IDs sorted by increasing outbound node degree
-    pub fn sort_by_increasing_outbound_node_degree(&self) -> EnsmallenGraph {
-        EnsmallenGraph {
-            graph: self.graph.sort_by_increasing_outbound_node_degree(),
-        }
-    }
-
-    #[automatically_generated_binding]
-    #[text_signature = "($self)"]
-    /// Returns graph with node IDs sorted by decreasing outbound node degree
-    pub fn sort_by_decreasing_outbound_node_degree(&self) -> EnsmallenGraph {
-        EnsmallenGraph {
-            graph: self.graph.sort_by_decreasing_outbound_node_degree(),
-        }
-    }
-
-    #[automatically_generated_binding]
-    #[text_signature = "($self)"]
-    /// Returns graph with node IDs sorted by lexicographic order
-    pub fn sort_by_node_lexicographic_order(&self) -> EnsmallenGraph {
-        EnsmallenGraph {
-            graph: self.graph.sort_by_node_lexicographic_order(),
-        }
-    }
-
-    #[automatically_generated_binding]
-    #[text_signature = "($self, use_node_names)"]
-    /// Print the current graph in a format compatible with Graphviz dot's format
-    pub fn to_dot(&self, use_node_names: Option<bool>) -> String {
-        self.graph.to_dot(use_node_names)
-    }
-
-    #[automatically_generated_binding]
-    #[text_signature = "($self, other)"]
-    /// Return whether nodes are remappable to those of the given graph.
-    ///
-    /// Parameters
-    /// ----------
-    /// other: EnsmallenGraph,
-    ///     graph towards remap the nodes to.
-    ///
-    pub fn are_nodes_remappable(&self, other: &EnsmallenGraph) -> bool {
-        self.graph.are_nodes_remappable(&other.graph)
-    }
-
-    #[automatically_generated_binding]
-    #[text_signature = "($self, node_ids)"]
-    /// Returns graph remapped using given node IDs ordering.
-    ///
-    /// Parameters
-    /// ----------
-    /// node_ids: List[int],
-    ///     The node Ids to remap the graph to.
-    ///
-    ///
-    /// Safety
-    /// ------
-    /// This method will cause a panic if the node IDs are either:
-    ///  * Not unique
-    ///  * Not available for each of the node IDs of the graph.
-    pub unsafe fn remap_unchecked_from_node_ids(&self, node_ids: Vec<NodeT>) -> EnsmallenGraph {
-        EnsmallenGraph {
-            graph: self.graph.remap_unchecked_from_node_ids(node_ids),
-        }
-    }
-
-    #[automatically_generated_binding]
-    #[text_signature = "($self, node_ids)"]
-    /// Returns graph remapped using given node IDs ordering.
-    ///
-    /// Parameters
-    /// ----------
-    /// node_ids: List[int],
-    ///     The node Ids to remap the graph to.
-    ///
-    ///
-    /// Raises
-    /// -------
-    /// ValueError
-    ///     If the given node IDs are not unique.
-    /// ValueError
-    ///     If the given node IDs are not available for all the values in the graph.
-    ///
-    pub fn remap_from_node_ids(&self, node_ids: Vec<NodeT>) -> PyResult<EnsmallenGraph> {
-        Ok(EnsmallenGraph {
-            graph: pe!(self.graph.remap_from_node_ids(node_ids))?,
-        })
-    }
-
-    #[automatically_generated_binding]
-    #[text_signature = "($self, node_names)"]
-    /// Returns graph remapped using given node names ordering.
-    ///
-    /// Parameters
-    /// ----------
-    /// node_names: List[str],
-    ///     The node names to remap the graph to.
-    ///
-    ///
-    /// Raises
-    /// -------
-    /// ValueError
-    ///     If the given node names are not unique.
-    /// ValueError
-    ///     If the given node names are not available for all the values in the graph.
-    ///
-    pub fn remap_from_node_names(&self, node_names: Vec<&str>) -> PyResult<EnsmallenGraph> {
-        Ok(EnsmallenGraph {
-            graph: pe!(self.graph.remap_from_node_names(node_names))?,
-        })
-    }
-
-    #[automatically_generated_binding]
-    #[text_signature = "($self, other)"]
-    /// Return graph remapped towards nodes of the given graph.
-    ///
-    /// Parameters
-    /// ----------
-    /// other: EnsmallenGraph,
-    ///     The graph to remap towards.
-    ///
-    pub fn remap_from_graph(&self, other: &EnsmallenGraph) -> PyResult<EnsmallenGraph> {
-        Ok(EnsmallenGraph {
-            graph: pe!(self.graph.remap_from_graph(&other.graph))?,
-        })
-    }
-
-    #[automatically_generated_binding]
-    #[text_signature = "($self, node_id)"]
-    /// Returns boolean representing if given node is not a singleton nor a singleton with selfloop.
-    ///
-    /// Parameters
-    /// ----------
-    /// node_id: int,
-    ///     The node to be checked for.
-    ///
-    ///
-    /// Safety
-    /// ------
-    /// If the given node ID does not exists in the graph this method will panic.
-    pub unsafe fn is_unchecked_connected_from_node_id(&self, node_id: NodeT) -> bool {
-        self.graph.is_unchecked_connected_from_node_id(node_id)
-    }
-
-    #[automatically_generated_binding]
-    #[text_signature = "($self, node_id)"]
-    /// Returns boolean representing if given node is a singleton or a singleton with selfloop.
-    ///
-    /// Parameters
-    /// ----------
-    /// node_id: int,
-    ///     The node to be checked for.
-    ///
-    ///
-    /// Safety
-    /// ------
-    /// If the given node ID does not exists in the graph this method will panic.
-    pub unsafe fn is_unchecked_disconnected_node_from_node_id(&self, node_id: NodeT) -> bool {
-        self.graph
-            .is_unchecked_disconnected_node_from_node_id(node_id)
-    }
-
-    #[automatically_generated_binding]
-    #[text_signature = "($self, node_id)"]
-    /// Returns boolean representing if given node is a singleton.
-    ///
-    /// Parameters
-    /// ----------
-    /// node_id: int,
-    ///     The node to be checked for.
-    ///
-    ///
-    /// Safety
-    /// ------
-    /// If the given node ID does not exists in the graph this method will panic.
-    pub unsafe fn is_unchecked_singleton_from_node_id(&self, node_id: NodeT) -> bool {
-        self.graph.is_unchecked_singleton_from_node_id(node_id)
-    }
-
-    #[automatically_generated_binding]
-    #[text_signature = "($self, node_id)"]
-    /// Returns boolean representing if given node is a singleton.
-    ///
-    /// Parameters
-    /// ----------
-    /// node_id: int,
-    ///     The node to be checked for.
-    ///
-    pub fn is_singleton_from_node_id(&self, node_id: NodeT) -> PyResult<bool> {
-        pe!(self.graph.is_singleton_from_node_id(node_id))
-    }
-
-    #[automatically_generated_binding]
-    #[text_signature = "($self, node_id)"]
-    /// Returns boolean representing if given node is a singleton with self-loops.
-    ///
-    /// Parameters
-    /// ----------
-    /// node_id: int,
-    ///     The node to be checked for.
-    ///
-    pub unsafe fn is_unchecked_singleton_with_selfloops_from_node_id(
-        &self,
-        node_id: NodeT,
-    ) -> bool {
-        self.graph
-            .is_unchecked_singleton_with_selfloops_from_node_id(node_id)
-    }
-
-    #[automatically_generated_binding]
-    #[text_signature = "($self, node_id)"]
-    /// Returns boolean representing if given node is a singleton with self-loops.
-    ///
-    /// Parameters
-    /// ----------
-    /// node_id: int,
-    ///     The node to be checked for.
-    ///
-    pub fn is_singleton_with_selfloops_from_node_id(&self, node_id: NodeT) -> PyResult<bool> {
-        pe!(self.graph.is_singleton_with_selfloops_from_node_id(node_id))
-    }
-
-    #[automatically_generated_binding]
-    #[text_signature = "($self, node_name)"]
-    /// Returns boolean representing if given node is a singleton.
-    ///
-    /// Nota that this method will raise a panic if caled with unproper
-    /// parametrization.
-    ///
-    /// Parameters
-    /// ----------
-    /// node_name: str,
-    ///     The node name to be checked for.
-    ///
-    ///
-    /// Safety
-    /// ------
-    /// If the given node name does not exist in the graph this method will panic.
-    pub unsafe fn is_unchecked_singleton_from_node_name(&self, node_name: &str) -> bool {
-        self.graph.is_unchecked_singleton_from_node_name(node_name)
-    }
-
-    #[automatically_generated_binding]
-    #[text_signature = "($self, node_name)"]
-    /// Returns boolean representing if given node is a singleton.
-    ///
-    /// Parameters
-    /// ----------
-    /// node_name: str,
-    ///     The node name to be checked for.
-    ///
-    pub fn is_singleton_from_node_name(&self, node_name: &str) -> PyResult<bool> {
-        pe!(self.graph.is_singleton_from_node_name(node_name))
-    }
-
-    #[automatically_generated_binding]
-    #[text_signature = "($self, node_name)"]
-    /// Returns whether the graph has the given node name.
-    ///
-    /// Parameters
-    /// ----------
-    /// node_name: str,
-    ///     Name of the node.
-    ///
-    pub fn has_node_name(&self, node_name: &str) -> bool {
-        self.graph.has_node_name(node_name)
-    }
-
-    #[automatically_generated_binding]
-    #[text_signature = "($self, node_type_id)"]
-    /// Returns whether the graph has the given node type id.
-    ///
-    /// Parameters
-    /// ----------
-    /// node_type_id: int,
-    ///     id of the node.
-    ///
-    pub fn has_node_type_id(&self, node_type_id: NodeTypeT) -> bool {
-        self.graph.has_node_type_id(node_type_id)
-    }
-
-    #[automatically_generated_binding]
-    #[text_signature = "($self, node_type_name)"]
-    /// Returns whether the graph has the given node type name.
-    ///
-    /// Parameters
-    /// ----------
-    /// node_type_name: str,
-    ///     Name of the node.
-    ///
-    pub fn has_node_type_name(&self, node_type_name: &str) -> bool {
-        self.graph.has_node_type_name(node_type_name)
-    }
-
-    #[automatically_generated_binding]
-    #[text_signature = "($self, edge_type_id)"]
-    /// Returns whether the graph has the given edge type id.
-    ///
-    /// Parameters
-    /// ----------
-    /// edge_type_id: int,
-    ///     id of the edge.
-    ///
-    pub fn has_edge_type_id(&self, edge_type_id: EdgeTypeT) -> bool {
-        self.graph.has_edge_type_id(edge_type_id)
-    }
-
-    #[automatically_generated_binding]
-    #[text_signature = "($self, edge_type_name)"]
-    /// Returns whether the graph has the given edge type name.
-    ///
-    /// Parameters
-    /// ----------
-    /// edge_type_name: str,
-    ///     Name of the edge.
-    ///
-    pub fn has_edge_type_name(&self, edge_type_name: &str) -> bool {
-        self.graph.has_edge_type_name(edge_type_name)
-    }
-
-    #[automatically_generated_binding]
-    #[text_signature = "($self, src, dst)"]
-    /// Returns whether edge passing between given node ids exists.
-    ///
-    /// Parameters
-    /// ----------
-    /// src: int,
-    ///     Source node id.
-    /// dst: int,
-    ///     Destination node id.
-    ///
-    pub fn has_edge_from_node_ids(&self, src: NodeT, dst: NodeT) -> bool {
-        self.graph.has_edge_from_node_ids(src, dst)
-    }
-
-    #[automatically_generated_binding]
-    #[text_signature = "($self, node_id)"]
-    /// Returns whether the given node ID has a selfloop.
-    ///
-    /// Parameters
-    /// ----------
-    /// node_id: int,
-    ///     Source node id.
-    ///
-    pub fn has_selfloop_from_node_id(&self, node_id: NodeT) -> bool {
-        self.graph.has_selfloop_from_node_id(node_id)
-    }
-
-    #[automatically_generated_binding]
-    #[text_signature = "($self, src, dst, edge_type)"]
-    /// Returns whether edge with the given type passing between given nodes exists.
-    ///
-    /// Parameters
-    /// ----------
-    /// src: int,
-    ///     The source node of the edge.
-    /// dst: int,
-    ///     The destination node of the edge.
-    /// edge_type: Optional[int],
-    ///     The (optional) edge type.
-    ///
-    pub fn has_edge_from_node_ids_and_edge_type_id(
-        &self,
-        src: NodeT,
-        dst: NodeT,
-        edge_type: Option<EdgeTypeT>,
-    ) -> bool {
-        self.graph
-            .has_edge_from_node_ids_and_edge_type_id(src, dst, edge_type)
-    }
-
-    #[automatically_generated_binding]
-    #[text_signature = "($self, node_id)"]
-    /// Returns boolean representing if given node is a trap.
-    ///
-    /// If the provided node_id is higher than the number of nodes in the graph,
-    /// the method will panic.
-    ///
-    /// Parameters
-    /// ----------
-    /// node_id: int,
-    ///     Integer ID of the node, if this is bigger that the number of nodes it will panic.
-    ///
-    ///
-    /// Safety
-    /// ------
-    /// If the given node ID does not exists in the graph this method will panic.
-    pub unsafe fn is_unchecked_trap_node_from_node_id(&self, node_id: NodeT) -> bool {
-        self.graph.is_unchecked_trap_node_from_node_id(node_id)
-    }
-
-    #[automatically_generated_binding]
-    #[text_signature = "($self, node_id)"]
-    /// Returns boolean representing if given node is a trap.
-    ///
-    /// Parameters
-    /// ----------
-    /// node_id: int,
-    ///     Integer ID of the node, if this is bigger that the number of nodes it will panic.
-    ///
-    pub fn is_trap_node_from_node_id(&self, node_id: NodeT) -> PyResult<bool> {
-        pe!(self.graph.is_trap_node_from_node_id(node_id))
-    }
-
-    #[automatically_generated_binding]
-    #[text_signature = "($self, node_name, node_type_name)"]
-    /// Returns whether the given node name and node type name exist in current graph.
-    ///
-    /// Parameters
-    /// ----------
-    /// node_name: str,
-    ///     The node name.
-    /// node_type_name: Optional[List[str]],
-    ///     The node types name.
-    ///
-    pub fn has_node_name_and_node_type_name(
-        &self,
-        node_name: &str,
-        node_type_name: Option<Vec<String>>,
-    ) -> bool {
-        self.graph
-            .has_node_name_and_node_type_name(node_name, node_type_name)
-    }
-
-    #[automatically_generated_binding]
-    #[text_signature = "($self, src_name, dst_name)"]
-    /// Returns whether if edge passing between given nodes exists.
-    ///
-    /// Parameters
-    /// ----------
-    /// src_name: str,
-    ///     The source node name of the edge.
-    /// dst_name: str,
-    ///     The destination node name of the edge.
-    ///
-    pub fn has_edge_from_node_names(&self, src_name: &str, dst_name: &str) -> bool {
-        self.graph.has_edge_from_node_names(src_name, dst_name)
-    }
-
-    #[automatically_generated_binding]
-    #[text_signature = "($self, src_name, dst_name, edge_type_name)"]
-    /// Returns whether if edge with type passing between given nodes exists.
-    ///
-    /// Parameters
-    /// ----------
-    /// src_name: str,
-    ///     The source node name of the edge.
-    /// dst_name: str,
-    ///     The destination node name of the edge.
-    /// edge_type_name: Optional[str],
-    ///     The (optional) edge type name.
-    ///
-    pub fn has_edge_from_node_names_and_edge_type_name(
-        &self,
-        src_name: &str,
-        dst_name: &str,
-        edge_type_name: Option<&str>,
-    ) -> bool {
-        self.graph
-            .has_edge_from_node_names_and_edge_type_name(src_name, dst_name, edge_type_name)
-    }
-
-    #[automatically_generated_binding]
-    #[text_signature = "($self)"]
-    /// Returns the minumum unweighted preferential attachment score.
-    ///
-    /// Safety
-    /// ------
-    /// If the graph does not contain nodes, the return value will be undefined.
-    pub unsafe fn get_unchecked_minimum_preferential_attachment(&self) -> f64 {
-        self.graph.get_unchecked_minimum_preferential_attachment()
-    }
-
-    #[automatically_generated_binding]
-    #[text_signature = "($self)"]
-    /// Returns the maximum unweighted preferential attachment score.
-    ///
-    /// Safety
-    /// ------
-    /// If the graph does not contain nodes, the return value will be undefined.
-    pub unsafe fn get_unchecked_maximum_preferential_attachment(&self) -> f64 {
-        self.graph.get_unchecked_maximum_preferential_attachment()
-    }
-
-    #[automatically_generated_binding]
-    #[text_signature = "($self)"]
-    /// Returns the minumum weighted preferential attachment score.
-    ///
-    /// Safety
-    /// ------
-    /// If the graph does not contain nodes, the return value will be undefined.
-    pub unsafe fn get_unchecked_weighted_minimum_preferential_attachment(&self) -> f64 {
-        self.graph
-            .get_unchecked_weighted_minimum_preferential_attachment()
-    }
-
-    #[automatically_generated_binding]
-    #[text_signature = "($self)"]
-    /// Returns the maximum weighted preferential attachment score.
-    ///
-    /// Safety
-    /// ------
-    /// If the graph does not contain nodes, the return value will be undefined.
-    pub unsafe fn get_unchecked_weighted_maximum_preferential_attachment(&self) -> f64 {
-        self.graph
-            .get_unchecked_weighted_maximum_preferential_attachment()
-    }
-
-    #[automatically_generated_binding]
-    #[text_signature = "($self, source_node_id, destination_node_id, normalize)"]
-    /// Returns the unweighted preferential attachment from the given node IDs.
-    ///
-    /// Parameters
-    /// ----------
-    /// source_node_id: int,
-    ///     Node ID of the first node.
-    /// destination_node_id: int,
-    ///     Node ID of the second node.
-    /// normalize: bool,
-    ///     Whether to normalize within 0 to 1.
-    ///
-    ///
-    /// Safety
-    /// ------
-    /// If either of the provided one and two node IDs are higher than the
-    ///  number of nodes in the graph.
-    pub unsafe fn get_unchecked_preferential_attachment_from_node_ids(
-        &self,
-        source_node_id: NodeT,
-        destination_node_id: NodeT,
-        normalize: bool,
-    ) -> f64 {
-        self.graph
-            .get_unchecked_preferential_attachment_from_node_ids(
-                source_node_id,
-                destination_node_id,
-                normalize,
-            )
-    }
-
-    #[automatically_generated_binding]
-    #[text_signature = "($self, source_node_id, destination_node_id, normalize)"]
-    /// Returns the unweighted preferential attachment from the given node IDs.
-    ///
-    /// Parameters
-    /// ----------
-    /// source_node_id: int,
-    ///     Node ID of the first node.
-    /// destination_node_id: int,
-    ///     Node ID of the second node.
-    /// normalize: bool,
-    ///     Whether to normalize by the square of maximum degree.
-    ///
-    ///
-    /// Raises
-    /// -------
-    /// ValueError
-    ///     If either of the node IDs are higher than the number of nodes in the graph.
-    ///
-    pub fn get_preferential_attachment_from_node_ids(
-        &self,
-        source_node_id: NodeT,
-        destination_node_id: NodeT,
-        normalize: bool,
-    ) -> PyResult<f64> {
-        pe!(self.graph.get_preferential_attachment_from_node_ids(
-            source_node_id,
-            destination_node_id,
-            normalize
-        ))
-    }
-
-    #[automatically_generated_binding]
-<<<<<<< HEAD
-    #[text_signature = "($, self)"]
-    /// Raises an error if the graph is not connected.
-    ///
-    /// Raises
-    /// -------
-    /// ValueError
-    ///     If the graph is not connected.
-    ///
-    pub fn must_be_connected(&self) -> PyResult<()> {
-        pe!(self.graph.must_be_connected())
-    }
-
-    #[automatically_generated_binding]
-    #[text_signature = "($, self)"]
-    /// Return total edge weights, if graph has weights.
-=======
-    #[text_signature = "($self, first_node_name, second_node_name, normalize)"]
-    /// Returns the unweighted preferential attachment from the given node names.
-    ///
-    /// Parameters
-    /// ----------
-    /// first_node_name: str,
-    ///     Node name of the first node.
-    /// second_node_name: str,
-    ///     Node name of the second node.
-    /// normalize: bool,
-    ///     Whether to normalize by the square of maximum degree.
-    ///
->>>>>>> origin/develop
-    ///
-    /// Raises
-    /// -------
-    /// ValueError
-    ///     If either of the given node names do not exist in the current graph.
-    ///
-    pub fn get_preferential_attachment_from_node_names(
-        &self,
-        first_node_name: &str,
-        second_node_name: &str,
-        normalize: bool,
-    ) -> PyResult<f64> {
-        pe!(self.graph.get_preferential_attachment_from_node_names(
-            first_node_name,
-            second_node_name,
-            normalize
-        ))
-    }
-
-    #[automatically_generated_binding]
-    #[text_signature = "($self, source_node_id, destination_node_id, normalize)"]
-    /// Returns the weighted preferential attachment from the given node IDs.
-    ///
-    /// Parameters
-    /// ----------
-    /// source_node_id: int,
-    ///     Node ID of the first node.
-    /// destination_node_id: int,
-    ///     Node ID of the second node.
-    /// normalize: bool,
-    ///     Whether to normalize within 0 to 1.
-    ///
-    ///
-    /// Safety
-    /// ------
-    /// If either of the provided one and two node IDs are higher than the
-    ///  number of nodes in the graph.
-    pub unsafe fn get_unchecked_weighted_preferential_attachment_from_node_ids(
-        &self,
-        source_node_id: NodeT,
-        destination_node_id: NodeT,
-        normalize: bool,
-    ) -> f64 {
-        self.graph
-            .get_unchecked_weighted_preferential_attachment_from_node_ids(
-                source_node_id,
-                destination_node_id,
-                normalize,
-            )
-    }
-
-    #[automatically_generated_binding]
-    #[text_signature = "($self, source_node_id, destination_node_id, normalize)"]
-    /// Returns the weighted preferential attachment from the given node IDs.
-    ///
-    /// Parameters
-    /// ----------
-    /// source_node_id: int,
-    ///     Node ID of the first node.
-    /// destination_node_id: int,
-    ///     Node ID of the second node.
-    /// normalize: bool,
-    ///     Whether to normalize by the square of maximum degree.
-    ///
-    ///
-    /// Raises
-    /// -------
-    /// ValueError
-    ///     If either of the node IDs are higher than the number of nodes in the graph.
-    ///
-    pub fn get_weighted_preferential_attachment_from_node_ids(
-        &self,
-        source_node_id: NodeT,
-        destination_node_id: NodeT,
-        normalize: bool,
-    ) -> PyResult<f64> {
+    /// ValueError
+    ///     If the given node type ID does not exists in the graph.
+    ///
+    pub fn remove_inplace_node_type_ids(
+        &mut self,
+        node_type_ids_to_remove: Vec<NodeTypeT>,
+    ) -> PyResult<()> {
         pe!(self
             .graph
-            .get_weighted_preferential_attachment_from_node_ids(
-                source_node_id,
-                destination_node_id,
-                normalize
-            ))
-    }
-
-    #[automatically_generated_binding]
-    #[text_signature = "($self, first_node_name, second_node_name, normalize)"]
-    /// Returns the weighted preferential attachment from the given node names.
-    ///
-    /// Parameters
-    /// ----------
-    /// first_node_name: str,
-    ///     Node name of the first node.
-    /// second_node_name: str,
-    ///     Node name of the second node.
-    /// normalize: bool,
-    ///     Whether to normalize by the square of maximum degree.
-    ///
-    ///
-    /// Raises
-    /// -------
-    /// ValueError
-    ///     If either of the given node names do not exist in the current graph.
-    ///
-    pub fn get_weighted_preferential_attachment_from_node_names(
-        &self,
-        first_node_name: &str,
-        second_node_name: &str,
-        normalize: bool,
-    ) -> PyResult<f64> {
+            .remove_inplace_node_type_ids(node_type_ids_to_remove))?;
+        Ok(())
+    }
+
+    #[automatically_generated_binding]
+    #[text_signature = "($self)"]
+    /// Remove singleton node types from all nodes.
+    ///
+    /// If any given node remains with no node type, that node is labeled
+    /// with node type None. Note that the modification happens inplace.
+    ///
+    /// Raises
+    /// -------
+    /// ValueError
+    ///     If the graph does not have node types.
+    ///
+    pub fn remove_inplace_singleton_node_types(&mut self) -> PyResult<()> {
+        pe!(self.graph.remove_inplace_singleton_node_types())?;
+        Ok(())
+    }
+
+    #[automatically_generated_binding]
+    #[text_signature = "($self, edge_type_ids_to_remove)"]
+    /// Remove given edge type ID from all edges.
+    ///
+    /// Parameters
+    /// ----------
+    /// edge_type_id: int,
+    ///     The edge type ID to remove.
+    ///
+    ///
+    /// Raises
+    /// -------
+    /// ValueError
+    ///     If the graph is a multigraph.
+    /// ValueError
+    ///     If the graph does not have edge types.
+    /// ValueError
+    ///     If the given edge type ID does not exists in the graph.
+    ///
+    pub fn remove_inplace_edge_type_ids(
+        &mut self,
+        edge_type_ids_to_remove: Vec<EdgeTypeT>,
+    ) -> PyResult<()> {
         pe!(self
             .graph
-            .get_weighted_preferential_attachment_from_node_names(
-                first_node_name,
-                second_node_name,
-                normalize
-            ))
-    }
-
-    #[automatically_generated_binding]
-    #[text_signature = "($self, source_node_id, destination_node_id)"]
-    /// Returns the Jaccard index for the two given nodes from the given node IDs.
-    ///
-    /// Parameters
-    /// ----------
-    /// source_node_id: int,
-    ///     Node ID of the first node.
-    /// destination_node_id: int,
-    ///     Node ID of the second node.
-    ///
-    ///
-    /// Safety
-    /// ------
-    /// If either of the provided one and two node IDs are higher than the
-    ///  number of nodes in the graph.
-    pub unsafe fn get_unchecked_jaccard_coefficient_from_node_ids(
-        &self,
-        source_node_id: NodeT,
-        destination_node_id: NodeT,
-    ) -> f64 {
+            .remove_inplace_edge_type_ids(edge_type_ids_to_remove))?;
+        Ok(())
+    }
+
+    #[automatically_generated_binding]
+    #[text_signature = "($self)"]
+    /// Remove singleton edge types from all edges.
+    ///
+    /// If any given edge remains with no edge type, that edge is labeled
+    /// with edge type None. Note that the modification happens inplace.
+    ///
+    /// Raises
+    /// -------
+    /// ValueError
+    ///     If the graph does not have edge types.
+    ///
+    pub fn remove_inplace_singleton_edge_types(&mut self) -> PyResult<()> {
+        pe!(self.graph.remove_inplace_singleton_edge_types())?;
+        Ok(())
+    }
+
+    #[automatically_generated_binding]
+    #[text_signature = "($self, node_type_name)"]
+    /// Remove given node type name from all nodes.
+    ///
+    /// If any given node remains with no node type, that node is labeled
+    /// with node type None. Note that the modification happens inplace.
+    ///
+    /// Parameters
+    /// ----------
+    /// node_type_name: str,
+    ///     The node type ID to remove.
+    ///
+    ///
+    /// Raises
+    /// -------
+    /// ValueError
+    ///     If the graph does not have node types.
+    /// ValueError
+    ///     If the given node type name does not exists in the graph.
+    ///
+    pub fn remove_inplace_node_type_name(&mut self, node_type_name: &str) -> PyResult<()> {
+        pe!(self.graph.remove_inplace_node_type_name(node_type_name))?;
+        Ok(())
+    }
+
+    #[automatically_generated_binding]
+    #[text_signature = "($self, node_type_id)"]
+    /// Remove given node type ID from all nodes.
+    ///
+    /// If any given node remains with no node type, that node is labeled
+    /// with node type None. Note that the modification DOES NOT happen inplace.
+    ///
+    /// Parameters
+    /// ----------
+    /// node_type_id: int,
+    ///     The node type ID to remove.
+    ///
+    ///
+    /// Raises
+    /// -------
+    /// ValueError
+    ///     If the graph does not have node types.
+    /// ValueError
+    ///     If the given node type ID does not exists in the graph.
+    ///
+    pub fn remove_node_type_id(&self, node_type_id: NodeTypeT) -> PyResult<EnsmallenGraph> {
+        Ok(EnsmallenGraph {
+            graph: pe!(self.graph.remove_node_type_id(node_type_id))?,
+        })
+    }
+
+    #[automatically_generated_binding]
+    #[text_signature = "($self)"]
+    /// Remove singleton node types from all nodes.
+    ///
+    /// If any given node remains with no node type, that node is labeled
+    /// with node type None. Note that the modification DOES NOT happen inplace.
+    ///
+    /// Raises
+    /// -------
+    /// ValueError
+    ///     If the graph does not have node types.
+    ///
+    pub fn remove_singleton_node_types(&self) -> PyResult<EnsmallenGraph> {
+        Ok(EnsmallenGraph {
+            graph: pe!(self.graph.remove_singleton_node_types())?,
+        })
+    }
+
+    #[automatically_generated_binding]
+    #[text_signature = "($self, node_type_name)"]
+    /// Remove given node type name from all nodes.
+    ///
+    /// If any given node remains with no node type, that node is labeled
+    /// with node type None. Note that the modification DOES NOT happen inplace.
+    ///
+    /// Parameters
+    /// ----------
+    /// node_type_name: str,
+    ///     The node type ID to remove.
+    ///
+    ///
+    /// Raises
+    /// -------
+    /// ValueError
+    ///     If the graph does not have node types.
+    /// ValueError
+    ///     If the given node type name does not exists in the graph.
+    ///
+    pub fn remove_node_type_name(&self, node_type_name: &str) -> PyResult<EnsmallenGraph> {
+        Ok(EnsmallenGraph {
+            graph: pe!(self.graph.remove_node_type_name(node_type_name))?,
+        })
+    }
+
+    #[automatically_generated_binding]
+    #[text_signature = "($self, edge_type_name)"]
+    /// Remove given edge type name from all edges.
+    ///
+    /// If any given edge remains with no edge type, that edge is labeled
+    /// with edge type None. Note that the modification happens inplace.
+    ///
+    /// Parameters
+    /// ----------
+    /// edge_type_name: str,
+    ///     The edge type ID to remove.
+    ///
+    ///
+    /// Raises
+    /// -------
+    /// ValueError
+    ///     If the graph does not have edge types.
+    /// ValueError
+    ///     If the given edge type name does not exists in the graph.
+    ///
+    pub fn remove_inplace_edge_type_name(&mut self, edge_type_name: &str) -> PyResult<()> {
+        pe!(self.graph.remove_inplace_edge_type_name(edge_type_name))?;
+        Ok(())
+    }
+
+    #[automatically_generated_binding]
+    #[text_signature = "($self, edge_type_id)"]
+    /// Remove given edge type ID from all edges.
+    ///
+    /// If any given edge remains with no edge type, that edge is labeled
+    /// with edge type None. Note that the modification DOES NOT happen inplace.
+    ///
+    /// Parameters
+    /// ----------
+    /// edge_type_id: int,
+    ///     The edge type ID to remove.
+    ///
+    ///
+    /// Raises
+    /// -------
+    /// ValueError
+    ///     If the graph does not have edge types.
+    /// ValueError
+    ///     If the given edge type ID does not exists in the graph.
+    ///
+    pub fn remove_edge_type_id(&self, edge_type_id: EdgeTypeT) -> PyResult<EnsmallenGraph> {
+        Ok(EnsmallenGraph {
+            graph: pe!(self.graph.remove_edge_type_id(edge_type_id))?,
+        })
+    }
+
+    #[automatically_generated_binding]
+    #[text_signature = "($self)"]
+    /// Remove singleton edge types from all edges.
+    ///
+    /// If any given edge remains with no edge type, that edge is labeled
+    /// with edge type None. Note that the modification DOES NOT happen inplace.
+    ///
+    /// Raises
+    /// -------
+    /// ValueError
+    ///     If the graph does not have edge types.
+    ///
+    pub fn remove_singleton_edge_types(&self) -> PyResult<EnsmallenGraph> {
+        Ok(EnsmallenGraph {
+            graph: pe!(self.graph.remove_singleton_edge_types())?,
+        })
+    }
+
+    #[automatically_generated_binding]
+    #[text_signature = "($self, edge_type_name)"]
+    /// Remove given edge type name from all edges.
+    ///
+    /// If any given edge remains with no edge type, that edge is labeled
+    /// with edge type None. Note that the modification DOES NOT happen inplace.
+    ///
+    /// Parameters
+    /// ----------
+    /// edge_type_name: str,
+    ///     The edge type ID to remove.
+    ///
+    ///
+    /// Raises
+    /// -------
+    /// ValueError
+    ///     If the graph does not have edge types.
+    /// ValueError
+    ///     If the given edge type name does not exists in the graph.
+    ///
+    pub fn remove_edge_type_name(&self, edge_type_name: &str) -> PyResult<EnsmallenGraph> {
+        Ok(EnsmallenGraph {
+            graph: pe!(self.graph.remove_edge_type_name(edge_type_name))?,
+        })
+    }
+
+    #[automatically_generated_binding]
+    #[text_signature = "($self)"]
+    /// Remove node types from the graph.
+    ///
+    /// Note that the modification happens inplace.
+    ///
+    /// Raises
+    /// -------
+    /// ValueError
+    ///     If the graph does not have node types.
+    ///
+    pub fn remove_inplace_node_types(&mut self) -> PyResult<()> {
+        pe!(self.graph.remove_inplace_node_types())?;
+        Ok(())
+    }
+
+    #[automatically_generated_binding]
+    #[text_signature = "($self)"]
+    /// Remove node types from the graph.
+    ///
+    /// Note that the modification does not happen inplace.
+    ///
+    /// Raises
+    /// -------
+    /// ValueError
+    ///     If the graph does not have node types.
+    ///
+    pub fn remove_node_types(&self) -> PyResult<EnsmallenGraph> {
+        Ok(EnsmallenGraph {
+            graph: pe!(self.graph.remove_node_types())?,
+        })
+    }
+
+    #[automatically_generated_binding]
+    #[text_signature = "($self)"]
+    /// Remove edge types from the graph.
+    ///
+    /// Note that the modification happens inplace.
+    ///
+    /// Raises
+    /// -------
+    /// ValueError
+    ///     If the graph does not have edge types.
+    /// ValueError
+    ///     If the graph is a multigraph.
+    ///
+    pub fn remove_inplace_edge_types(&mut self) -> PyResult<()> {
+        pe!(self.graph.remove_inplace_edge_types())?;
+        Ok(())
+    }
+
+    #[automatically_generated_binding]
+    #[text_signature = "($self)"]
+    /// Remove edge types from the graph.
+    ///
+    /// Note that the modification does not happen inplace.
+    ///
+    /// Raises
+    /// -------
+    /// ValueError
+    ///     If the graph does not have edge types.
+    ///
+    pub fn remove_edge_types(&self) -> PyResult<EnsmallenGraph> {
+        Ok(EnsmallenGraph {
+            graph: pe!(self.graph.remove_edge_types())?,
+        })
+    }
+
+    #[automatically_generated_binding]
+    #[text_signature = "($self)"]
+    /// Remove edge weights from the graph.
+    ///
+    /// Note that the modification happens inplace.
+    ///
+    /// Raises
+    /// -------
+    /// ValueError
+    ///     If the graph does not have edge weights.
+    ///
+    pub fn remove_inplace_edge_weights(&mut self) -> PyResult<()> {
+        pe!(self.graph.remove_inplace_edge_weights())?;
+        Ok(())
+    }
+
+    #[automatically_generated_binding]
+    #[text_signature = "($self)"]
+    /// Remove edge weights from the graph.
+    ///
+    /// Note that the modification does not happen inplace.
+    ///
+    /// Raises
+    /// -------
+    /// ValueError
+    ///     If the graph does not have edge weights.
+    ///
+    pub fn remove_edge_weights(&self) -> PyResult<EnsmallenGraph> {
+        Ok(EnsmallenGraph {
+            graph: pe!(self.graph.remove_edge_weights())?,
+        })
+    }
+
+    #[automatically_generated_binding]
+    #[text_signature = "($self)"]
+    /// Returns a string describing the memory usage of all the fields of all the
+    /// structures used to store the current graph
+    pub fn get_memory_stats(&self) -> String {
+        self.graph.get_memory_stats()
+    }
+
+    #[automatically_generated_binding]
+    #[text_signature = "($self)"]
+    /// Returns how many bytes are currently used to store the given graph
+    pub fn get_total_memory_used(&self) -> usize {
+        self.graph.get_total_memory_used()
+    }
+
+    #[automatically_generated_binding]
+    #[text_signature = "($self)"]
+    /// Returns how many bytes are currently used to store the nodes
+    pub fn get_nodes_total_memory_requirement(&self) -> usize {
+        self.graph.get_nodes_total_memory_requirement()
+    }
+
+    #[automatically_generated_binding]
+    #[text_signature = "($self)"]
+    /// Returns human readable amount of how many bytes are currently used to store the nodes
+    pub fn get_nodes_total_memory_requirement_human_readable(&self) -> String {
         self.graph
-            .get_unchecked_jaccard_coefficient_from_node_ids(source_node_id, destination_node_id)
-    }
-
-    #[automatically_generated_binding]
-    #[text_signature = "($self, source_node_id, destination_node_id)"]
-    /// Returns the Jaccard index for the two given nodes from the given node IDs.
-    ///
-    /// Parameters
-    /// ----------
-    /// source_node_id: int,
-    ///     Node ID of the first node.
-    /// destination_node_id: int,
-    ///     Node ID of the second node.
-    ///
-    ///
-    /// Raises
-    /// -------
-    /// ValueError
-    ///     If either of the node IDs are higher than the number of nodes in the graph.
-    ///
-    pub fn get_jaccard_coefficient_from_node_ids(
-        &self,
-        source_node_id: NodeT,
-        destination_node_id: NodeT,
-    ) -> PyResult<f64> {
+            .get_nodes_total_memory_requirement_human_readable()
+    }
+
+    #[automatically_generated_binding]
+    #[text_signature = "($self)"]
+    /// Returns how many bytes are currently used to store the edges
+    pub fn get_edges_total_memory_requirement(&self) -> usize {
+        self.graph.get_edges_total_memory_requirement()
+    }
+
+    #[automatically_generated_binding]
+    #[text_signature = "($self)"]
+    /// Returns human readable amount of how many bytes are currently used to store the edges
+    pub fn get_edges_total_memory_requirement_human_readable(&self) -> String {
+        self.graph
+            .get_edges_total_memory_requirement_human_readable()
+    }
+
+    #[automatically_generated_binding]
+    #[text_signature = "($self)"]
+    /// Returns how many bytes are currently used to store the edge weights
+    pub fn get_edge_weights_total_memory_requirements(&self) -> usize {
+        self.graph.get_edge_weights_total_memory_requirements()
+    }
+
+    #[automatically_generated_binding]
+    #[text_signature = "($self)"]
+    /// Returns human readable amount of how many bytes are currently used to store the edge weights
+    pub fn get_edge_weights_total_memory_requirements_human_readable(&self) -> String {
+        self.graph
+            .get_edge_weights_total_memory_requirements_human_readable()
+    }
+
+    #[automatically_generated_binding]
+    #[text_signature = "($self)"]
+    /// Returns how many bytes are currently used to store the node types
+    pub fn get_node_types_total_memory_requirements(&self) -> PyResult<usize> {
+        pe!(self.graph.get_node_types_total_memory_requirements())
+    }
+
+    #[automatically_generated_binding]
+    #[text_signature = "($self)"]
+    /// Returns human readable amount of how many bytes are currently used to store the node types
+    pub fn get_node_types_total_memory_requirements_human_readable(&self) -> PyResult<String> {
         pe!(self
             .graph
-            .get_jaccard_coefficient_from_node_ids(source_node_id, destination_node_id))
-    }
-
-    #[automatically_generated_binding]
-    #[text_signature = "($self, first_node_name, second_node_name)"]
-    /// Returns the Jaccard index for the two given nodes from the given node names.
-    ///
-    /// Parameters
-    /// ----------
-    /// first_node_name: str,
-    ///     Node name of the first node.
-    /// second_node_name: str,
-    ///     Node name of the second node.
-    ///
-    ///
-    /// Raises
-    /// -------
-    /// ValueError
-    ///     If either of the given node names do not exist in the current graph.
-    ///
-    pub fn get_jaccard_coefficient_from_node_names(
-        &self,
-        first_node_name: &str,
-        second_node_name: &str,
-    ) -> PyResult<f64> {
+            .get_node_types_total_memory_requirements_human_readable())
+    }
+
+    #[automatically_generated_binding]
+    #[text_signature = "($self)"]
+    /// Returns how many bytes are currently used to store the edge types
+    pub fn get_edge_types_total_memory_requirements(&self) -> PyResult<usize> {
+        pe!(self.graph.get_edge_types_total_memory_requirements())
+    }
+
+    #[automatically_generated_binding]
+    #[text_signature = "($self)"]
+    /// Returns human readable amount of how many bytes are currently used to store the edge types
+    pub fn get_edge_types_total_memory_requirements_human_readable(&self) -> PyResult<String> {
         pe!(self
             .graph
-            .get_jaccard_coefficient_from_node_names(first_node_name, second_node_name))
-    }
-
-    #[automatically_generated_binding]
-    #[text_signature = "($self, source_node_id, destination_node_id)"]
-    /// Returns the Adamic/Adar Index for the given pair of nodes from the given node IDs.
-    ///
-    /// Parameters
-    /// ----------
-    /// source_node_id: int,
-    ///     Node ID of the first node.
-    /// destination_node_id: int,
-    ///     Node ID of the second node.
-    ///
-    ///
-    /// Safety
-    /// ------
-    /// If either of the provided one and two node IDs are higher than the
-    ///  number of nodes in the graph.
-    pub unsafe fn get_unchecked_adamic_adar_index_from_node_ids(
-        &self,
-        source_node_id: NodeT,
-        destination_node_id: NodeT,
-    ) -> f64 {
-        self.graph
-            .get_unchecked_adamic_adar_index_from_node_ids(source_node_id, destination_node_id)
-    }
-
-    #[automatically_generated_binding]
-    #[text_signature = "($self, source_node_id, destination_node_id)"]
-    /// Returns the Adamic/Adar Index for the given pair of nodes from the given node IDs.
-    ///
-    /// Parameters
-    /// ----------
-    /// source_node_id: int,
-    ///     Node ID of the first node.
-    /// destination_node_id: int,
-    ///     Node ID of the second node.
-    ///
-    ///
-    /// Raises
-    /// -------
-    /// ValueError
-    ///     If either of the node IDs are higher than the number of nodes in the graph.
-    ///
-    pub fn get_adamic_adar_index_from_node_ids(
-        &self,
-        source_node_id: NodeT,
-        destination_node_id: NodeT,
-    ) -> PyResult<f64> {
-        pe!(self
-            .graph
-            .get_adamic_adar_index_from_node_ids(source_node_id, destination_node_id))
-    }
-
-    #[automatically_generated_binding]
-    #[text_signature = "($self, first_node_name, second_node_name)"]
-    /// Returns the Adamic/Adar Index for the given pair of nodes from the given node names.
-    ///
-    /// Parameters
-    /// ----------
-    /// first_node_name: str,
-    ///     Node name of the first node.
-    /// second_node_name: str,
-    ///     Node name of the second node.
-    ///
-    ///
-    /// Raises
-    /// -------
-    /// ValueError
-    ///     If either of the given node names do not exist in the current graph.
-    ///
-    pub fn get_adamic_adar_index_from_node_names(
-        &self,
-        first_node_name: &str,
-        second_node_name: &str,
-    ) -> PyResult<f64> {
-        pe!(self
-            .graph
-            .get_adamic_adar_index_from_node_names(first_node_name, second_node_name))
-    }
-
-    #[automatically_generated_binding]
-    #[text_signature = "($self, source_node_id, destination_node_id)"]
-    /// Returns the unweighted Resource Allocation Index for the given pair of nodes from the given node IDs.
-    ///
-    /// Parameters
-    /// ----------
-    /// source_node_id: int,
-    ///     Node ID of the first node.
-    /// destination_node_id: int,
-    ///     Node ID of the second node.
-    ///
-    ///
-    /// Safety
-    /// ------
-    /// If either of the provided one and two node IDs are higher than the
-    ///  number of nodes in the graph.
-    pub unsafe fn get_unchecked_resource_allocation_index_from_node_ids(
-        &self,
-        source_node_id: NodeT,
-        destination_node_id: NodeT,
-    ) -> f64 {
-        self.graph
-            .get_unchecked_resource_allocation_index_from_node_ids(
-                source_node_id,
-                destination_node_id,
-            )
-    }
-
-    #[automatically_generated_binding]
-    #[text_signature = "($self, source_node_id, destination_node_id)"]
-    /// Returns the weighted Resource Allocation Index for the given pair of nodes from the given node IDs.
-    ///
-    /// Parameters
-    /// ----------
-    /// source_node_id: int,
-    ///     Node ID of the first node.
-    /// destination_node_id: int,
-    ///     Node ID of the second node.
-    ///
-    ///
-    /// Safety
-    /// ------
-    /// If either of the provided one and two node IDs are higher than the
-    ///  number of nodes in the graph.
-    pub unsafe fn get_unchecked_weighted_resource_allocation_index_from_node_ids(
-        &self,
-        source_node_id: NodeT,
-        destination_node_id: NodeT,
-    ) -> f64 {
-        self.graph
-            .get_unchecked_weighted_resource_allocation_index_from_node_ids(
-                source_node_id,
-                destination_node_id,
-            )
-    }
-
-    #[automatically_generated_binding]
-    #[text_signature = "($self, source_node_id, destination_node_id)"]
-    /// Returns the unweighted Resource Allocation Index for the given pair of nodes from the given node IDs.
-    ///
-    /// Parameters
-    /// ----------
-    /// source_node_id: int,
-    ///     Node ID of the first node.
-    /// destination_node_id: int,
-    ///     Node ID of the second node.
-    ///
-    ///
-    /// Raises
-    /// -------
-    /// ValueError
-    ///     If either of the node IDs are higher than the number of nodes in the graph.
-    ///
-    pub fn get_resource_allocation_index_from_node_ids(
-        &self,
-        source_node_id: NodeT,
-        destination_node_id: NodeT,
-    ) -> PyResult<f64> {
-        pe!(self
-            .graph
-            .get_resource_allocation_index_from_node_ids(source_node_id, destination_node_id))
-    }
-
-    #[automatically_generated_binding]
-    #[text_signature = "($self, first_node_name, second_node_name)"]
-    /// Returns the unweighted Resource Allocation Index for the given pair of nodes from the given node names.
-    ///
-    /// Parameters
-    /// ----------
-    /// first_node_name: str,
-    ///     Node name of the first node.
-    /// second_node_name: str,
-    ///     Node name of the second node.
-    ///
-    ///
-    /// Raises
-    /// -------
-    /// ValueError
-    ///     If either of the given node names do not exist in the current graph.
-    ///
-    pub fn get_resource_allocation_index_from_node_names(
-        &self,
-        first_node_name: &str,
-        second_node_name: &str,
-    ) -> PyResult<f64> {
-        pe!(self
-            .graph
-            .get_resource_allocation_index_from_node_names(first_node_name, second_node_name))
-    }
-
-    #[automatically_generated_binding]
-    #[text_signature = "($self, source_node_id, destination_node_id)"]
-    /// Returns the weighted Resource Allocation Index for the given pair of nodes from the given node IDs.
-    ///
-    /// Parameters
-    /// ----------
-    /// source_node_id: int,
-    ///     Node ID of the first node.
-    /// destination_node_id: int,
-    ///     Node ID of the second node.
-    ///
-    ///
-    /// Raises
-    /// -------
-    /// ValueError
-    ///     If either of the node IDs are higher than the number of nodes in the graph.
-    ///
-    pub fn get_weighted_resource_allocation_index_from_node_ids(
-        &self,
-        source_node_id: NodeT,
-        destination_node_id: NodeT,
-    ) -> PyResult<f64> {
-        pe!(self
-            .graph
-            .get_weighted_resource_allocation_index_from_node_ids(
-                source_node_id,
-                destination_node_id
-            ))
-    }
-
-    #[automatically_generated_binding]
-    #[text_signature = "($self, first_node_name, second_node_name)"]
-    /// Returns the weighted Resource Allocation Index for the given pair of nodes from the given node names.
-    ///
-    /// Parameters
-    /// ----------
-    /// first_node_name: str,
-    ///     Node name of the first node.
-    /// second_node_name: str,
-    ///     Node name of the second node.
-    ///
-    ///
-    /// Raises
-    /// -------
-    /// ValueError
-    ///     If either of the given node names do not exist in the current graph.
-    ///
-    pub fn get_weighted_resource_allocation_index_from_node_names(
-        &self,
-        first_node_name: &str,
-        second_node_name: &str,
-    ) -> PyResult<f64> {
-        pe!(self
-            .graph
-            .get_weighted_resource_allocation_index_from_node_names(
-                first_node_name,
-                second_node_name
-            ))
-    }
-
-    #[automatically_generated_binding]
-    #[text_signature = "($self, source_node_id, destination_node_id, normalize)"]
-    /// Returns all the implemented edge metrics for the two given node IDs.
-    ///
-    /// Specifically, the returned values are:
-    /// * Adamic Adar
-    /// * Jaccard coefficient
-    /// * Resource allocation index
-    /// * Preferential attachment
-    ///
-    /// Parameters
-    /// ----------
-    /// source_node_id: int,
-    ///     Node ID of the first node.
-    /// destination_node_id: int,
-    ///     Node ID of the second node.
-    /// normalize: bool,
-    ///     Whether to normalize within 0 to 1.
-    ///
-    ///
-    /// Safety
-    /// ------
-    /// If the given node IDs do not exist in the graph this method will panic.
-    pub unsafe fn get_unchecked_all_edge_metrics_from_node_ids(
-        &self,
-        source_node_id: NodeT,
-        destination_node_id: NodeT,
-        normalize: bool,
-    ) -> Py<PyArray1<f64>> {
-        let gil = pyo3::Python::acquire_gil();
-        to_ndarray_1d!(
-            gil,
-            self.graph.get_unchecked_all_edge_metrics_from_node_ids(
-                source_node_id,
-                destination_node_id,
-                normalize
-            ),
-            f64
-        )
-    }
-
-    #[automatically_generated_binding]
-    #[text_signature = "($self, vector_sources, vector_destinations, vector_cumulative_node_degrees)"]
-    /// Enable extra perks that buys you time as you accept to spend more memory.
-    ///
-    /// Parameters
-    /// ----------
-    /// vector_sources: Optional[bool],
-    ///     Whether to cache sources into a vector for faster walks.
-    /// vector_destinations: Optional[bool],
-    ///     Whether to cache destinations into a vector for faster walks.
-    /// vector_cumulative_node_degrees: Optional[bool],
-    ///     Whether to cache cumulative_node_degrees into a vector for faster walks.
-    ///
-    pub fn enable(
-        &mut self,
-        vector_sources: Option<bool>,
-        vector_destinations: Option<bool>,
-        vector_cumulative_node_degrees: Option<bool>,
-    ) -> PyResult<()> {
-        pe!(self.graph.enable(
-            vector_sources,
-            vector_destinations,
-            vector_cumulative_node_degrees
-        ))
-    }
-
-    #[automatically_generated_binding]
-    #[text_signature = "($self)"]
-    /// Disable all extra perks, reducing memory impact but incresing time requirements
-    pub fn disable_all(&mut self) {
-        self.graph.disable_all();
+            .get_edge_types_total_memory_requirements_human_readable())
     }
 
     #[automatically_generated_binding]
@@ -3363,250 +3676,251 @@
     }
 
     #[automatically_generated_binding]
-    #[text_signature = "($self, src_node_id, dst_node_id, maximal_depth)"]
-    /// Returns minimum path node IDs and distance from given node ids.
-    ///
-    /// Parameters
-    /// ----------
-    /// src_node_id: int,
-    ///     Source node ID.
-    /// dst_node_id: int,
-    ///     Destination node ID.
-    /// maximal_depth: Optional[int],
-    ///     The maximal depth to execute the BFS for.
+    #[text_signature = "($self, other)"]
+    /// Return whether nodes are remappable to those of the given graph.
+    ///
+    /// Parameters
+    /// ----------
+    /// other: EnsmallenGraph,
+    ///     graph towards remap the nodes to.
+    ///
+    pub fn are_nodes_remappable(&self, other: &EnsmallenGraph) -> bool {
+        self.graph.are_nodes_remappable(&other.graph)
+    }
+
+    #[automatically_generated_binding]
+    #[text_signature = "($self, node_ids)"]
+    /// Returns graph remapped using given node IDs ordering.
+    ///
+    /// Parameters
+    /// ----------
+    /// node_ids: List[int],
+    ///     The node Ids to remap the graph to.
     ///
     ///
     /// Safety
     /// ------
-    /// If any of the given node IDs does not exist in the graph the method will panic.
-    ///
-    /// Raises
-    /// -------
-    /// ValueError
-    ///     If the given node is a selfloop.
-    /// ValueError
-    ///     If there is no path between the two given nodes.
-    ///
-    pub unsafe fn get_unchecked_minimum_path_node_ids_from_node_ids(
-        &self,
-        src_node_id: NodeT,
-        dst_node_id: NodeT,
-        maximal_depth: Option<NodeT>,
-    ) -> PyResult<Py<PyArray1<NodeT>>> {
-        let gil = pyo3::Python::acquire_gil();
-        Ok(to_ndarray_1d!(
-            gil,
-            pe!(self
-                .graph
-                .get_unchecked_minimum_path_node_ids_from_node_ids(
-                    src_node_id,
-                    dst_node_id,
-                    maximal_depth
-                ))?,
-            NodeT
-        ))
-    }
-
-    #[automatically_generated_binding]
-    #[text_signature = "($self, src_node_id, dst_node_id, maximal_depth)"]
-    /// Returns minimum path node names from given node ids.
-    ///
-    /// Parameters
-    /// ----------
-    /// src_node_id: int,
-    ///     Source node ID.
-    /// dst_node_id: int,
-    ///     Destination node ID.
-    /// maximal_depth: Optional[int],
-    ///     The maximal depth to execute the BFS for.
-    ///
-    ///
-    /// Safety
-    /// ------
-    /// If any of the given node IDs does not exist in the graph the method will panic.
-    pub unsafe fn get_unchecked_minimum_path_node_names_from_node_ids(
-        &self,
-        src_node_id: NodeT,
-        dst_node_id: NodeT,
-        maximal_depth: Option<NodeT>,
-    ) -> PyResult<Vec<String>> {
-        pe!(self
-            .graph
-            .get_unchecked_minimum_path_node_names_from_node_ids(
-                src_node_id,
-                dst_node_id,
-                maximal_depth
-            ))
-    }
-
-    #[automatically_generated_binding]
-    #[text_signature = "($self, src_node_id, dst_node_id, maximal_depth)"]
-    /// Returns minimum path node names from given node ids.
-    ///
-    /// Parameters
-    /// ----------
-    /// src_node_id: int,
-    ///     Source node ID.
-    /// dst_node_id: int,
-    ///     Destination node ID.
-    /// maximal_depth: Optional[int],
-    ///     The maximal depth to execute the BFS for.
-    ///
-    ///
-    /// Raises
-    /// -------
-    /// ValueError
-    ///     If any of the given node IDs do not exist in the current graph.
-    ///
-    pub fn get_minimum_path_node_ids_from_node_ids(
-        &self,
-        src_node_id: NodeT,
-        dst_node_id: NodeT,
-        maximal_depth: Option<NodeT>,
-    ) -> PyResult<Py<PyArray1<NodeT>>> {
-        let gil = pyo3::Python::acquire_gil();
-        Ok(to_ndarray_1d!(
-            gil,
-            pe!(self.graph.get_minimum_path_node_ids_from_node_ids(
-                src_node_id,
-                dst_node_id,
-                maximal_depth
+    /// This method will cause a panic if the node IDs are either:
+    ///  * Not unique
+    ///  * Not available for each of the node IDs of the graph.
+    pub unsafe fn remap_unchecked_from_node_ids(&self, node_ids: Vec<NodeT>) -> EnsmallenGraph {
+        EnsmallenGraph {
+            graph: self.graph.remap_unchecked_from_node_ids(node_ids),
+        }
+    }
+
+    #[automatically_generated_binding]
+    #[text_signature = "($self, node_ids)"]
+    /// Returns graph remapped using given node IDs ordering.
+    ///
+    /// Parameters
+    /// ----------
+    /// node_ids: List[int],
+    ///     The node Ids to remap the graph to.
+    ///
+    ///
+    /// Raises
+    /// -------
+    /// ValueError
+    ///     If the given node IDs are not unique.
+    /// ValueError
+    ///     If the given node IDs are not available for all the values in the graph.
+    ///
+    pub fn remap_from_node_ids(&self, node_ids: Vec<NodeT>) -> PyResult<EnsmallenGraph> {
+        Ok(EnsmallenGraph {
+            graph: pe!(self.graph.remap_from_node_ids(node_ids))?,
+        })
+    }
+
+    #[automatically_generated_binding]
+    #[text_signature = "($self, node_names)"]
+    /// Returns graph remapped using given node names ordering.
+    ///
+    /// Parameters
+    /// ----------
+    /// node_names: List[str],
+    ///     The node names to remap the graph to.
+    ///
+    ///
+    /// Raises
+    /// -------
+    /// ValueError
+    ///     If the given node names are not unique.
+    /// ValueError
+    ///     If the given node names are not available for all the values in the graph.
+    ///
+    pub fn remap_from_node_names(&self, node_names: Vec<&str>) -> PyResult<EnsmallenGraph> {
+        Ok(EnsmallenGraph {
+            graph: pe!(self.graph.remap_from_node_names(node_names))?,
+        })
+    }
+
+    #[automatically_generated_binding]
+    #[text_signature = "($self, other)"]
+    /// Return graph remapped towards nodes of the given graph.
+    ///
+    /// Parameters
+    /// ----------
+    /// other: EnsmallenGraph,
+    ///     The graph to remap towards.
+    ///
+    pub fn remap_from_graph(&self, other: &EnsmallenGraph) -> PyResult<EnsmallenGraph> {
+        Ok(EnsmallenGraph {
+            graph: pe!(self.graph.remap_from_graph(&other.graph))?,
+        })
+    }
+
+    #[automatically_generated_binding]
+    #[text_signature = "($self, negatives_number, random_state, seed_graph, only_from_same_component, verbose)"]
+    /// Returns Graph with given amount of negative edges as positive edges.
+    ///
+    /// The graph generated may be used as a testing negatives partition to be
+    /// fed into the argument "graph_to_avoid" of the link_prediction or the
+    /// skipgrams algorithm
+    ///
+    /// Parameters
+    /// ----------
+    /// negatives_number: int,
+    ///     Number of negatives edges to include.
+    /// random_state: Optional[int],
+    ///     random_state to use to reproduce negative edge set.
+    /// seed_graph: Optional[EnsmallenGraph],
+    ///     Optional graph to use to filter the negative edges. The negative edges generated when this variable is provided will always have a node within this graph.
+    /// only_from_same_component: Optional[bool],
+    ///     Whether to sample negative edges only from nodes that are from the same component.
+    /// verbose: Optional[bool],
+    ///     Whether to show the loading bar.
+    ///
+    pub fn sample_negatives(
+        &self,
+        negatives_number: EdgeT,
+        random_state: Option<EdgeT>,
+        seed_graph: Option<&EnsmallenGraph>,
+        only_from_same_component: Option<bool>,
+        verbose: Option<bool>,
+    ) -> PyResult<EnsmallenGraph> {
+        Ok(EnsmallenGraph {
+            graph: pe!(self.graph.sample_negatives(
+                negatives_number,
+                random_state,
+                seed_graph.map(|sg| &sg.graph),
+                only_from_same_component,
+                verbose
             ))?,
-            NodeT
-        ))
-    }
-
-    #[automatically_generated_binding]
-    #[text_signature = "($self, src_node_name, dst_node_name, maximal_depth)"]
-    /// Returns minimum path node names from given node names.
-    ///
-    /// Parameters
-    /// ----------
-    /// src_node_name: str,
-    ///     Source node name.
-    /// dst_node_name: str,
-    ///     Destination node name.
-    /// maximal_depth: Optional[int],
-    ///     The maximal depth to execute the BFS for.
-    ///
-    ///
-    /// Raises
-    /// -------
-    /// ValueError
-    ///     If any of the given node names do not exist in the current graph.
-    ///
-    pub fn get_minimum_path_node_ids_from_node_names(
-        &self,
-        src_node_name: &str,
-        dst_node_name: &str,
-        maximal_depth: Option<NodeT>,
-    ) -> PyResult<Py<PyArray1<NodeT>>> {
-        let gil = pyo3::Python::acquire_gil();
-        Ok(to_ndarray_1d!(
-            gil,
-            pe!(self.graph.get_minimum_path_node_ids_from_node_names(
-                src_node_name,
-                dst_node_name,
-                maximal_depth
-            ))?,
-            NodeT
-        ))
-    }
-
-    #[automatically_generated_binding]
-    #[text_signature = "($self, src_node_name, dst_node_name, maximal_depth)"]
-    /// Returns minimum path node names from given node names.
-    ///
-    /// Parameters
-    /// ----------
-    /// src_node_name: str,
-    ///     Source node name.
-    /// dst_node_name: str,
-    ///     Destination node name.
-    /// maximal_depth: Optional[int],
-    ///     The maximal depth to execute the BFS for.
-    ///
-    ///
-    /// Raises
-    /// -------
-    /// ValueError
-    ///     If any of the given node names do not exist in the current graph.
-    ///
-    pub fn get_minimum_path_node_names_from_node_names(
-        &self,
-        src_node_name: &str,
-        dst_node_name: &str,
-        maximal_depth: Option<NodeT>,
-    ) -> PyResult<Vec<String>> {
-        pe!(self.graph.get_minimum_path_node_names_from_node_names(
-            src_node_name,
-            dst_node_name,
-            maximal_depth
-        ))
-    }
-
-    #[automatically_generated_binding]
-    #[text_signature = "($self, src_node_id, dst_node_id, k)"]
-    /// Return vector of the k minimum paths node IDs between given source node and destination node ID.
-    ///
-    /// Parameters
-    /// ----------
-    /// src_node_id: int,
-    ///     Source node ID.
-    /// dst_node_id: int,
-    ///     Destination node ID.
-    /// k: int,
-    ///     Number of paths to find.
-    ///
-    ///
-    /// Safety
-    /// ------
-    /// If any of the given node IDs does not exist in the graph the method will panic.
-    pub unsafe fn get_unchecked_k_shortest_path_node_ids_from_node_ids(
-        &self,
-        src_node_id: NodeT,
-        dst_node_id: NodeT,
-        k: usize,
-    ) -> Vec<Vec<NodeT>> {
-        self.graph
-            .get_unchecked_k_shortest_path_node_ids_from_node_ids(src_node_id, dst_node_id, k)
-    }
-
-    #[automatically_generated_binding]
-    #[text_signature = "($self, src_node_id, dst_node_id, k)"]
-    /// Return vector of the k minimum paths node IDs between given source node and destination node ID.
-    ///
-    /// Parameters
-    /// ----------
-    /// src_node_id: int,
-    ///     Source node ID.
-    /// dst_node_id: int,
-    ///     Destination node ID.
-    /// maximal_depth: Optional[int],
-    ///     The maximal depth to execute the BFS for.
-    /// k: int,
-    ///     Number of paths to find.
-    ///
-    ///
-    /// Raises
-    /// -------
-    /// ValueError
-    ///     If any of the given node IDs does not exist in the graph.
-    ///
-    pub fn get_k_shortest_path_node_ids_from_node_ids(
-        &self,
-        src_node_id: NodeT,
-        dst_node_id: NodeT,
-        k: usize,
-    ) -> PyResult<Vec<Vec<NodeT>>> {
-        pe!(self
-            .graph
-            .get_k_shortest_path_node_ids_from_node_ids(src_node_id, dst_node_id, k))
-    }
-
-    #[automatically_generated_binding]
-<<<<<<< HEAD
-    #[text_signature = "($, self, train_size, use_stratification, random_state)"]
+        })
+    }
+
+    #[automatically_generated_binding]
+    #[text_signature = "($self, train_size, random_state, edge_types, include_all_edge_types, verbose)"]
+    /// Returns holdout for training ML algorithms on the graph structure.
+    ///
+    /// The holdouts returned are a tuple of graphs. The first one, which
+    /// is the training graph, is garanteed to have the same number of
+    /// graph components as the initial graph. The second graph is the graph
+    /// meant for testing or validation of the algorithm, and has no garantee
+    /// to be connected. It will have at most (1-train_size) edges,
+    /// as the bound of connectivity which is required for the training graph
+    /// may lead to more edges being left into the training partition.
+    ///
+    /// In the option where a list of edge types has been provided, these
+    /// edge types will be those put into the validation set.
+    ///
+    /// Parameters
+    /// ----------
+    /// train_size: float,
+    ///     Rate target to reserve for training.
+    /// random_state: Optional[int],
+    ///     The random_state to use for the holdout,
+    /// edge_types: Optional[List[Optional[str]]],
+    ///     Edge types to be selected for in the validation set.
+    /// include_all_edge_types: Optional[bool],
+    ///     Whether to include all the edges between two nodes.
+    /// verbose: Optional[bool],
+    ///     Whether to show the loading bar.
+    ///
+    ///
+    /// Raises
+    /// -------
+    /// ValueError
+    ///     If the edge types have been specified but the graph does not have edge types.
+    /// ValueError
+    ///     If the required training size is not a real value between 0 and 1.
+    /// ValueError
+    ///     If the current graph does not allow for the creation of a spanning tree for the requested training size.
+    ///
+    pub fn connected_holdout(
+        &self,
+        train_size: f64,
+        random_state: Option<EdgeT>,
+        edge_types: Option<Vec<Option<String>>>,
+        include_all_edge_types: Option<bool>,
+        verbose: Option<bool>,
+    ) -> PyResult<(EnsmallenGraph, EnsmallenGraph)> {
+        let (g1, g2) = pe!(self.graph.connected_holdout(
+            train_size,
+            random_state,
+            edge_types,
+            include_all_edge_types,
+            verbose
+        ))?;
+        Ok((EnsmallenGraph { graph: g1 }, EnsmallenGraph { graph: g2 }))
+    }
+
+    #[automatically_generated_binding]
+    #[text_signature = "($self, train_size, random_state, include_all_edge_types, edge_types, min_number_overlaps, verbose)"]
+    /// Returns random holdout for training ML algorithms on the graph edges.
+    ///
+    /// The holdouts returned are a tuple of graphs. In neither holdouts the
+    /// graph connectivity is necessarily preserved. To maintain that, use
+    /// the method `connected_holdout`.
+    ///
+    /// Parameters
+    /// ----------
+    /// train_size: float,
+    ///     rate target to reserve for training
+    /// random_state: Optional[int],
+    ///     The random_state to use for the holdout,
+    /// include_all_edge_types: Optional[bool],
+    ///     Whether to include all the edges between two nodes.
+    /// edge_types: Optional[List[Optional[str]]],
+    ///     The edges to include in validation set.
+    /// min_number_overlaps: Optional[int],
+    ///     The minimum number of overlaps to include the edge into the validation set.
+    /// verbose: Optional[bool],
+    ///     Whether to show the loading bar.
+    ///
+    ///
+    /// Raises
+    /// -------
+    /// ValueError
+    ///     If the edge types have been specified but the graph does not have edge types.
+    /// ValueError
+    ///     If the minimum number of overlaps have been specified but the graph is not a multigraph.
+    /// ValueError
+    ///     If one or more of the given edge type names is not present in the graph.
+    ///
+    pub fn random_holdout(
+        &self,
+        train_size: f64,
+        random_state: Option<EdgeT>,
+        include_all_edge_types: Option<bool>,
+        edge_types: Option<Vec<Option<String>>>,
+        min_number_overlaps: Option<EdgeT>,
+        verbose: Option<bool>,
+    ) -> PyResult<(EnsmallenGraph, EnsmallenGraph)> {
+        let (g1, g2) = pe!(self.graph.random_holdout(
+            train_size,
+            random_state,
+            include_all_edge_types,
+            edge_types,
+            min_number_overlaps,
+            verbose
+        ))?;
+        Ok((EnsmallenGraph { graph: g1 }, EnsmallenGraph { graph: g2 }))
+    }
+
+    #[automatically_generated_binding]
+    #[text_signature = "($self, train_size, use_stratification, random_state)"]
     /// Returns node-label holdout indices for training ML algorithms on the graph node labels.
     ///
     /// Parameters
@@ -3640,7 +3954,7 @@
     }
 
     #[automatically_generated_binding]
-    #[text_signature = "($, self, train_size, use_stratification, random_state)"]
+    #[text_signature = "($self, train_size, use_stratification, random_state)"]
     /// Returns node-label holdout indices for training ML algorithms on the graph node labels.
     ///
     /// Parameters
@@ -3674,29 +3988,28 @@
     }
 
     #[automatically_generated_binding]
-    #[text_signature = "($, self, train_size, use_stratification, random_state)"]
+    #[text_signature = "($self, train_size, use_stratification, random_state)"]
     /// Returns node-label holdout for training ML algorithms on the graph node labels.
-=======
-    #[text_signature = "($self, src_node_name, dst_node_name, k)"]
-    /// Return vector of the k minimum paths node IDs between given source node and destination node name.
->>>>>>> origin/develop
-    ///
-    /// Parameters
-    /// ----------
-    /// src_node_name: str,
-    ///     Source node name.
-    /// dst_node_name: str,
-    ///     Destination node name.
-    /// k: int,
-    ///     Number of paths to find.
-    ///
-    ///
-    /// Raises
-    /// -------
-    /// ValueError
-    ///     If any of the given node names does not exist in the graph.
-    ///
-<<<<<<< HEAD
+    ///
+    /// Parameters
+    /// ----------
+    /// train_size: float,
+    ///     rate target to reserve for training,
+    /// use_stratification: Optional[bool],
+    ///     Whether to use node-label stratification,
+    /// random_state: Optional[int],
+    ///     The random_state to use for the holdout,
+    ///
+    ///
+    /// Raises
+    /// -------
+    /// ValueError
+    ///     If the graph does not have node types.
+    /// ValueError
+    ///     If stratification is requested but the graph has a single node type.
+    /// ValueError
+    ///     If stratification is requested but the graph has a multilabel node types.
+    ///
     pub fn get_node_label_holdout_graphs(
         &self,
         train_size: f64,
@@ -3709,41 +4022,37 @@
             random_state
         ))?;
         Ok((EnsmallenGraph { graph: g1 }, EnsmallenGraph { graph: g2 }))
-=======
-    pub fn get_k_shortest_path_node_ids_from_node_names(
-        &self,
-        src_node_name: &str,
-        dst_node_name: &str,
-        k: usize,
-    ) -> PyResult<Vec<Vec<NodeT>>> {
-        pe!(self.graph.get_k_shortest_path_node_ids_from_node_names(
-            src_node_name,
-            dst_node_name,
-            k
-        ))
->>>>>>> origin/develop
-    }
-
-    #[automatically_generated_binding]
-    #[text_signature = "($self, src_node_name, dst_node_name, k)"]
-    /// Return vector of the k minimum paths node names between given source node and destination node name.
-    ///
-    /// Parameters
-    /// ----------
-    /// src_node_name: str,
-    ///     Source node name.
-    /// dst_node_name: str,
-    ///     Destination node name.
-    /// k: int,
-    ///     Number of paths to find.
-    ///
-    ///
-    /// Raises
-    /// -------
-    /// ValueError
-    ///     If any of the given node names does not exist in the graph.
-    ///
-<<<<<<< HEAD
+    }
+
+    #[automatically_generated_binding]
+    #[text_signature = "($self, train_size, use_stratification, random_state)"]
+    /// Returns edge-label holdout for training ML algorithms on the graph edge labels.
+    /// This is commonly used for edge type prediction tasks.
+    ///
+    /// This method returns two graphs, the train and the test one.
+    /// The edges of the graph will be splitted in the train and test graphs according
+    /// to the `train_size` argument.
+    ///
+    /// If stratification is enabled, the train and test will have the same ratios of
+    /// edge types.
+    ///
+    /// Parameters
+    /// ----------
+    /// train_size: float,
+    ///     rate target to reserve for training,
+    /// use_stratification: Optional[bool],
+    ///     Whether to use edge-label stratification,
+    /// random_state: Optional[int],
+    ///     The random_state to use for the holdout,
+    ///
+    ///
+    /// Raises
+    /// -------
+    /// ValueError
+    ///     If the graph does not have edge types.
+    /// ValueError
+    ///     If stratification is required but the graph has singleton edge types.
+    ///
     pub fn get_edge_label_holdout_graphs(
         &self,
         train_size: f64,
@@ -3756,144 +4065,266 @@
             random_state
         ))?;
         Ok((EnsmallenGraph { graph: g1 }, EnsmallenGraph { graph: g2 }))
-=======
-    pub fn get_k_shortest_path_node_names_from_node_names(
-        &self,
-        src_node_name: &str,
-        dst_node_name: &str,
+    }
+
+    #[automatically_generated_binding]
+    #[text_signature = "($self, nodes_number, random_state, verbose)"]
+    /// Returns subgraph with given number of nodes.
+    ///
+    /// **This method creates a subset of the graph starting from a random node
+    /// sampled using given random_state and includes all neighbouring nodes until
+    /// the required number of nodes is reached**. All the edges connecting any
+    /// of the selected nodes are then inserted into this graph.
+    ///
+    /// This is meant to execute distributed node embeddings.
+    /// It may also sample singleton nodes.
+    ///
+    /// Parameters
+    /// ----------
+    /// nodes_number: int,
+    ///     Number of nodes to extract.
+    /// random_state: Optional[int],
+    ///     Random random_state to use.
+    /// verbose: Optional[bool],
+    ///     Whether to show the loading bar.
+    ///
+    ///
+    /// Raises
+    /// -------
+    /// ValueError
+    ///     If the requested number of nodes is one or less.
+    /// ValueError
+    ///     If the graph has less than the requested number of nodes.
+    ///
+    pub fn get_random_subgraph(
+        &self,
+        nodes_number: NodeT,
+        random_state: Option<usize>,
+        verbose: Option<bool>,
+    ) -> PyResult<EnsmallenGraph> {
+        Ok(EnsmallenGraph {
+            graph: pe!(self
+                .graph
+                .get_random_subgraph(nodes_number, random_state, verbose))?,
+        })
+    }
+
+    #[automatically_generated_binding]
+    #[text_signature = "($self, train_size, use_stratification, random_state)"]
+    /// Returns node-label holdout for training ML algorithms on the graph node labels.
+    ///
+    /// Parameters
+    /// ----------
+    /// train_size: float,
+    ///     rate target to reserve for training,
+    /// use_stratification: Optional[bool],
+    ///     Whether to use node-label stratification,
+    /// random_state: Optional[int],
+    ///     The random_state to use for the holdout,
+    ///
+    ///
+    /// Raises
+    /// -------
+    /// ValueError
+    ///     If the graph does not have node types.
+    /// ValueError
+    ///     If stratification is requested but the graph has a single node type.
+    /// ValueError
+    ///     If stratification is requested but the graph has a multilabel node types.
+    ///
+    pub fn get_node_label_random_holdout(
+        &self,
+        train_size: f64,
+        use_stratification: Option<bool>,
+        random_state: Option<EdgeT>,
+    ) -> PyResult<(EnsmallenGraph, EnsmallenGraph)> {
+        let (g1, g2) = pe!(self.graph.get_node_label_random_holdout(
+            train_size,
+            use_stratification,
+            random_state
+        ))?;
+        Ok((EnsmallenGraph { graph: g1 }, EnsmallenGraph { graph: g2 }))
+    }
+
+    #[automatically_generated_binding]
+    #[text_signature = "($self, k, k_index, use_stratification, random_state)"]
+    /// Returns node-label fold for training ML algorithms on the graph node labels.
+    ///
+    /// Parameters
+    /// ----------
+    /// k: int,
+    ///     The number of folds.
+    /// k_index: int,
+    ///     Which fold to use for the validation.
+    /// use_stratification: Optional[bool],
+    ///     Whether to use node-label stratification,
+    /// random_state: Optional[int],
+    ///     The random_state to use for the holdout,
+    ///
+    ///
+    /// Raises
+    /// -------
+    /// ValueError
+    ///     If the graph does not have node types.
+    /// ValueError
+    ///     If stratification is requested but the graph has a single node type.
+    /// ValueError
+    ///     If stratification is requested but the graph has a multilabel node types.
+    ///
+    pub fn get_node_label_kfold(
+        &self,
         k: usize,
-    ) -> PyResult<Vec<Vec<String>>> {
-        pe!(self.graph.get_k_shortest_path_node_names_from_node_names(
-            src_node_name,
-            dst_node_name,
-            k
-        ))
->>>>>>> origin/develop
-    }
-
-    #[automatically_generated_binding]
-    #[text_signature = "($self, node_id)"]
-    /// Returns unweighted eccentricity of the given node.
-    ///
-    /// This method will panic if the given node ID does not exists in the graph.
-    ///
-    /// Parameters
-    /// ----------
-    /// node_id: int,
-    ///     Node for which to compute the eccentricity.
-    ///
-    ///
-    /// Safety
-    /// ------
-    /// If any of the given node IDs does not exist in the graph the method will panic.
-    pub unsafe fn get_unchecked_eccentricity_from_node_id(&self, node_id: NodeT) -> NodeT {
-        self.graph.get_unchecked_eccentricity_from_node_id(node_id)
-    }
-
-    #[automatically_generated_binding]
-    #[text_signature = "($self, node_id)"]
-    /// Returns unweighted eccentricity of the given node ID.
-    ///
-    /// Parameters
-    /// ----------
-    /// node_id: int,
-    ///     Node for which to compute the eccentricity.
-    /// use_edge_weights_as_probabilities: Optional[bool],
-    ///     Whether to treat the edge weights as probabilities.
-    ///
-    ///
-    /// Raises
-    /// -------
-    /// ValueError
-    ///     If the given node ID does not exist in the graph.
-    ///
-    pub fn get_eccentricity_from_node_id(&self, node_id: NodeT) -> PyResult<NodeT> {
-        pe!(self.graph.get_eccentricity_from_node_id(node_id))
-    }
-
-    #[automatically_generated_binding]
-    #[text_signature = "($self, node_id, use_edge_weights_as_probabilities)"]
-    /// Returns weighted eccentricity of the given node ID.
-    ///
-    /// Parameters
-    /// ----------
-    /// node_id: int,
-    ///     Node for which to compute the eccentricity.
-    /// use_edge_weights_as_probabilities: Optional[bool],
-    ///     Whether to treat the edge weights as probabilities.
-    ///
-    ///
-    /// Raises
-    /// -------
-    /// ValueError
-    ///     If the given node ID does not exist in the graph.
-    /// ValueError
-    ///     If weights are requested to be treated as probabilities but are not between 0 and 1.
-    /// ValueError
-    ///     If the graph contains negative weights.
-    ///
-    pub fn get_weighted_eccentricity_from_node_id(
-        &self,
-        node_id: NodeT,
-        use_edge_weights_as_probabilities: Option<bool>,
-    ) -> PyResult<f64> {
-        pe!(self
-            .graph
-            .get_weighted_eccentricity_from_node_id(node_id, use_edge_weights_as_probabilities))
-    }
-
-    #[automatically_generated_binding]
-    #[text_signature = "($self, node_name)"]
-    /// Returns unweighted eccentricity of the given node name.
-    ///
-    /// Parameters
-    /// ----------
-    /// node_name: str,
-    ///     Node for which to compute the eccentricity.
-    ///
-    ///
-    /// Raises
-    /// -------
-    /// ValueError
-    ///     If the given node name does not exist in the current graph instance.
-    ///
-    pub fn get_eccentricity_from_node_name(&self, node_name: &str) -> PyResult<NodeT> {
-        pe!(self.graph.get_eccentricity_from_node_name(node_name))
-    }
-
-    #[automatically_generated_binding]
-    #[text_signature = "($self, node_name, use_edge_weights_as_probabilities)"]
-    /// Returns weighted eccentricity of the given node name.
-    ///
-    /// Parameters
-    /// ----------
-    /// node_name: str,
-    ///     Node for which to compute the eccentricity.
-    /// use_edge_weights_as_probabilities: Optional[bool],
-    ///     Whether to treat the edge weights as probabilities.
-    ///
-    ///
-    /// Raises
-    /// -------
-    /// ValueError
-    ///     If the given node name does not exist in the graph.
-    /// ValueError
-    ///     If weights are requested to be treated as probabilities but are not between 0 and 1.
-    /// ValueError
-    ///     If the graph contains negative weights.
-    ///
-    pub fn get_weighted_eccentricity_from_node_name(
-        &self,
-        node_name: &str,
-        use_edge_weights_as_probabilities: Option<bool>,
-    ) -> PyResult<f64> {
-        pe!(self
-            .graph
-            .get_weighted_eccentricity_from_node_name(node_name, use_edge_weights_as_probabilities))
-    }
-
-    #[automatically_generated_binding]
-    #[text_signature = "($self, src_node_id, dst_node_id, use_edge_weights_as_probabilities, maximal_depth)"]
+        k_index: usize,
+        use_stratification: Option<bool>,
+        random_state: Option<EdgeT>,
+    ) -> PyResult<(EnsmallenGraph, EnsmallenGraph)> {
+        let (g1, g2) =
+            pe!(self
+                .graph
+                .get_node_label_kfold(k, k_index, use_stratification, random_state))?;
+        Ok((EnsmallenGraph { graph: g1 }, EnsmallenGraph { graph: g2 }))
+    }
+
+    #[automatically_generated_binding]
+    #[text_signature = "($self, train_size, use_stratification, random_state)"]
+    /// Returns edge-label holdout for training ML algorithms on the graph edge labels.
+    /// This is commonly used for edge type prediction tasks.
+    ///
+    /// This method returns two graphs, the train and the test one.
+    /// The edges of the graph will be splitted in the train and test graphs according
+    /// to the `train_size` argument.
+    ///
+    /// If stratification is enabled, the train and test will have the same ratios of
+    /// edge types.
+    ///
+    /// Parameters
+    /// ----------
+    /// train_size: float,
+    ///     rate target to reserve for training,
+    /// use_stratification: Optional[bool],
+    ///     Whether to use edge-label stratification,
+    /// random_state: Optional[int],
+    ///     The random_state to use for the holdout,
+    ///
+    ///
+    /// Raises
+    /// -------
+    /// ValueError
+    ///     If the graph does not have edge types.
+    /// ValueError
+    ///     If stratification is required but the graph has singleton edge types.
+    ///
+    pub fn get_edge_label_random_holdout(
+        &self,
+        train_size: f64,
+        use_stratification: Option<bool>,
+        random_state: Option<EdgeT>,
+    ) -> PyResult<(EnsmallenGraph, EnsmallenGraph)> {
+        let (g1, g2) = pe!(self.graph.get_edge_label_random_holdout(
+            train_size,
+            use_stratification,
+            random_state
+        ))?;
+        Ok((EnsmallenGraph { graph: g1 }, EnsmallenGraph { graph: g2 }))
+    }
+
+    #[automatically_generated_binding]
+    #[text_signature = "($self, k, k_index, use_stratification, random_state)"]
+    /// Returns edge-label kfold for training ML algorithms on the graph edge labels.
+    /// This is commonly used for edge type prediction tasks.
+    ///
+    /// This method returns two graphs, the train and the test one.
+    /// The edges of the graph will be splitted in the train and test graphs according
+    /// to the `train_size` argument.
+    ///
+    /// If stratification is enabled, the train and test will have the same ratios of
+    /// edge types.
+    ///
+    /// Parameters
+    /// ----------
+    /// k: int,
+    ///     The number of folds.
+    /// k_index: int,
+    ///     Which fold to use for the validation.
+    /// use_stratification: Optional[bool],
+    ///     Whether to use edge-label stratification,
+    /// random_state: Optional[int],
+    ///     The random_state to use for the holdout,
+    ///
+    ///
+    /// Raises
+    /// -------
+    /// ValueError
+    ///     If the graph does not have edge types.
+    /// ValueError
+    ///     If stratification is required but the graph has singleton edge types.
+    ///
+    pub fn get_edge_label_kfold(
+        &self,
+        k: usize,
+        k_index: usize,
+        use_stratification: Option<bool>,
+        random_state: Option<EdgeT>,
+    ) -> PyResult<(EnsmallenGraph, EnsmallenGraph)> {
+        let (g1, g2) =
+            pe!(self
+                .graph
+                .get_edge_label_kfold(k, k_index, use_stratification, random_state))?;
+        Ok((EnsmallenGraph { graph: g1 }, EnsmallenGraph { graph: g2 }))
+    }
+
+    #[automatically_generated_binding]
+    #[text_signature = "($self, k, k_index, edge_types, random_state, verbose)"]
+    /// Returns train and test graph following kfold validation scheme.
+    ///
+    /// The edges are splitted into k chunks. The k_index-th chunk is used to build
+    /// the validation graph, all the other edges create the training graph.
+    ///
+    /// Parameters
+    /// ----------
+    /// k: int,
+    ///     The number of folds.
+    /// k_index: int,
+    ///     Which fold to use for the validation.
+    /// edge_types: Optional[List[Optional[str]]],
+    ///     Edge types to be selected when computing the folds (All the edge types not listed here will be always be used in the training set).
+    /// random_state: Optional[int],
+    ///     The random_state (seed) to use for the holdout,
+    /// verbose: Optional[bool],
+    ///     Whether to show the loading bar.
+    ///
+    ///
+    /// Raises
+    /// -------
+    /// ValueError
+    ///     If the number of requested k folds is one or zero.
+    /// ValueError
+    ///     If the given k fold index is greater than the number of k folds.
+    /// ValueError
+    ///     If edge types have been specified but it's an empty list.
+    /// ValueError
+    ///     If the number of k folds is higher than the number of edges in the graph.
+    ///
+    pub fn get_edge_prediction_kfold(
+        &self,
+        k: usize,
+        k_index: usize,
+        edge_types: Option<Vec<Option<String>>>,
+        random_state: Option<EdgeT>,
+        verbose: Option<bool>,
+    ) -> PyResult<(EnsmallenGraph, EnsmallenGraph)> {
+        let (g1, g2) = pe!(self.graph.get_edge_prediction_kfold(
+            k,
+            k_index,
+            edge_types,
+            random_state,
+            verbose
+        ))?;
+        Ok((EnsmallenGraph { graph: g1 }, EnsmallenGraph { graph: g2 }))
+    }
+
+    #[automatically_generated_binding]
+    #[text_signature = "($self, src_node_id, dst_node_id, maximal_depth)"]
     /// Returns minimum path node IDs and distance from given node ids.
     ///
     /// Parameters
@@ -3904,16 +4335,11 @@
     ///     Destination node ID.
     /// maximal_depth: Optional[int],
     ///     The maximal depth to execute the BFS for.
-    /// use_edge_weights_as_probabilities: Optional[bool],
-    ///     Whether to treat the edge weights as probabilities.
-    /// maximal_depth: Optional[int],
-    ///     The maximal number of iterations to execute Dijkstra for.
     ///
     ///
     /// Safety
     /// ------
     /// If any of the given node IDs does not exist in the graph the method will panic.
-<<<<<<< HEAD
     ///
     /// Raises
     /// -------
@@ -3923,15 +4349,10 @@
     ///     If there is no path between the two given nodes.
     ///
     pub unsafe fn get_unchecked_shortest_path_node_ids_from_node_ids(
-=======
-    pub unsafe fn get_unchecked_weighted_minimum_path_node_ids_from_node_ids(
->>>>>>> origin/develop
         &self,
         src_node_id: NodeT,
         dst_node_id: NodeT,
-        use_edge_weights_as_probabilities: Option<bool>,
         maximal_depth: Option<NodeT>,
-<<<<<<< HEAD
     ) -> PyResult<Py<PyArray1<NodeT>>> {
         let gil = pyo3::Python::acquire_gil();
         Ok(to_ndarray_1d!(
@@ -3945,21 +4366,393 @@
                 ))?,
             NodeT
         ))
-=======
-    ) -> (f64, Vec<NodeT>) {
-        self.graph
-            .get_unchecked_weighted_minimum_path_node_ids_from_node_ids(
+    }
+
+    #[automatically_generated_binding]
+    #[text_signature = "($self, src_node_id, dst_node_id, maximal_depth)"]
+    /// Returns minimum path node names from given node ids.
+    ///
+    /// Parameters
+    /// ----------
+    /// src_node_id: int,
+    ///     Source node ID.
+    /// dst_node_id: int,
+    ///     Destination node ID.
+    /// maximal_depth: Optional[int],
+    ///     The maximal depth to execute the BFS for.
+    ///
+    ///
+    /// Safety
+    /// ------
+    /// If any of the given node IDs does not exist in the graph the method will panic.
+    pub unsafe fn get_unchecked_shortest_path_node_names_from_node_ids(
+        &self,
+        src_node_id: NodeT,
+        dst_node_id: NodeT,
+        maximal_depth: Option<NodeT>,
+    ) -> PyResult<Vec<String>> {
+        pe!(self
+            .graph
+            .get_unchecked_shortest_path_node_names_from_node_ids(
                 src_node_id,
                 dst_node_id,
-                use_edge_weights_as_probabilities,
-                maximal_depth,
-            )
->>>>>>> origin/develop
+                maximal_depth
+            ))
+    }
+
+    #[automatically_generated_binding]
+    #[text_signature = "($self, src_node_id, dst_node_id, maximal_depth)"]
+    /// Returns minimum path node names from given node ids.
+    ///
+    /// Parameters
+    /// ----------
+    /// src_node_id: int,
+    ///     Source node ID.
+    /// dst_node_id: int,
+    ///     Destination node ID.
+    /// maximal_depth: Optional[int],
+    ///     The maximal depth to execute the BFS for.
+    ///
+    ///
+    /// Raises
+    /// -------
+    /// ValueError
+    ///     If any of the given node IDs do not exist in the current graph.
+    ///
+    pub fn get_shortest_path_node_ids_from_node_ids(
+        &self,
+        src_node_id: NodeT,
+        dst_node_id: NodeT,
+        maximal_depth: Option<NodeT>,
+    ) -> PyResult<Py<PyArray1<NodeT>>> {
+        let gil = pyo3::Python::acquire_gil();
+        Ok(to_ndarray_1d!(
+            gil,
+            pe!(self.graph.get_shortest_path_node_ids_from_node_ids(
+                src_node_id,
+                dst_node_id,
+                maximal_depth
+            ))?,
+            NodeT
+        ))
+    }
+
+    #[automatically_generated_binding]
+    #[text_signature = "($self, src_node_name, dst_node_name, maximal_depth)"]
+    /// Returns minimum path node names from given node names.
+    ///
+    /// Parameters
+    /// ----------
+    /// src_node_name: str,
+    ///     Source node name.
+    /// dst_node_name: str,
+    ///     Destination node name.
+    /// maximal_depth: Optional[int],
+    ///     The maximal depth to execute the BFS for.
+    ///
+    ///
+    /// Raises
+    /// -------
+    /// ValueError
+    ///     If any of the given node names do not exist in the current graph.
+    ///
+    pub fn get_shortest_path_node_ids_from_node_names(
+        &self,
+        src_node_name: &str,
+        dst_node_name: &str,
+        maximal_depth: Option<NodeT>,
+    ) -> PyResult<Py<PyArray1<NodeT>>> {
+        let gil = pyo3::Python::acquire_gil();
+        Ok(to_ndarray_1d!(
+            gil,
+            pe!(self.graph.get_shortest_path_node_ids_from_node_names(
+                src_node_name,
+                dst_node_name,
+                maximal_depth
+            ))?,
+            NodeT
+        ))
+    }
+
+    #[automatically_generated_binding]
+    #[text_signature = "($self, src_node_name, dst_node_name, maximal_depth)"]
+    /// Returns minimum path node names from given node names.
+    ///
+    /// Parameters
+    /// ----------
+    /// src_node_name: str,
+    ///     Source node name.
+    /// dst_node_name: str,
+    ///     Destination node name.
+    /// maximal_depth: Optional[int],
+    ///     The maximal depth to execute the BFS for.
+    ///
+    ///
+    /// Raises
+    /// -------
+    /// ValueError
+    ///     If any of the given node names do not exist in the current graph.
+    ///
+    pub fn get_shortest_path_node_names_from_node_names(
+        &self,
+        src_node_name: &str,
+        dst_node_name: &str,
+        maximal_depth: Option<NodeT>,
+    ) -> PyResult<Vec<String>> {
+        pe!(self.graph.get_shortest_path_node_names_from_node_names(
+            src_node_name,
+            dst_node_name,
+            maximal_depth
+        ))
+    }
+
+    #[automatically_generated_binding]
+    #[text_signature = "($self, src_node_id, dst_node_id, k)"]
+    /// Return vector of the k minimum paths node IDs between given source node and destination node ID.
+    ///
+    /// Parameters
+    /// ----------
+    /// src_node_id: int,
+    ///     Source node ID.
+    /// dst_node_id: int,
+    ///     Destination node ID.
+    /// k: int,
+    ///     Number of paths to find.
+    ///
+    ///
+    /// Safety
+    /// ------
+    /// If any of the given node IDs does not exist in the graph the method will panic.
+    pub unsafe fn get_unchecked_k_shortest_path_node_ids_from_node_ids(
+        &self,
+        src_node_id: NodeT,
+        dst_node_id: NodeT,
+        k: usize,
+    ) -> Vec<Vec<NodeT>> {
+        self.graph
+            .get_unchecked_k_shortest_path_node_ids_from_node_ids(src_node_id, dst_node_id, k)
+    }
+
+    #[automatically_generated_binding]
+    #[text_signature = "($self, src_node_id, dst_node_id, k)"]
+    /// Return vector of the k minimum paths node IDs between given source node and destination node ID.
+    ///
+    /// Parameters
+    /// ----------
+    /// src_node_id: int,
+    ///     Source node ID.
+    /// dst_node_id: int,
+    ///     Destination node ID.
+    /// maximal_depth: Optional[int],
+    ///     The maximal depth to execute the BFS for.
+    /// k: int,
+    ///     Number of paths to find.
+    ///
+    ///
+    /// Raises
+    /// -------
+    /// ValueError
+    ///     If any of the given node IDs does not exist in the graph.
+    ///
+    pub fn get_k_shortest_path_node_ids_from_node_ids(
+        &self,
+        src_node_id: NodeT,
+        dst_node_id: NodeT,
+        k: usize,
+    ) -> PyResult<Vec<Vec<NodeT>>> {
+        pe!(self
+            .graph
+            .get_k_shortest_path_node_ids_from_node_ids(src_node_id, dst_node_id, k))
+    }
+
+    #[automatically_generated_binding]
+    #[text_signature = "($self, src_node_name, dst_node_name, k)"]
+    /// Return vector of the k minimum paths node IDs between given source node and destination node name.
+    ///
+    /// Parameters
+    /// ----------
+    /// src_node_name: str,
+    ///     Source node name.
+    /// dst_node_name: str,
+    ///     Destination node name.
+    /// k: int,
+    ///     Number of paths to find.
+    ///
+    ///
+    /// Raises
+    /// -------
+    /// ValueError
+    ///     If any of the given node names does not exist in the graph.
+    ///
+    pub fn get_k_shortest_path_node_ids_from_node_names(
+        &self,
+        src_node_name: &str,
+        dst_node_name: &str,
+        k: usize,
+    ) -> PyResult<Vec<Vec<NodeT>>> {
+        pe!(self.graph.get_k_shortest_path_node_ids_from_node_names(
+            src_node_name,
+            dst_node_name,
+            k
+        ))
+    }
+
+    #[automatically_generated_binding]
+    #[text_signature = "($self, src_node_name, dst_node_name, k)"]
+    /// Return vector of the k minimum paths node names between given source node and destination node name.
+    ///
+    /// Parameters
+    /// ----------
+    /// src_node_name: str,
+    ///     Source node name.
+    /// dst_node_name: str,
+    ///     Destination node name.
+    /// k: int,
+    ///     Number of paths to find.
+    ///
+    ///
+    /// Raises
+    /// -------
+    /// ValueError
+    ///     If any of the given node names does not exist in the graph.
+    ///
+    pub fn get_k_shortest_path_node_names_from_node_names(
+        &self,
+        src_node_name: &str,
+        dst_node_name: &str,
+        k: usize,
+    ) -> PyResult<Vec<Vec<String>>> {
+        pe!(self.graph.get_k_shortest_path_node_names_from_node_names(
+            src_node_name,
+            dst_node_name,
+            k
+        ))
+    }
+
+    #[automatically_generated_binding]
+    #[text_signature = "($self, node_id)"]
+    /// Returns unweighted eccentricity of the given node.
+    ///
+    /// This method will panic if the given node ID does not exists in the graph.
+    ///
+    /// Parameters
+    /// ----------
+    /// node_id: int,
+    ///     Node for which to compute the eccentricity.
+    ///
+    ///
+    /// Safety
+    /// ------
+    /// If any of the given node IDs does not exist in the graph the method will panic.
+    pub unsafe fn get_unchecked_eccentricity_from_node_id(&self, node_id: NodeT) -> NodeT {
+        self.graph.get_unchecked_eccentricity_from_node_id(node_id)
+    }
+
+    #[automatically_generated_binding]
+    #[text_signature = "($self, node_id)"]
+    /// Returns unweighted eccentricity of the given node ID.
+    ///
+    /// Parameters
+    /// ----------
+    /// node_id: int,
+    ///     Node for which to compute the eccentricity.
+    /// use_edge_weights_as_probabilities: Optional[bool],
+    ///     Whether to treat the edge weights as probabilities.
+    ///
+    ///
+    /// Raises
+    /// -------
+    /// ValueError
+    ///     If the given node ID does not exist in the graph.
+    ///
+    pub fn get_eccentricity_from_node_id(&self, node_id: NodeT) -> PyResult<NodeT> {
+        pe!(self.graph.get_eccentricity_from_node_id(node_id))
+    }
+
+    #[automatically_generated_binding]
+    #[text_signature = "($self, node_id, use_edge_weights_as_probabilities)"]
+    /// Returns weighted eccentricity of the given node ID.
+    ///
+    /// Parameters
+    /// ----------
+    /// node_id: int,
+    ///     Node for which to compute the eccentricity.
+    /// use_edge_weights_as_probabilities: Optional[bool],
+    ///     Whether to treat the edge weights as probabilities.
+    ///
+    ///
+    /// Raises
+    /// -------
+    /// ValueError
+    ///     If the given node ID does not exist in the graph.
+    /// ValueError
+    ///     If weights are requested to be treated as probabilities but are not between 0 and 1.
+    /// ValueError
+    ///     If the graph contains negative weights.
+    ///
+    pub fn get_weighted_eccentricity_from_node_id(
+        &self,
+        node_id: NodeT,
+        use_edge_weights_as_probabilities: Option<bool>,
+    ) -> PyResult<f64> {
+        pe!(self
+            .graph
+            .get_weighted_eccentricity_from_node_id(node_id, use_edge_weights_as_probabilities))
+    }
+
+    #[automatically_generated_binding]
+    #[text_signature = "($self, node_name)"]
+    /// Returns unweighted eccentricity of the given node name.
+    ///
+    /// Parameters
+    /// ----------
+    /// node_name: str,
+    ///     Node for which to compute the eccentricity.
+    ///
+    ///
+    /// Raises
+    /// -------
+    /// ValueError
+    ///     If the given node name does not exist in the current graph instance.
+    ///
+    pub fn get_eccentricity_from_node_name(&self, node_name: &str) -> PyResult<NodeT> {
+        pe!(self.graph.get_eccentricity_from_node_name(node_name))
+    }
+
+    #[automatically_generated_binding]
+    #[text_signature = "($self, node_name, use_edge_weights_as_probabilities)"]
+    /// Returns weighted eccentricity of the given node name.
+    ///
+    /// Parameters
+    /// ----------
+    /// node_name: str,
+    ///     Node for which to compute the eccentricity.
+    /// use_edge_weights_as_probabilities: Optional[bool],
+    ///     Whether to treat the edge weights as probabilities.
+    ///
+    ///
+    /// Raises
+    /// -------
+    /// ValueError
+    ///     If the given node name does not exist in the graph.
+    /// ValueError
+    ///     If weights are requested to be treated as probabilities but are not between 0 and 1.
+    /// ValueError
+    ///     If the graph contains negative weights.
+    ///
+    pub fn get_weighted_eccentricity_from_node_name(
+        &self,
+        node_name: &str,
+        use_edge_weights_as_probabilities: Option<bool>,
+    ) -> PyResult<f64> {
+        pe!(self
+            .graph
+            .get_weighted_eccentricity_from_node_name(node_name, use_edge_weights_as_probabilities))
     }
 
     #[automatically_generated_binding]
     #[text_signature = "($self, src_node_id, dst_node_id, use_edge_weights_as_probabilities, maximal_depth)"]
-    /// Returns minimum path node names from given node ids.
+    /// Returns minimum path node IDs and distance from given node ids.
     ///
     /// Parameters
     /// ----------
@@ -3978,26 +4771,15 @@
     /// Safety
     /// ------
     /// If any of the given node IDs does not exist in the graph the method will panic.
-<<<<<<< HEAD
-    pub unsafe fn get_unchecked_shortest_path_node_names_from_node_ids(
-=======
-    pub unsafe fn get_unchecked_weighted_minimum_path_node_names_from_node_ids(
->>>>>>> origin/develop
+    pub unsafe fn get_unchecked_weighted_shortest_path_node_ids_from_node_ids(
         &self,
         src_node_id: NodeT,
         dst_node_id: NodeT,
         use_edge_weights_as_probabilities: Option<bool>,
         maximal_depth: Option<NodeT>,
-<<<<<<< HEAD
-    ) -> PyResult<Vec<String>> {
-        pe!(self
-            .graph
-            .get_unchecked_shortest_path_node_names_from_node_ids(
-=======
-    ) -> (f64, Vec<String>) {
+    ) -> (f64, Vec<NodeT>) {
         self.graph
-            .get_unchecked_weighted_minimum_path_node_names_from_node_ids(
->>>>>>> origin/develop
+            .get_unchecked_weighted_shortest_path_node_ids_from_node_ids(
                 src_node_id,
                 dst_node_id,
                 use_edge_weights_as_probabilities,
@@ -4023,41 +4805,63 @@
     ///     The maximal number of iterations to execute Dijkstra for.
     ///
     ///
-    /// Raises
-    /// -------
-    /// ValueError
-    ///     If any of the given node IDs do not exist in the current graph.
-    ///
-<<<<<<< HEAD
-    pub fn get_shortest_path_node_ids_from_node_ids(
-=======
-    pub fn get_weighted_minimum_path_node_ids_from_node_ids(
->>>>>>> origin/develop
+    /// Safety
+    /// ------
+    /// If any of the given node IDs does not exist in the graph the method will panic.
+    pub unsafe fn get_unchecked_weighted_shortest_path_node_names_from_node_ids(
         &self,
         src_node_id: NodeT,
         dst_node_id: NodeT,
         use_edge_weights_as_probabilities: Option<bool>,
         maximal_depth: Option<NodeT>,
-<<<<<<< HEAD
-    ) -> PyResult<Py<PyArray1<NodeT>>> {
-        let gil = pyo3::Python::acquire_gil();
-        Ok(to_ndarray_1d!(
-            gil,
-            pe!(self.graph.get_shortest_path_node_ids_from_node_ids(
+    ) -> (f64, Vec<String>) {
+        self.graph
+            .get_unchecked_weighted_shortest_path_node_names_from_node_ids(
                 src_node_id,
                 dst_node_id,
+                use_edge_weights_as_probabilities,
+                maximal_depth,
+            )
+    }
+
+    #[automatically_generated_binding]
+    #[text_signature = "($self, src_node_id, dst_node_id, use_edge_weights_as_probabilities, maximal_depth)"]
+    /// Returns minimum path node names from given node ids.
+    ///
+    /// Parameters
+    /// ----------
+    /// src_node_id: int,
+    ///     Source node ID.
+    /// dst_node_id: int,
+    ///     Destination node ID.
+    /// maximal_depth: Optional[int],
+    ///     The maximal depth to execute the BFS for.
+    /// use_edge_weights_as_probabilities: Optional[bool],
+    ///     Whether to treat the edge weights as probabilities.
+    /// maximal_depth: Optional[int],
+    ///     The maximal number of iterations to execute Dijkstra for.
+    ///
+    ///
+    /// Raises
+    /// -------
+    /// ValueError
+    ///     If any of the given node IDs do not exist in the current graph.
+    ///
+    pub fn get_weighted_shortest_path_node_ids_from_node_ids(
+        &self,
+        src_node_id: NodeT,
+        dst_node_id: NodeT,
+        use_edge_weights_as_probabilities: Option<bool>,
+        maximal_depth: Option<NodeT>,
+    ) -> PyResult<(f64, Vec<NodeT>)> {
+        pe!(self
+            .graph
+            .get_weighted_shortest_path_node_ids_from_node_ids(
+                src_node_id,
+                dst_node_id,
+                use_edge_weights_as_probabilities,
                 maximal_depth
-            ))?,
-            NodeT
-=======
-    ) -> PyResult<(f64, Vec<NodeT>)> {
-        pe!(self.graph.get_weighted_minimum_path_node_ids_from_node_ids(
-            src_node_id,
-            dst_node_id,
-            use_edge_weights_as_probabilities,
-            maximal_depth
->>>>>>> origin/develop
-        ))
+            ))
     }
 
     #[automatically_generated_binding]
@@ -4081,28 +4885,16 @@
     /// ValueError
     ///     If any of the given node names do not exist in the current graph.
     ///
-<<<<<<< HEAD
-    pub fn get_shortest_path_node_ids_from_node_names(
-=======
-    pub fn get_weighted_minimum_path_node_ids_from_node_names(
->>>>>>> origin/develop
+    pub fn get_weighted_shortest_path_node_ids_from_node_names(
         &self,
         src_node_name: &str,
         dst_node_name: &str,
         use_edge_weights_as_probabilities: Option<bool>,
         maximal_depth: Option<NodeT>,
-<<<<<<< HEAD
-    ) -> PyResult<Py<PyArray1<NodeT>>> {
-        let gil = pyo3::Python::acquire_gil();
-        Ok(to_ndarray_1d!(
-            gil,
-            pe!(self.graph.get_shortest_path_node_ids_from_node_names(
-=======
     ) -> PyResult<(f64, Vec<NodeT>)> {
         pe!(self
             .graph
-            .get_weighted_minimum_path_node_ids_from_node_names(
->>>>>>> origin/develop
+            .get_weighted_shortest_path_node_ids_from_node_names(
                 src_node_name,
                 dst_node_name,
                 use_edge_weights_as_probabilities,
@@ -4131,34 +4923,21 @@
     /// ValueError
     ///     If any of the given node names do not exist in the current graph.
     ///
-<<<<<<< HEAD
-    pub fn get_shortest_path_node_names_from_node_names(
-=======
-    pub fn get_weighted_minimum_path_node_names_from_node_names(
->>>>>>> origin/develop
+    pub fn get_weighted_shortest_path_node_names_from_node_names(
         &self,
         src_node_name: &str,
         dst_node_name: &str,
         use_edge_weights_as_probabilities: Option<bool>,
         maximal_depth: Option<NodeT>,
-<<<<<<< HEAD
-    ) -> PyResult<Vec<String>> {
-        pe!(self.graph.get_shortest_path_node_names_from_node_names(
-            src_node_name,
-            dst_node_name,
-            maximal_depth
-        ))
-=======
     ) -> PyResult<(f64, Vec<String>)> {
         pe!(self
             .graph
-            .get_weighted_minimum_path_node_names_from_node_names(
+            .get_weighted_shortest_path_node_names_from_node_names(
                 src_node_name,
                 dst_node_name,
                 use_edge_weights_as_probabilities,
                 maximal_depth
             ))
->>>>>>> origin/develop
     }
 
     #[automatically_generated_binding]
@@ -4260,96 +5039,1463 @@
     }
 
     #[automatically_generated_binding]
-    #[text_signature = "($self, iterations, verbose)"]
-    /// Returns graph to the i-th transitivity closure iteration.
-    ///
-    /// Parameters
-    /// ----------
-    /// iterations: Optional[int],
-    ///     The number of iterations of the transitive closure to execute. If None, the complete transitive closure is computed.
+    #[text_signature = "($self, verbose)"]
+    /// Returns number a triple with (number of components, number of nodes of the smallest component, number of nodes of the biggest component )
+    ///
+    /// Parameters
+    /// ----------
     /// verbose: Optional[bool],
-    ///     Whether to show a loading bar while building the graph.
-    ///
-    pub fn get_transitive_closure(
-        &self,
-        iterations: Option<NodeT>,
+    ///     Whether to show a loading bar or not.
+    ///
+    pub fn get_connected_components_number(&self, verbose: Option<bool>) -> (NodeT, NodeT, NodeT) {
+        self.graph.get_connected_components_number(verbose)
+    }
+
+    #[automatically_generated_binding]
+    #[text_signature = "($self)"]
+    /// Returns number of connected nodes in the graph.
+    pub fn get_connected_nodes_number(&self) -> NodeT {
+        self.graph.get_connected_nodes_number()
+    }
+
+    #[automatically_generated_binding]
+    #[text_signature = "($self)"]
+    /// Returns number of singleton nodes with selfloops within the graph.
+    pub fn get_singleton_nodes_with_selfloops_number(&self) -> NodeT {
+        self.graph.get_singleton_nodes_with_selfloops_number()
+    }
+
+    #[automatically_generated_binding]
+    #[text_signature = "($self)"]
+    /// Returns number of singleton nodes within the graph.
+    pub fn get_singleton_nodes_number(&self) -> NodeT {
+        self.graph.get_singleton_nodes_number()
+    }
+
+    #[automatically_generated_binding]
+    #[text_signature = "($self)"]
+    /// Returns number of disconnected nodes within the graph.
+    /// A Disconnected node is a node which is nor a singleton nor a singleton
+    /// with selfloops.
+    pub fn get_disconnected_nodes_number(&self) -> NodeT {
+        self.graph.get_disconnected_nodes_number()
+    }
+
+    #[automatically_generated_binding]
+    #[text_signature = "($self)"]
+    /// Returns vector of singleton node IDs of the graph.
+    pub fn get_singleton_node_ids(&self) -> Py<PyArray1<NodeT>> {
+        let gil = pyo3::Python::acquire_gil();
+        to_ndarray_1d!(gil, self.graph.get_singleton_node_ids(), NodeT)
+    }
+
+    #[automatically_generated_binding]
+    #[text_signature = "($self)"]
+    /// Returns vector of singleton node names of the graph.
+    pub fn get_singleton_node_names(&self) -> Vec<String> {
+        self.graph.get_singleton_node_names()
+    }
+
+    #[automatically_generated_binding]
+    #[text_signature = "($self)"]
+    /// Returns vector of singleton_with_selfloops node IDs of the graph.
+    pub fn get_singleton_with_selfloops_node_ids(&self) -> Py<PyArray1<NodeT>> {
+        let gil = pyo3::Python::acquire_gil();
+        to_ndarray_1d!(
+            gil,
+            self.graph.get_singleton_with_selfloops_node_ids(),
+            NodeT
+        )
+    }
+
+    #[automatically_generated_binding]
+    #[text_signature = "($self)"]
+    /// Returns vector of singleton_with_selfloops node names of the graph.
+    pub fn get_singleton_with_selfloops_node_names(&self) -> Vec<String> {
+        self.graph.get_singleton_with_selfloops_node_names()
+    }
+
+    #[automatically_generated_binding]
+    #[text_signature = "($self)"]
+    /// Returns density of the graph.
+    pub fn get_density(&self) -> PyResult<f64> {
+        pe!(self.graph.get_density())
+    }
+
+    #[automatically_generated_binding]
+    #[text_signature = "($self)"]
+    /// Returns the traps rate of the graph.
+    ///
+    /// THIS IS EXPERIMENTAL AND MUST BE PROVEN!
+    pub fn get_trap_nodes_rate(&self) -> f64 {
+        self.graph.get_trap_nodes_rate()
+    }
+
+    #[automatically_generated_binding]
+    #[text_signature = "($self)"]
+    /// Returns unweighted mean node degree of the graph.
+    pub fn get_node_degrees_mean(&self) -> PyResult<f64> {
+        pe!(self.graph.get_node_degrees_mean())
+    }
+
+    #[automatically_generated_binding]
+    #[text_signature = "($self)"]
+    /// Returns weighted mean node degree of the graph.
+    pub fn get_weighted_node_degrees_mean(&self) -> PyResult<f64> {
+        pe!(self.graph.get_weighted_node_degrees_mean())
+    }
+
+    #[automatically_generated_binding]
+    #[text_signature = "($self)"]
+    /// Returns number of undirected edges of the graph.
+    pub fn get_undirected_edges_number(&self) -> EdgeT {
+        self.graph.get_undirected_edges_number()
+    }
+
+    #[automatically_generated_binding]
+    #[text_signature = "($self)"]
+    /// Returns number of undirected edges of the graph.
+    pub fn get_unique_undirected_edges_number(&self) -> EdgeT {
+        self.graph.get_unique_undirected_edges_number()
+    }
+
+    #[automatically_generated_binding]
+    #[text_signature = "($self)"]
+    /// Returns number of edges of the graph.
+    pub fn get_edges_number(&self) -> EdgeT {
+        self.graph.get_edges_number()
+    }
+
+    #[automatically_generated_binding]
+    #[text_signature = "($self)"]
+    /// Returns number of unique edges of the graph.
+    pub fn get_unique_edges_number(&self) -> EdgeT {
+        self.graph.get_unique_edges_number()
+    }
+
+    #[automatically_generated_binding]
+    #[text_signature = "($self)"]
+    /// Returns unweighted median node degree of the graph
+    pub fn get_node_degrees_median(&self) -> PyResult<NodeT> {
+        pe!(self.graph.get_node_degrees_median())
+    }
+
+    #[automatically_generated_binding]
+    #[text_signature = "($self)"]
+    /// Returns weighted median node degree of the graph
+    pub fn get_weighted_node_degrees_median(&self) -> PyResult<f64> {
+        pe!(self.graph.get_weighted_node_degrees_median())
+    }
+
+    #[automatically_generated_binding]
+    #[text_signature = "($self)"]
+    /// Returns maximum node degree of the graph.
+    ///
+    /// Raises
+    /// -------
+    /// ValueError
+    ///     If the graph does not contain any node (is an empty graph).
+    ///
+    pub fn get_maximum_node_degree(&self) -> PyResult<NodeT> {
+        pe!(self.graph.get_maximum_node_degree())
+    }
+
+    #[automatically_generated_binding]
+    #[text_signature = "($self)"]
+    /// Returns maximum node degree of the graph.
+    ///
+    /// Safety
+    /// ------
+    /// This method fails with a panic if the graph does not have any node.
+    pub unsafe fn get_unchecked_most_central_node_id(&self) -> NodeT {
+        self.graph.get_unchecked_most_central_node_id()
+    }
+
+    #[automatically_generated_binding]
+    #[text_signature = "($self)"]
+    /// Returns maximum node degree of the graph.
+    pub fn get_most_central_node_id(&self) -> PyResult<NodeT> {
+        pe!(self.graph.get_most_central_node_id())
+    }
+
+    #[automatically_generated_binding]
+    #[text_signature = "($self)"]
+    /// Returns minimum node degree of the graph.
+    ///
+    /// Raises
+    /// -------
+    /// ValueError
+    ///     If the graph does not contain any node (is an empty graph).
+    ///
+    pub fn get_minimum_node_degree(&self) -> PyResult<NodeT> {
+        pe!(self.graph.get_minimum_node_degree())
+    }
+
+    #[automatically_generated_binding]
+    #[text_signature = "($self)"]
+    /// Returns mode node degree of the graph.
+    pub fn get_node_degrees_mode(&self) -> PyResult<NodeT> {
+        pe!(self.graph.get_node_degrees_mode())
+    }
+
+    #[automatically_generated_binding]
+    #[text_signature = "($self)"]
+    /// Returns rate of self-loops.
+    pub fn get_selfloop_nodes_rate(&self) -> PyResult<f64> {
+        pe!(self.graph.get_selfloop_nodes_rate())
+    }
+
+    #[automatically_generated_binding]
+    #[text_signature = "($self)"]
+    /// Return name of the graph.
+    pub fn get_name(&self) -> String {
+        self.graph.get_name()
+    }
+
+    #[automatically_generated_binding]
+    #[text_signature = "($self)"]
+    /// Return the number of traps (nodes without any outgoing edges that are not singletons)
+    /// This also includes nodes with only a self-loops, therefore singletons with
+    /// only a self-loops are not considered traps because you could make a walk on them.
+    pub fn get_trap_nodes_number(&self) -> NodeT {
+        self.graph.get_trap_nodes_number()
+    }
+
+    #[automatically_generated_binding]
+    #[text_signature = "($self, directed)"]
+    /// Return vector of the non-unique source nodes.
+    ///
+    /// Parameters
+    /// ----------
+    /// directed: bool,
+    ///     Whether to filter out the undirected edges.
+    ///
+    pub fn get_source_node_ids(&self, directed: bool) -> Py<PyArray1<NodeT>> {
+        let gil = pyo3::Python::acquire_gil();
+        to_ndarray_1d!(gil, self.graph.get_source_node_ids(directed), NodeT)
+    }
+
+    #[automatically_generated_binding]
+    #[text_signature = "($self)"]
+    /// Return vector on the (non unique) directed source nodes of the graph
+    pub fn get_directed_source_node_ids(&self) -> Py<PyArray1<NodeT>> {
+        let gil = pyo3::Python::acquire_gil();
+        to_ndarray_1d!(gil, self.graph.get_directed_source_node_ids(), NodeT)
+    }
+
+    #[automatically_generated_binding]
+    #[text_signature = "($self, directed)"]
+    /// Return vector of the non-unique source nodes names.
+    ///
+    /// Parameters
+    /// ----------
+    /// directed: bool,
+    ///     Whether to filter out the undirected edges.
+    ///
+    pub fn get_source_names(&self, directed: bool) -> Vec<String> {
+        self.graph.get_source_names(directed)
+    }
+
+    #[automatically_generated_binding]
+    #[text_signature = "($self, directed)"]
+    /// Return vector on the (non unique) destination nodes of the graph.
+    ///
+    /// Parameters
+    /// ----------
+    /// directed: bool,
+    ///     Whether to filter out the undirected edges.
+    ///
+    pub fn get_destination_node_ids(&self, directed: bool) -> Py<PyArray1<NodeT>> {
+        let gil = pyo3::Python::acquire_gil();
+        to_ndarray_1d!(gil, self.graph.get_destination_node_ids(directed), NodeT)
+    }
+
+    #[automatically_generated_binding]
+    #[text_signature = "($self)"]
+    /// Return vector on the (non unique) directed destination nodes of the graph
+    pub fn get_directed_destination_node_ids(&self) -> Py<PyArray1<NodeT>> {
+        let gil = pyo3::Python::acquire_gil();
+        to_ndarray_1d!(gil, self.graph.get_directed_destination_node_ids(), NodeT)
+    }
+
+    #[automatically_generated_binding]
+    #[text_signature = "($self, directed)"]
+    /// Return vector of the non-unique destination nodes names.
+    ///
+    /// Parameters
+    /// ----------
+    /// directed: bool,
+    ///     Whether to filter out the undirected edges.
+    ///
+    pub fn get_destination_names(&self, directed: bool) -> Vec<String> {
+        self.graph.get_destination_names(directed)
+    }
+
+    #[automatically_generated_binding]
+    #[text_signature = "($self)"]
+    /// Return vector with the sorted nodes names
+    pub fn get_node_names(&self) -> Vec<String> {
+        self.graph.get_node_names()
+    }
+
+    #[automatically_generated_binding]
+    #[text_signature = "($self)"]
+    /// Return vector with the node URLs.
+    pub fn get_node_urls(&self) -> Vec<Option<String>> {
+        self.graph.get_node_urls()
+    }
+
+    #[automatically_generated_binding]
+    #[text_signature = "($self)"]
+    /// Return vector with the node predicted ontology.
+    pub fn get_node_ontologies(&self) -> Vec<Option<String>> {
+        self.graph.get_node_ontologies()
+    }
+
+    #[automatically_generated_binding]
+    #[text_signature = "($self)"]
+    /// Return vector with the sorted nodes Ids
+    pub fn get_node_ids(&self) -> Py<PyArray1<NodeT>> {
+        let gil = pyo3::Python::acquire_gil();
+        to_ndarray_1d!(gil, self.graph.get_node_ids(), NodeT)
+    }
+
+    #[automatically_generated_binding]
+    #[text_signature = "($self)"]
+    /// Return the edge types of the edges
+    pub fn get_edge_type_ids(&self) -> PyResult<Vec<Option<EdgeTypeT>>> {
+        pe!(self.graph.get_edge_type_ids())
+    }
+
+    #[automatically_generated_binding]
+    #[text_signature = "($self)"]
+    /// Return the unique edge type IDs of the graph edges.
+    pub fn get_unique_edge_type_ids(&self) -> PyResult<Py<PyArray1<EdgeTypeT>>> {
+        let gil = pyo3::Python::acquire_gil();
+        Ok(to_ndarray_1d!(
+            gil,
+            pe!(self.graph.get_unique_edge_type_ids())?,
+            EdgeTypeT
+        ))
+    }
+
+    #[automatically_generated_binding]
+    #[text_signature = "($self)"]
+    /// Return the edge types names
+    pub fn get_edge_type_names(&self) -> PyResult<Vec<Option<String>>> {
+        pe!(self.graph.get_edge_type_names())
+    }
+
+    #[automatically_generated_binding]
+    #[text_signature = "($self)"]
+    /// Return the edge types names
+    pub fn get_unique_edge_type_names(&self) -> PyResult<Vec<String>> {
+        pe!(self.graph.get_unique_edge_type_names())
+    }
+
+    #[automatically_generated_binding]
+    #[text_signature = "($self)"]
+    /// Return the weights of the graph edges.
+    pub fn get_edge_weights(&self) -> PyResult<Py<PyArray1<WeightT>>> {
+        let gil = pyo3::Python::acquire_gil();
+        Ok(to_ndarray_1d!(
+            gil,
+            pe!(self.graph.get_edge_weights())?,
+            WeightT
+        ))
+    }
+
+    #[automatically_generated_binding]
+    #[text_signature = "($self)"]
+    /// Return the weighted indegree (total weighted inbound edge weights) for each node.
+    pub fn get_weighted_node_indegrees(&self) -> PyResult<Py<PyArray1<f64>>> {
+        let gil = pyo3::Python::acquire_gil();
+        Ok(to_ndarray_1d!(
+            gil,
+            pe!(self.graph.get_weighted_node_indegrees())?,
+            f64
+        ))
+    }
+
+    #[automatically_generated_binding]
+    #[text_signature = "($self)"]
+    /// Return the node types of the graph nodes.
+    pub fn get_node_type_ids(&self) -> PyResult<Vec<Option<Vec<NodeTypeT>>>> {
+        pe!(self.graph.get_node_type_ids())
+    }
+
+    #[automatically_generated_binding]
+    #[text_signature = "($self)"]
+    /// Returns boolean mask of known node types.
+    ///
+    /// Raises
+    /// -------
+    /// ValueError
+    ///     If the graph does not have node types.
+    ///
+    pub fn get_known_node_types_mask(&self) -> PyResult<Py<PyArray1<bool>>> {
+        let gil = pyo3::Python::acquire_gil();
+        Ok(to_ndarray_1d!(
+            gil,
+            pe!(self.graph.get_known_node_types_mask())?,
+            bool
+        ))
+    }
+
+    #[automatically_generated_binding]
+    #[text_signature = "($self)"]
+    /// Returns boolean mask of unknown node types.
+    ///
+    /// Raises
+    /// -------
+    /// ValueError
+    ///     If the graph does not have node types.
+    ///
+    pub fn get_unknown_node_types_mask(&self) -> PyResult<Py<PyArray1<bool>>> {
+        let gil = pyo3::Python::acquire_gil();
+        Ok(to_ndarray_1d!(
+            gil,
+            pe!(self.graph.get_unknown_node_types_mask())?,
+            bool
+        ))
+    }
+
+    #[automatically_generated_binding]
+    #[text_signature = "($self)"]
+    /// Returns one-hot encoded node types.
+    ///
+    /// Raises
+    /// -------
+    /// ValueError
+    ///     If the graph does not have node types.
+    ///
+    pub fn get_one_hot_encoded_node_types(&self) -> PyResult<Py<PyArray2<bool>>> {
+        let gil = pyo3::Python::acquire_gil();
+        Ok(to_ndarray_2d!(
+            gil,
+            pe!(self.graph.get_one_hot_encoded_node_types())?,
+            bool
+        ))
+    }
+
+    #[automatically_generated_binding]
+    #[text_signature = "($self)"]
+    /// Returns one-hot encoded known node types.
+    ///
+    /// Raises
+    /// -------
+    /// ValueError
+    ///     If the graph does not have node types.
+    ///
+    pub fn get_one_hot_encoded_known_node_types(&self) -> PyResult<Py<PyArray2<bool>>> {
+        let gil = pyo3::Python::acquire_gil();
+        Ok(to_ndarray_2d!(
+            gil,
+            pe!(self.graph.get_one_hot_encoded_known_node_types())?,
+            bool
+        ))
+    }
+
+    #[automatically_generated_binding]
+    #[text_signature = "($self)"]
+    /// Returns one-hot encoded edge types.
+    ///
+    /// Raises
+    /// -------
+    /// ValueError
+    ///     If the graph does not have edge types.
+    ///
+    pub fn get_one_hot_encoded_edge_types(&self) -> PyResult<Py<PyArray2<bool>>> {
+        let gil = pyo3::Python::acquire_gil();
+        Ok(to_ndarray_2d!(
+            gil,
+            pe!(self.graph.get_one_hot_encoded_edge_types())?,
+            bool
+        ))
+    }
+
+    #[automatically_generated_binding]
+    #[text_signature = "($self)"]
+    /// Returns one-hot encoded known edge types.
+    ///
+    /// Raises
+    /// -------
+    /// ValueError
+    ///     If the graph does not have edge types.
+    ///
+    pub fn get_one_hot_encoded_known_edge_types(&self) -> PyResult<Py<PyArray2<bool>>> {
+        let gil = pyo3::Python::acquire_gil();
+        Ok(to_ndarray_2d!(
+            gil,
+            pe!(self.graph.get_one_hot_encoded_known_edge_types())?,
+            bool
+        ))
+    }
+
+    #[automatically_generated_binding]
+    #[text_signature = "($self)"]
+    /// Return the node types names.
+    pub fn get_node_type_names(&self) -> PyResult<Vec<Option<Vec<String>>>> {
+        pe!(self.graph.get_node_type_names())
+    }
+
+    #[automatically_generated_binding]
+    #[text_signature = "($self)"]
+    /// Return the unique node type IDs of the graph nodes.
+    pub fn get_unique_node_type_ids(&self) -> PyResult<Py<PyArray1<NodeTypeT>>> {
+        let gil = pyo3::Python::acquire_gil();
+        Ok(to_ndarray_1d!(
+            gil,
+            pe!(self.graph.get_unique_node_type_ids())?,
+            NodeTypeT
+        ))
+    }
+
+    #[automatically_generated_binding]
+    #[text_signature = "($self)"]
+    /// Return the unique node types names.
+    pub fn get_unique_node_type_names(&self) -> PyResult<Vec<String>> {
+        pe!(self.graph.get_unique_node_type_names())
+    }
+
+    #[automatically_generated_binding]
+    #[text_signature = "($self)"]
+    /// Return number of the unique edges in the graph
+    pub fn get_unique_directed_edges_number(&self) -> EdgeT {
+        self.graph.get_unique_directed_edges_number()
+    }
+
+    #[automatically_generated_binding]
+    #[text_signature = "($self)"]
+    /// Return the nodes mapping
+    pub fn get_nodes_mapping(&self) -> HashMap<String, NodeT> {
+        self.graph.get_nodes_mapping()
+    }
+
+    #[automatically_generated_binding]
+    #[text_signature = "($self, directed)"]
+    /// Return vector with the sorted edge Ids.
+    ///
+    /// Parameters
+    /// ----------
+    /// directed: bool,
+    ///     Whether to filter out the undirected edges.
+    ///
+    pub fn get_edge_node_ids(&self, directed: bool) -> Py<PyArray2<NodeT>> {
+        let gil = pyo3::Python::acquire_gil();
+        to_ndarray_2d!(gil, self.graph.get_edge_node_ids(directed), NodeT)
+    }
+
+    #[automatically_generated_binding]
+    #[text_signature = "($self)"]
+    /// Return vector with the sorted directed edge Ids
+    pub fn get_directed_edge_node_ids(&self) -> Py<PyArray2<NodeT>> {
+        let gil = pyo3::Python::acquire_gil();
+        to_ndarray_2d!(gil, self.graph.get_directed_edge_node_ids(), NodeT)
+    }
+
+    #[automatically_generated_binding]
+    #[text_signature = "($self, directed)"]
+    /// Return vector with the sorted edge names.
+    ///
+    /// Parameters
+    /// ----------
+    /// directed: bool,
+    ///     Whether to filter out the undirected edges.
+    ///
+    pub fn get_edge_node_names(&self, directed: bool) -> Vec<(String, String)> {
+        self.graph.get_edge_node_names(directed)
+    }
+
+    #[automatically_generated_binding]
+    #[text_signature = "($self)"]
+    /// Return vector with the sorted directed edge names
+    pub fn get_directed_edge_node_names(&self) -> Vec<(String, String)> {
+        self.graph.get_directed_edge_node_names()
+    }
+
+    #[automatically_generated_binding]
+    #[text_signature = "($self)"]
+    /// Returns number of nodes with unknown node type.
+    ///
+    /// Raises
+    /// -------
+    /// ValueError
+    ///     If there are no node types in the graph.
+    ///
+    pub fn get_unknown_node_types_number(&self) -> PyResult<NodeT> {
+        pe!(self.graph.get_unknown_node_types_number())
+    }
+
+    #[automatically_generated_binding]
+    #[text_signature = "($self)"]
+    /// Returns the number of node with known node type.
+    ///
+    /// Raises
+    /// -------
+    /// ValueError
+    ///     If there are no node types in the graph.
+    ///
+    pub fn get_known_node_types_number(&self) -> PyResult<NodeT> {
+        pe!(self.graph.get_known_node_types_number())
+    }
+
+    #[automatically_generated_binding]
+    #[text_signature = "($self)"]
+    /// Returns rate of unknown node types over total nodes number.
+    ///
+    /// Raises
+    /// -------
+    /// ValueError
+    ///     If there are no node types in the graph.
+    ///
+    pub fn get_unknown_node_types_rate(&self) -> PyResult<f64> {
+        pe!(self.graph.get_unknown_node_types_rate())
+    }
+
+    #[automatically_generated_binding]
+    #[text_signature = "($self)"]
+    /// Returns rate of known node types over total nodes number.
+    ///
+    /// Raises
+    /// -------
+    /// ValueError
+    ///     If there are no node types in the graph.
+    ///
+    pub fn get_known_node_types_rate(&self) -> PyResult<f64> {
+        pe!(self.graph.get_known_node_types_rate())
+    }
+
+    #[automatically_generated_binding]
+    #[text_signature = "($self)"]
+    /// Returns minimum number of node types.
+    ///
+    /// Raises
+    /// -------
+    /// ValueError
+    ///     If there are no node types in the graph.
+    ///
+    pub fn get_minimum_node_types_number(&self) -> PyResult<NodeT> {
+        pe!(self.graph.get_minimum_node_types_number())
+    }
+
+    #[automatically_generated_binding]
+    #[text_signature = "($self)"]
+    /// Returns maximum number of node types.
+    ///
+    /// Raises
+    /// -------
+    /// ValueError
+    ///     If there are no node types in the graph.
+    ///
+    pub fn get_maximum_node_types_number(&self) -> PyResult<NodeT> {
+        pe!(self.graph.get_maximum_node_types_number())
+    }
+
+    #[automatically_generated_binding]
+    #[text_signature = "($self)"]
+    /// Returns number of maximum multilabel count.
+    ///
+    /// This value is the maximum number of multilabel counts
+    /// that appear in any given node in the graph
+    pub fn get_maximum_multilabel_count(&self) -> PyResult<NodeTypeT> {
+        pe!(self.graph.get_maximum_multilabel_count())
+    }
+
+    #[automatically_generated_binding]
+    #[text_signature = "($self)"]
+    /// Returns number of singleton node types.
+    ///
+    /// Raises
+    /// -------
+    /// ValueError
+    ///     If the graph does not have node types.
+    ///
+    pub fn get_singleton_node_types_number(&self) -> PyResult<NodeTypeT> {
+        pe!(self.graph.get_singleton_node_types_number())
+    }
+
+    #[automatically_generated_binding]
+    #[text_signature = "($self)"]
+    /// Returns vector of singleton node types IDs.
+    ///
+    /// Raises
+    /// -------
+    /// ValueError
+    ///     If the graph does not have node types.
+    ///
+    pub fn get_singleton_node_type_ids(&self) -> PyResult<Py<PyArray1<NodeTypeT>>> {
+        let gil = pyo3::Python::acquire_gil();
+        Ok(to_ndarray_1d!(
+            gil,
+            pe!(self.graph.get_singleton_node_type_ids())?,
+            NodeTypeT
+        ))
+    }
+
+    #[automatically_generated_binding]
+    #[text_signature = "($self)"]
+    /// Returns vector of singleton node types names.
+    ///
+    /// Raises
+    /// -------
+    /// ValueError
+    ///     If the graph does not have node types.
+    ///
+    pub fn get_singleton_node_type_names(&self) -> PyResult<Vec<String>> {
+        pe!(self.graph.get_singleton_node_type_names())
+    }
+
+    #[automatically_generated_binding]
+    #[text_signature = "($self)"]
+    /// Returns number of unknown edge types.
+    ///
+    /// Raises
+    /// -------
+    /// ValueError
+    ///     If there are no edge types in the graph.
+    ///
+    pub fn get_unknown_edge_types_number(&self) -> PyResult<EdgeT> {
+        pe!(self.graph.get_unknown_edge_types_number())
+    }
+
+    #[automatically_generated_binding]
+    #[text_signature = "($self)"]
+    /// Returns edge IDs of the edges with unknown edge types
+    ///
+    /// Raises
+    /// -------
+    /// ValueError
+    ///     If there are no edge types in the graph.
+    ///
+    pub fn get_edge_ids_with_unknown_edge_types(&self) -> PyResult<Py<PyArray1<EdgeT>>> {
+        let gil = pyo3::Python::acquire_gil();
+        Ok(to_ndarray_1d!(
+            gil,
+            pe!(self.graph.get_edge_ids_with_unknown_edge_types())?,
+            EdgeT
+        ))
+    }
+
+    #[automatically_generated_binding]
+    #[text_signature = "($self)"]
+    /// Returns edge IDs of the edges with known edge types
+    ///
+    /// Raises
+    /// -------
+    /// ValueError
+    ///     If there are no edge types in the graph.
+    ///
+    pub fn get_edge_ids_with_known_edge_types(&self) -> PyResult<Py<PyArray1<EdgeT>>> {
+        let gil = pyo3::Python::acquire_gil();
+        Ok(to_ndarray_1d!(
+            gil,
+            pe!(self.graph.get_edge_ids_with_known_edge_types())?,
+            EdgeT
+        ))
+    }
+
+    #[automatically_generated_binding]
+    #[text_signature = "($self, directed)"]
+    /// Returns edge node IDs of the edges with unknown edge types
+    ///
+    /// Parameters
+    /// ----------
+    /// directed: bool,
+    ///     Whether to iterated the edges as a directed or undirected edge list.
+    ///
+    ///
+    /// Raises
+    /// -------
+    /// ValueError
+    ///     If there are no edge types in the graph.
+    ///
+    pub fn get_edge_node_ids_with_unknown_edge_types(
+        &self,
+        directed: bool,
+    ) -> PyResult<Vec<(NodeT, NodeT)>> {
+        pe!(self
+            .graph
+            .get_edge_node_ids_with_unknown_edge_types(directed))
+    }
+
+    #[automatically_generated_binding]
+    #[text_signature = "($self, directed)"]
+    /// Returns edge node IDs of the edges with known edge types
+    ///
+    /// Parameters
+    /// ----------
+    /// directed: bool,
+    ///     Whether to iterated the edges as a directed or undirected edge list.
+    ///
+    ///
+    /// Raises
+    /// -------
+    /// ValueError
+    ///     If there are no edge types in the graph.
+    ///
+    pub fn get_edge_node_ids_with_known_edge_types(
+        &self,
+        directed: bool,
+    ) -> PyResult<Vec<(NodeT, NodeT)>> {
+        pe!(self.graph.get_edge_node_ids_with_known_edge_types(directed))
+    }
+
+    #[automatically_generated_binding]
+    #[text_signature = "($self, directed)"]
+    /// Returns edge node names of the edges with unknown edge types
+    ///
+    /// Parameters
+    /// ----------
+    /// directed: bool,
+    ///     Whether to iterated the edges as a directed or undirected edge list.
+    ///
+    ///
+    /// Raises
+    /// -------
+    /// ValueError
+    ///     If there are no edge types in the graph.
+    ///
+    pub fn get_edge_node_names_with_unknown_edge_types(
+        &self,
+        directed: bool,
+    ) -> PyResult<Vec<(String, String)>> {
+        pe!(self
+            .graph
+            .get_edge_node_names_with_unknown_edge_types(directed))
+    }
+
+    #[automatically_generated_binding]
+    #[text_signature = "($self, directed)"]
+    /// Returns edge node names of the edges with known edge types
+    ///
+    /// Parameters
+    /// ----------
+    /// directed: bool,
+    ///     Whether to iterated the edges as a directed or undirected edge list.
+    ///
+    ///
+    /// Raises
+    /// -------
+    /// ValueError
+    ///     If there are no edge types in the graph.
+    ///
+    pub fn get_edge_node_names_with_known_edge_types(
+        &self,
+        directed: bool,
+    ) -> PyResult<Vec<(String, String)>> {
+        pe!(self
+            .graph
+            .get_edge_node_names_with_known_edge_types(directed))
+    }
+
+    #[automatically_generated_binding]
+    #[text_signature = "($self)"]
+    /// Returns a boolean vector that for each node contains whether it has an
+    /// unknown node type.
+    ///
+    /// Raises
+    /// -------
+    /// ValueError
+    ///     If there are no edge types in the graph.
+    ///
+    pub fn get_edge_ids_with_unknown_edge_types_mask(&self) -> PyResult<Py<PyArray1<bool>>> {
+        let gil = pyo3::Python::acquire_gil();
+        Ok(to_ndarray_1d!(
+            gil,
+            pe!(self.graph.get_edge_ids_with_unknown_edge_types_mask())?,
+            bool
+        ))
+    }
+
+    #[automatically_generated_binding]
+    #[text_signature = "($self)"]
+    /// Returns a boolean vector that for each node contains whether it has an
+    /// unknown edge type.
+    ///
+    /// Raises
+    /// -------
+    /// ValueError
+    ///     If there are no edge types in the graph.
+    ///
+    pub fn get_edge_ids_with_known_edge_types_mask(&self) -> PyResult<Py<PyArray1<bool>>> {
+        let gil = pyo3::Python::acquire_gil();
+        Ok(to_ndarray_1d!(
+            gil,
+            pe!(self.graph.get_edge_ids_with_known_edge_types_mask())?,
+            bool
+        ))
+    }
+
+    #[automatically_generated_binding]
+    #[text_signature = "($self)"]
+    /// Returns node IDs of the nodes with unknown node types
+    ///
+    /// Raises
+    /// -------
+    /// ValueError
+    ///     If there are no node types in the graph.
+    ///
+    pub fn get_node_ids_with_unknown_node_types(&self) -> PyResult<Py<PyArray1<NodeT>>> {
+        let gil = pyo3::Python::acquire_gil();
+        Ok(to_ndarray_1d!(
+            gil,
+            pe!(self.graph.get_node_ids_with_unknown_node_types())?,
+            NodeT
+        ))
+    }
+
+    #[automatically_generated_binding]
+    #[text_signature = "($self)"]
+    /// Returns node IDs of the nodes with known node types
+    ///
+    /// Raises
+    /// -------
+    /// ValueError
+    ///     If there are no node types in the graph.
+    ///
+    pub fn get_node_ids_with_known_node_types(&self) -> PyResult<Py<PyArray1<NodeT>>> {
+        let gil = pyo3::Python::acquire_gil();
+        Ok(to_ndarray_1d!(
+            gil,
+            pe!(self.graph.get_node_ids_with_known_node_types())?,
+            NodeT
+        ))
+    }
+
+    #[automatically_generated_binding]
+    #[text_signature = "($self)"]
+    /// Returns node names of the nodes with unknown node types
+    ///
+    /// Raises
+    /// -------
+    /// ValueError
+    ///     If there are no node types in the graph.
+    ///
+    pub fn get_node_names_with_unknown_node_types(&self) -> PyResult<Vec<String>> {
+        pe!(self.graph.get_node_names_with_unknown_node_types())
+    }
+
+    #[automatically_generated_binding]
+    #[text_signature = "($self)"]
+    /// Returns node names of the nodes with known node types
+    ///
+    /// Raises
+    /// -------
+    /// ValueError
+    ///     If there are no node types in the graph.
+    ///
+    pub fn get_node_names_with_known_node_types(&self) -> PyResult<Vec<String>> {
+        pe!(self.graph.get_node_names_with_known_node_types())
+    }
+
+    #[automatically_generated_binding]
+    #[text_signature = "($self)"]
+    /// Returns a boolean vector that for each node contains whether it has an
+    /// unknown node type.
+    ///
+    /// Raises
+    /// -------
+    /// ValueError
+    ///     If there are no node types in the graph.
+    ///
+    pub fn get_node_ids_with_unknown_node_types_mask(&self) -> PyResult<Py<PyArray1<bool>>> {
+        let gil = pyo3::Python::acquire_gil();
+        Ok(to_ndarray_1d!(
+            gil,
+            pe!(self.graph.get_node_ids_with_unknown_node_types_mask())?,
+            bool
+        ))
+    }
+
+    #[automatically_generated_binding]
+    #[text_signature = "($self)"]
+    /// Returns a boolean vector that for each node contains whether it has an
+    /// known node type.
+    ///
+    /// Raises
+    /// -------
+    /// ValueError
+    ///     If there are no node types in the graph.
+    ///
+    pub fn get_node_ids_with_known_node_types_mask(&self) -> PyResult<Py<PyArray1<bool>>> {
+        let gil = pyo3::Python::acquire_gil();
+        Ok(to_ndarray_1d!(
+            gil,
+            pe!(self.graph.get_node_ids_with_known_node_types_mask())?,
+            bool
+        ))
+    }
+
+    #[automatically_generated_binding]
+    #[text_signature = "($self)"]
+    /// Returns the number of edge with known edge type.
+    ///
+    /// Raises
+    /// -------
+    /// ValueError
+    ///     If there are no edge types in the graph.
+    ///
+    pub fn get_known_edge_types_number(&self) -> PyResult<EdgeT> {
+        pe!(self.graph.get_known_edge_types_number())
+    }
+
+    #[automatically_generated_binding]
+    #[text_signature = "($self)"]
+    /// Returns rate of unknown edge types over total edges number.
+    ///
+    /// Raises
+    /// -------
+    /// ValueError
+    ///     If there are no edge types in the graph.
+    ///
+    pub fn get_unknown_edge_types_rate(&self) -> PyResult<f64> {
+        pe!(self.graph.get_unknown_edge_types_rate())
+    }
+
+    #[automatically_generated_binding]
+    #[text_signature = "($self)"]
+    /// Returns rate of known edge types over total edges number.
+    ///
+    /// Raises
+    /// -------
+    /// ValueError
+    ///     If there are no edge types in the graph.
+    ///
+    pub fn get_known_edge_types_rate(&self) -> PyResult<f64> {
+        pe!(self.graph.get_known_edge_types_rate())
+    }
+
+    #[automatically_generated_binding]
+    #[text_signature = "($self)"]
+    /// Returns minimum number of edge types.
+    ///
+    /// Raises
+    /// -------
+    /// ValueError
+    ///     If there are no edge types in the graph.
+    ///
+    pub fn get_minimum_edge_types_number(&self) -> PyResult<EdgeT> {
+        pe!(self.graph.get_minimum_edge_types_number())
+    }
+
+    #[automatically_generated_binding]
+    #[text_signature = "($self)"]
+    /// Returns number of singleton edge types.
+    ///
+    /// Raises
+    /// -------
+    /// ValueError
+    ///     If the graph does not have edge types.
+    ///
+    pub fn get_singleton_edge_types_number(&self) -> PyResult<EdgeTypeT> {
+        pe!(self.graph.get_singleton_edge_types_number())
+    }
+
+    #[automatically_generated_binding]
+    #[text_signature = "($self)"]
+    /// Returns vector of singleton edge types IDs.
+    ///
+    /// Raises
+    /// -------
+    /// ValueError
+    ///     If the graph does not have edge types.
+    ///
+    pub fn get_singleton_edge_type_ids(&self) -> PyResult<Py<PyArray1<EdgeTypeT>>> {
+        let gil = pyo3::Python::acquire_gil();
+        Ok(to_ndarray_1d!(
+            gil,
+            pe!(self.graph.get_singleton_edge_type_ids())?,
+            EdgeTypeT
+        ))
+    }
+
+    #[automatically_generated_binding]
+    #[text_signature = "($self)"]
+    /// Returns vector of singleton edge types names.
+    ///
+    /// Raises
+    /// -------
+    /// ValueError
+    ///     If the graph does not have edge types.
+    ///
+    pub fn get_singleton_edge_type_names(&self) -> PyResult<Vec<String>> {
+        pe!(self.graph.get_singleton_edge_type_names())
+    }
+
+    #[automatically_generated_binding]
+    #[text_signature = "($self)"]
+    /// Returns number of nodes in the graph
+    pub fn get_nodes_number(&self) -> NodeT {
+        self.graph.get_nodes_number()
+    }
+
+    #[automatically_generated_binding]
+    #[text_signature = "($self, verbose)"]
+    /// Return a vector with the components each node belongs to.
+    ///
+    /// E.g. If we have two components `[0, 2, 3]` and `[1, 4, 5]` the result will look like
+    /// `[0, 1, 0, 0, 1, 1]`
+    ///
+    /// Parameters
+    /// ----------
+    /// verbose: Optional[bool],
+    ///     Whether to show the loading bar.
+    ///
+    pub fn get_node_connected_component_ids(&self, verbose: Option<bool>) -> Py<PyArray1<NodeT>> {
+        let gil = pyo3::Python::acquire_gil();
+        to_ndarray_1d!(
+            gil,
+            self.graph.get_node_connected_component_ids(verbose),
+            NodeT
+        )
+    }
+
+    #[automatically_generated_binding]
+    #[text_signature = "($self)"]
+    /// Returns number of directed edges in the graph
+    pub fn get_directed_edges_number(&self) -> EdgeT {
+        self.graph.get_directed_edges_number()
+    }
+
+    #[automatically_generated_binding]
+    #[text_signature = "($self)"]
+    /// Returns number of edge types in the graph.
+    ///
+    /// Raises
+    /// -------
+    /// ValueError
+    ///     If there are no edge types in the current graph.
+    ///
+    pub fn get_edge_types_number(&self) -> PyResult<EdgeTypeT> {
+        pe!(self.graph.get_edge_types_number())
+    }
+
+    #[automatically_generated_binding]
+    #[text_signature = "($self)"]
+    /// Returns number of node types in the graph.
+    ///
+    /// Raises
+    /// -------
+    /// ValueError
+    ///     If there are no node types in the current graph.
+    ///
+    pub fn get_node_types_number(&self) -> PyResult<NodeTypeT> {
+        pe!(self.graph.get_node_types_number())
+    }
+
+    #[automatically_generated_binding]
+    #[text_signature = "($self)"]
+    /// Returns the unweighted degree of every node in the graph
+    pub fn get_node_degrees(&self) -> Py<PyArray1<NodeT>> {
+        let gil = pyo3::Python::acquire_gil();
+        to_ndarray_1d!(gil, self.graph.get_node_degrees(), NodeT)
+    }
+
+    #[automatically_generated_binding]
+    #[text_signature = "($self)"]
+    /// Return the indegree for each node.
+    pub fn get_node_indegrees(&self) -> Py<PyArray1<NodeT>> {
+        let gil = pyo3::Python::acquire_gil();
+        to_ndarray_1d!(gil, self.graph.get_node_indegrees(), NodeT)
+    }
+
+    #[automatically_generated_binding]
+    #[text_signature = "($self)"]
+    /// Returns the weighted degree of every node in the graph
+    pub fn get_weighted_node_degrees(&self) -> PyResult<Py<PyArray1<f64>>> {
+        let gil = pyo3::Python::acquire_gil();
+        Ok(to_ndarray_1d!(
+            gil,
+            pe!(self.graph.get_weighted_node_degrees())?,
+            f64
+        ))
+    }
+
+    #[automatically_generated_binding]
+    #[text_signature = "($self)"]
+    /// Return set of nodes that are not singletons
+    pub fn get_not_singletons_node_ids(&self) -> Py<PyArray1<NodeT>> {
+        let gil = pyo3::Python::acquire_gil();
+        to_ndarray_1d!(gil, self.graph.get_not_singletons_node_ids(), NodeT)
+    }
+
+    #[automatically_generated_binding]
+    #[text_signature = "($self)"]
+    /// Return mapping from instance not trap nodes to dense nodes
+    pub fn get_dense_nodes_mapping(&self) -> HashMap<NodeT, NodeT> {
+        self.graph.get_dense_nodes_mapping()
+    }
+
+    #[automatically_generated_binding]
+    #[text_signature = "($self)"]
+    /// Return number of edges that have multigraph syblings
+    pub fn get_parallel_edges_number(&self) -> EdgeT {
+        self.graph.get_parallel_edges_number()
+    }
+
+    #[automatically_generated_binding]
+    #[text_signature = "($self)"]
+    /// Return vector with node cumulative_node_degrees, that is the comulative node degree
+    pub fn get_cumulative_node_degrees(&self) -> Py<PyArray1<EdgeT>> {
+        let gil = pyo3::Python::acquire_gil();
+        to_ndarray_1d!(gil, self.graph.get_cumulative_node_degrees(), EdgeT)
+    }
+
+    #[automatically_generated_binding]
+    #[text_signature = "($self)"]
+    /// Returns number of the source nodes.
+    pub fn get_unique_source_nodes_number(&self) -> NodeT {
+        self.graph.get_unique_source_nodes_number()
+    }
+
+    #[automatically_generated_binding]
+    #[text_signature = "($self)"]
+    /// Returns edge type IDs counts hashmap.
+    ///
+    /// Raises
+    /// -------
+    /// ValueError
+    ///     If there are no edge types in the current graph instance.
+    ///
+    pub fn get_edge_type_id_counts_hashmap(&self) -> PyResult<HashMap<EdgeTypeT, EdgeT>> {
+        pe!(self.graph.get_edge_type_id_counts_hashmap())
+    }
+
+    #[automatically_generated_binding]
+    #[text_signature = "($self)"]
+    /// Returns edge type names counts hashmap.
+    ///
+    /// Raises
+    /// -------
+    /// ValueError
+    ///     If there are no edge types in the current graph instance.
+    ///
+    pub fn get_edge_type_names_counts_hashmap(&self) -> PyResult<HashMap<String, EdgeT>> {
+        pe!(self.graph.get_edge_type_names_counts_hashmap())
+    }
+
+    #[automatically_generated_binding]
+    #[text_signature = "($self)"]
+    /// Returns node type IDs counts hashmap.
+    ///
+    /// Raises
+    /// -------
+    /// ValueError
+    ///     If there are no node types in the current graph instance.
+    ///
+    pub fn get_node_type_id_counts_hashmap(&self) -> PyResult<HashMap<NodeTypeT, NodeT>> {
+        pe!(self.graph.get_node_type_id_counts_hashmap())
+    }
+
+    #[automatically_generated_binding]
+    #[text_signature = "($self)"]
+    /// Returns node type names counts hashmap.
+    ///
+    /// Raises
+    /// -------
+    /// ValueError
+    ///     If there are no node types in the current graph instance.
+    ///
+    pub fn get_node_type_names_counts_hashmap(&self) -> PyResult<HashMap<String, NodeT>> {
+        pe!(self.graph.get_node_type_names_counts_hashmap())
+    }
+
+    #[automatically_generated_binding]
+    #[text_signature = "($self)"]
+    /// Convert inplace the graph to directed.
+    pub fn to_directed_inplace(&mut self) {
+        self.graph.to_directed_inplace();
+    }
+
+    #[automatically_generated_binding]
+    #[text_signature = "($self)"]
+    /// Return a new instance of the current graph as directed
+    pub fn to_directed(&self) -> EnsmallenGraph {
+        EnsmallenGraph {
+            graph: self.graph.to_directed(),
+        }
+    }
+
+    #[automatically_generated_binding]
+    #[text_signature = "($self)"]
+    /// Return the directed graph from the upper triangular adjacency matrix.
+    pub fn to_upper_triangular(&self) -> EnsmallenGraph {
+        EnsmallenGraph {
+            graph: self.graph.to_upper_triangular(),
+        }
+    }
+
+    #[automatically_generated_binding]
+    #[text_signature = "($self)"]
+    /// Return the directed graph from the lower triangular adjacency matrix.
+    pub fn to_lower_triangular(&self) -> EnsmallenGraph {
+        EnsmallenGraph {
+            graph: self.graph.to_lower_triangular(),
+        }
+    }
+
+    #[automatically_generated_binding]
+    #[text_signature = "($self)"]
+    /// Return the graph from the main diagonal adjacency matrix.
+    pub fn to_main_diagonal(&self) -> EnsmallenGraph {
+        EnsmallenGraph {
+            graph: self.graph.to_main_diagonal(),
+        }
+    }
+
+    #[automatically_generated_binding]
+    #[text_signature = "($self)"]
+    /// Return the graph from the anti-diagonal adjacency matrix.
+    pub fn to_anti_diagonal(&self) -> EnsmallenGraph {
+        EnsmallenGraph {
+            graph: self.graph.to_anti_diagonal(),
+        }
+    }
+
+    #[automatically_generated_binding]
+    #[text_signature = "($self)"]
+    /// Return the graph from the bidiagonal adjacency matrix.
+    pub fn to_bidiagonal(&self) -> EnsmallenGraph {
+        EnsmallenGraph {
+            graph: self.graph.to_bidiagonal(),
+        }
+    }
+
+    #[automatically_generated_binding]
+    #[text_signature = "($self)"]
+    /// Return the graph from the arrowhead adjacency matrix.
+    pub fn to_arrowhead(&self) -> EnsmallenGraph {
+        EnsmallenGraph {
+            graph: self.graph.to_arrowhead(),
+        }
+    }
+
+    #[automatically_generated_binding]
+    #[text_signature = "($self)"]
+    /// Return the graph from the transposed adjacency matrix.
+    pub fn to_transposed(&self) -> EnsmallenGraph {
+        EnsmallenGraph {
+            graph: self.graph.to_transposed(),
+        }
+    }
+
+    #[automatically_generated_binding]
+    #[text_signature = "($self)"]
+    /// Return the complementary graph.
+    pub fn to_complementary(&self) -> EnsmallenGraph {
+        EnsmallenGraph {
+            graph: self.graph.to_complementary(),
+        }
+    }
+
+    #[automatically_generated_binding]
+    #[text_signature = "($self)"]
+    /// Returns report relative to the graph metrics
+    ///
+    /// The report includes the following metrics by default:
+    /// * Name of the graph
+    /// * Whether the graph is directed or undirected
+    /// * Number of singleton nodes
+    /// * Number of nodes
+    /// - If the graph has nodes, we also compute:
+    /// * Minimum unweighted node degree
+    /// * Maximum unweighted node degree
+    /// * Unweighted node degree mean
+    /// * Number of edges
+    /// * Number of self-loops
+    /// * Number of singleton with self-loops
+    /// * Whether the graph is a multigraph
+    /// * Number of parallel edges
+    /// * Number of directed edges
+    /// - If the graph has edges, we also compute:
+    /// * Rate of self-loops
+    /// * Whether the graph has weighted edges
+    /// - If the graph has weights, we also compute:
+    /// * Minimum weighted node degree
+    /// * Maximum weighted node degree
+    /// * Weighted node degree mean
+    /// * The total edge weights
+    /// * Whether the graph has node types
+    /// - If the graph has node types, we also compute:
+    /// * Whether the graph has singleton node types
+    /// * The number of node types
+    /// * The number of nodes with unknown node types
+    /// * The number of nodes with known node types
+    /// * Whether the graph has edge types
+    /// - If the graph has edge types, we also compute:
+    /// * Whether the graph has singleton edge types
+    /// * The number of edge types
+    /// * The number of edges with unknown edge types
+    /// * The number of edges with known edge types
+    ///
+    /// On request, since it takes more time to compute it, the method also provides:
+    pub fn report(&self) -> HashMap<&'static str, String> {
+        self.graph.report()
+    }
+
+    #[automatically_generated_binding]
+    #[text_signature = "($self, other, verbose)"]
+    /// Return rendered textual report about the graph overlaps.
+    ///
+    /// Parameters
+    /// ----------
+    /// other: EnsmallenGraph,
+    ///     graph to create overlap report with.
+    /// verbose: Optional[bool],
+    ///     Whether to shor the loading bars.
+    ///
+    pub fn overlap_textual_report(
+        &self,
+        other: &EnsmallenGraph,
         verbose: Option<bool>,
-    ) -> EnsmallenGraph {
-        EnsmallenGraph {
-            graph: self.graph.get_transitive_closure(iterations, verbose),
-        }
-    }
-
-    #[automatically_generated_binding]
-    #[text_signature = "($self, iterations, verbose)"]
-    /// Returns graph with unweighted shortest paths computed up to the given depth.
-    ///
-    /// The returned graph will have no selfloops.
-    ///
-    /// Parameters
-    /// ----------
-    /// iterations: Optional[int],
-    ///     The number of iterations of the transitive closure to execute. If None, the complete transitive closure is computed.
-    /// verbose: Optional[bool],
-    ///     Whether to show a loading bar while building the graph.
-    ///
-    pub fn get_all_shortest_paths(
-        &self,
-        iterations: Option<NodeT>,
-        verbose: Option<bool>,
-    ) -> EnsmallenGraph {
-        EnsmallenGraph {
-            graph: self.graph.get_all_shortest_paths(iterations, verbose),
-        }
-    }
-
-    #[automatically_generated_binding]
-    #[text_signature = "($self, iterations, use_edge_weights_as_probabilities, verbose)"]
-    /// Returns graph with weighted shortest paths computed up to the given depth.
-    ///
-    /// The returned graph will have no selfloops.
-    ///
-    /// Parameters
-    /// ----------
-    /// iterations: Optional[int],
-    ///     The number of iterations of the transitive closure to execute. If None, the complete transitive closure is computed.
-    /// use_edge_weights_as_probabilities: Optional[bool],
-    ///     Whether to treat the edge weights as probabilities.
-    /// verbose: Optional[bool],
-    ///     Whether to show a loading bar while building the graph.
-    ///
-    ///
-    /// Raises
-    /// -------
-    /// ValueError
-    ///     If the graph does not have weights.
-    /// ValueError
-    ///     If the graph contains negative weights.
-    /// ValueError
-    ///     If the user has asked for the weights to be treated as probabilities but the weights are not between 0 and 1.
-    ///
-    pub fn get_weighted_all_shortest_paths(
-        &self,
-        iterations: Option<NodeT>,
-        use_edge_weights_as_probabilities: Option<bool>,
-        verbose: Option<bool>,
-    ) -> PyResult<EnsmallenGraph> {
-        Ok(EnsmallenGraph {
-            graph: pe!(self.graph.get_weighted_all_shortest_paths(
-                iterations,
-                use_edge_weights_as_probabilities,
-                verbose
-            ))?,
-        })
-    }
-
-    #[automatically_generated_binding]
-    #[text_signature = "($self)"]
-    /// Returns list of nodes of the various strongly connected components.
-    ///
-    /// This is an implementation of Tarjan algorithm.
-    pub fn strongly_connected_components(&self) -> Vec<HashSet<NodeT>> {
-        self.graph.strongly_connected_components()
+    ) -> PyResult<String> {
+        pe!(self.graph.overlap_textual_report(&other.graph, verbose))
+    }
+
+    #[automatically_generated_binding]
+    #[text_signature = "($self, node_id)"]
+    /// Return human-readable html report of the given node.
+    ///
+    /// The report, by default, is rendered using html.
+    ///
+    /// Parameters
+    /// ----------
+    /// node_id: int,
+    ///     Whether to show a loading bar in graph operations.
+    ///
+    pub fn get_node_report_from_node_id(&self, node_id: NodeT) -> PyResult<String> {
+        pe!(self.graph.get_node_report_from_node_id(node_id))
+    }
+
+    #[automatically_generated_binding]
+    #[text_signature = "($self, node_name)"]
+    /// Return human-readable html report of the given node.
+    ///
+    /// The report, by default, is rendered using html.
+    ///
+    /// Parameters
+    /// ----------
+    /// node_name: str,
+    ///     Whether to show a loading bar in graph operations.
+    ///
+    pub fn get_node_report_from_node_name(&self, node_name: &str) -> PyResult<String> {
+        pe!(self.graph.get_node_report_from_node_name(node_name))
+    }
+
+    #[automatically_generated_binding]
+    #[text_signature = "($self)"]
+    /// Return html short textual report of the graph.
+    ///
+    /// TODO! Add reports on triangles
+    /// TODO! Add reports on connected components
+    /// TODO! Add reports on various node metrics
+    /// TODO! Add reports on various edge metrics
+    /// NOTE! Most of the above TODOs will require first to implement the
+    /// support for the fast computation of the inbound edges in a directed
+    /// graphs
+    pub fn textual_report(&self) -> String {
+        self.graph.textual_report()
     }
 
     #[staticmethod]
@@ -4442,25 +6588,6 @@
     /// name: Optional[str],
     ///     Name of the graph. By default 'Chain'.
     ///
-<<<<<<< HEAD
-    /// Safety
-    /// ------
-    /// If any of the given node IDs does not exist in the graph the method will panic.
-    pub unsafe fn get_unchecked_weighted_shortest_path_node_ids_from_node_ids(
-        &self,
-        src_node_id: NodeT,
-        dst_node_id: NodeT,
-        use_edge_weights_as_probabilities: Option<bool>,
-        maximal_depth: Option<NodeT>,
-    ) -> (f64, Vec<NodeT>) {
-        self.graph
-            .get_unchecked_weighted_shortest_path_node_ids_from_node_ids(
-                src_node_id,
-                dst_node_id,
-                use_edge_weights_as_probabilities,
-                maximal_depth,
-            )
-=======
     pub fn generate_random_spanning_tree(
         random_state: Option<u64>,
         minimum_node_id: Option<NodeT>,
@@ -4485,7 +6612,6 @@
                 name
             ))?,
         })
->>>>>>> origin/develop
     }
 
     #[staticmethod]
@@ -4512,25 +6638,6 @@
     /// name: Optional[str],
     ///     Name of the graph. By default 'Circle'.
     ///
-<<<<<<< HEAD
-    /// Safety
-    /// ------
-    /// If any of the given node IDs does not exist in the graph the method will panic.
-    pub unsafe fn get_unchecked_weighted_shortest_path_node_names_from_node_ids(
-        &self,
-        src_node_id: NodeT,
-        dst_node_id: NodeT,
-        use_edge_weights_as_probabilities: Option<bool>,
-        maximal_depth: Option<NodeT>,
-    ) -> (f64, Vec<String>) {
-        self.graph
-            .get_unchecked_weighted_shortest_path_node_names_from_node_ids(
-                src_node_id,
-                dst_node_id,
-                use_edge_weights_as_probabilities,
-                maximal_depth,
-            )
-=======
     pub fn generate_circle_graph(
         minimum_node_id: Option<NodeT>,
         nodes_number: Option<NodeT>,
@@ -4553,7 +6660,6 @@
                 name
             ))?,
         })
->>>>>>> origin/develop
     }
 
     #[staticmethod]
@@ -4580,23 +6686,6 @@
     /// name: Optional[str],
     ///     Name of the graph. By default 'Chain'.
     ///
-<<<<<<< HEAD
-    pub fn get_weighted_shortest_path_node_ids_from_node_ids(
-        &self,
-        src_node_id: NodeT,
-        dst_node_id: NodeT,
-        use_edge_weights_as_probabilities: Option<bool>,
-        maximal_depth: Option<NodeT>,
-    ) -> PyResult<(f64, Vec<NodeT>)> {
-        pe!(self
-            .graph
-            .get_weighted_shortest_path_node_ids_from_node_ids(
-                src_node_id,
-                dst_node_id,
-                use_edge_weights_as_probabilities,
-                maximal_depth
-            ))
-=======
     pub fn generate_chain_graph(
         minimum_node_id: Option<NodeT>,
         nodes_number: Option<NodeT>,
@@ -4619,7 +6708,6 @@
                 name
             ))?,
         })
->>>>>>> origin/develop
     }
 
     #[staticmethod]
@@ -4646,23 +6734,6 @@
     /// name: Optional[str],
     ///     Name of the graph. By default 'Complete'.
     ///
-<<<<<<< HEAD
-    pub fn get_weighted_shortest_path_node_ids_from_node_names(
-        &self,
-        src_node_name: &str,
-        dst_node_name: &str,
-        use_edge_weights_as_probabilities: Option<bool>,
-        maximal_depth: Option<NodeT>,
-    ) -> PyResult<(f64, Vec<NodeT>)> {
-        pe!(self
-            .graph
-            .get_weighted_shortest_path_node_ids_from_node_names(
-                src_node_name,
-                dst_node_name,
-                use_edge_weights_as_probabilities,
-                maximal_depth
-            ))
-=======
     pub fn generate_complete_graph(
         minimum_node_id: Option<NodeT>,
         nodes_number: Option<NodeT>,
@@ -4685,7 +6756,6 @@
                 name
             ))?,
         })
->>>>>>> origin/develop
     }
 
     #[staticmethod]
@@ -4734,23 +6804,6 @@
     /// ValueError
     ///     If the edge weights are provided only for a subset.
     ///
-<<<<<<< HEAD
-    pub fn get_weighted_shortest_path_node_names_from_node_names(
-        &self,
-        src_node_name: &str,
-        dst_node_name: &str,
-        use_edge_weights_as_probabilities: Option<bool>,
-        maximal_depth: Option<NodeT>,
-    ) -> PyResult<(f64, Vec<String>)> {
-        pe!(self
-            .graph
-            .get_weighted_shortest_path_node_names_from_node_names(
-                src_node_name,
-                dst_node_name,
-                use_edge_weights_as_probabilities,
-                maximal_depth
-            ))
-=======
     pub fn generate_barbell_graph(
         minimum_node_id: Option<NodeT>,
         left_clique_nodes_number: Option<NodeT>,
@@ -4789,1651 +6842,40 @@
                 name
             ))?,
         })
->>>>>>> origin/develop
-    }
-
-    #[automatically_generated_binding]
-    #[text_signature = "($self, edge_id)"]
-    /// Returns option with the weight of the given edge id.
-    ///
-    /// This method will raise a panic if the given edge ID is higher than
-    /// the number of edges in the graph. Additionally, it will simply
-    /// return None if there are no graph weights.
-    ///
-    /// Parameters
-    /// ----------
-    /// edge_id: int,
-    ///     The edge whose edge weight is to be returned.
-    ///
-    ///
-    /// Safety
-    /// ------
-    /// If the given edge ID does not exists in the graph this method will panic.
-    pub unsafe fn get_unchecked_edge_weight_from_edge_id(&self, edge_id: EdgeT) -> Option<WeightT> {
-        self.graph.get_unchecked_edge_weight_from_edge_id(edge_id)
-    }
-
-    #[automatically_generated_binding]
-    #[text_signature = "($self, src, dst)"]
-    /// Returns option with the weight of the given node ids.
-    ///
-    /// This method will raise a panic if the given node IDs are higher than
-    /// the number of nodes in the graph.
-    ///
-    /// Parameters
-    /// ----------
-    /// src: int,
-    ///     The source node ID.
-    /// dst: int,
-    ///     The destination node ID.
-    ///
-    ///
-    /// Safety
-    /// ------
-    /// If either of the two given node IDs does not exists in the graph.
-    pub unsafe fn get_unchecked_edge_weight_from_node_ids(
-        &self,
-        src: NodeT,
-        dst: NodeT,
-    ) -> WeightT {
-        self.graph.get_unchecked_edge_weight_from_node_ids(src, dst)
-    }
-
-    #[automatically_generated_binding]
-    #[text_signature = "($self, node_name)"]
-    /// Returns node id from given node name raising a panic if used unproperly.
-    ///
-    /// Parameters
-    /// ----------
-    /// node_name: str,
-    ///     The node name whose node ID is to be returned.
-    ///
-    ///
-    /// Safety
-    /// ------
-    /// If the given node name does not exists in the considered graph the method will panic.
-    pub unsafe fn get_unchecked_node_id_from_node_name(&self, node_name: &str) -> NodeT {
-        self.graph.get_unchecked_node_id_from_node_name(node_name)
-    }
-
-    #[automatically_generated_binding]
-    #[text_signature = "($self, edge_type_name)"]
-    /// Return edge type ID corresponding to the given edge type name.
-    ///
-    /// Parameters
-    /// ----------
-    /// edge_type_name: str,
-    ///     The edge type name whose edge type ID is to be returned.
-    ///
-    ///
-    /// Safety
-    /// ------
-    /// If the given edge type name does not exists in the considered graph the method will panic.
-    pub unsafe fn get_unchecked_edge_type_id_from_edge_type_name(
-        &self,
-        edge_type_name: &str,
-    ) -> Option<EdgeTypeT> {
-        self.graph
-            .get_unchecked_edge_type_id_from_edge_type_name(edge_type_name)
-    }
-
-    #[automatically_generated_binding]
-    #[text_signature = "($self, edge_type_id)"]
-    /// Return edge type ID corresponding to the given edge type name
-    /// raising panic if edge type ID does not exists in current graph.
-    ///
-    /// Parameters
-    /// ----------
-    /// edge_type_id: Optional[int],
-    ///     The edge type naIDme whose edge type name is to be returned.
-    ///
-    ///
-    /// Safety
-    /// ------
-    /// If the given edge type ID does not exist in the graph the method will panic.
-    pub unsafe fn get_unchecked_edge_type_name_from_edge_type_id(
-        &self,
-        edge_type_id: Option<EdgeTypeT>,
-    ) -> Option<String> {
-        self.graph
-            .get_unchecked_edge_type_name_from_edge_type_id(edge_type_id)
-    }
-
-    #[automatically_generated_binding]
-    #[text_signature = "($self, edge_type)"]
-    /// Return number of edges of the given edge type without checks.
-    ///
-    /// Parameters
-    /// ----------
-    /// edge_type: Optional[int],
-    ///     The edge type to retrieve count of.
-    ///
-    ///
-    /// Safety
-    /// ------
-    /// If the given edge type ID does not exist in the graph the method will panic.
-    pub unsafe fn get_unchecked_edge_count_from_edge_type_id(
-        &self,
-        edge_type: Option<EdgeTypeT>,
-    ) -> EdgeT {
-        self.graph
-            .get_unchecked_edge_count_from_edge_type_id(edge_type)
-    }
-
-    #[automatically_generated_binding]
-    #[text_signature = "($self, src, dst, edge_type)"]
-    /// Return edge ID without any checks for given tuple of nodes and edge type.
-    ///
-    /// Parameters
-    /// ----------
-    /// src: int,
-    ///     Source node of the edge.
-    /// dst: int,
-    ///     Destination node of the edge.
-    /// edge_type: Optional[int],
-    ///     Edge Type of the edge.
-    ///
-    ///
-    /// Safety
-    /// ------
-    /// If the given node IDs or edge type does not exists in the graph this method will panic.
-    pub unsafe fn get_unchecked_edge_id_from_node_ids_and_edge_type_id(
-        &self,
-        src: NodeT,
-        dst: NodeT,
-        edge_type: Option<EdgeTypeT>,
-    ) -> EdgeT {
-        self.graph
-            .get_unchecked_edge_id_from_node_ids_and_edge_type_id(src, dst, edge_type)
-    }
-
-    #[automatically_generated_binding]
-    #[text_signature = "($self, src, dst)"]
-    /// Return range of outbound edges IDs for all the edges bewteen the given
-    /// source and destination nodes.
-    /// This operation is meaningfull only in a multigraph.
-    ///
-    /// Parameters
-    /// ----------
-    /// src: int,
-    ///     Source node.
-    /// dst: int,
-    ///     Destination node.
-    ///
-    ///
-    /// Safety
-    /// ------
-    /// If the given node type IDs do not exist in the graph this method will panic.
-    pub unsafe fn get_unchecked_minmax_edge_ids_from_node_ids(
-        &self,
-        src: NodeT,
-        dst: NodeT,
-    ) -> (EdgeT, EdgeT) {
-        self.graph
-            .get_unchecked_minmax_edge_ids_from_node_ids(src, dst)
-    }
-
-    #[automatically_generated_binding]
-    #[text_signature = "($self, edge_id)"]
-    /// Returns node IDs corresponding to given edge ID.
-    ///
-    /// The method will panic if the given edge ID does not exists in the
-    /// current graph instance.
-    ///
-    /// Parameters
-    /// ----------
-    /// edge_id: int,
-    ///     The edge ID whose source and destination node IDs are to e retrieved.
-    ///
-    ///
-    /// Safety
-    /// ------
-    /// If the given edge ID does not exist in the current graph the method will raise a panic.
-    pub unsafe fn get_unchecked_node_ids_from_edge_id(&self, edge_id: EdgeT) -> (NodeT, NodeT) {
-        self.graph.get_unchecked_node_ids_from_edge_id(edge_id)
-    }
-
-    #[automatically_generated_binding]
-    #[text_signature = "($self, edge_id)"]
-    /// Returns node names corresponding to given edge ID.
-    ///
-    /// Parameters
-    /// ----------
-    /// edge_id: int,
-    ///     The edge ID whose source and destination node IDs are to e retrieved.
-    ///
-    ///
-    /// Safety
-    /// ------
-    /// If the given edge ID does not exist in the current graph the method will raise a panic.
-    pub unsafe fn get_unchecked_node_names_from_edge_id(&self, edge_id: EdgeT) -> (String, String) {
-        self.graph.get_unchecked_node_names_from_edge_id(edge_id)
-    }
-
-    #[automatically_generated_binding]
-    #[text_signature = "($self, edge_id)"]
-    /// Returns the source of given edge id without making any boundary check.
-    ///
-    /// Parameters
-    /// ----------
-    /// edge_id: int,
-    ///     The edge ID whose source is to be retrieved.
-    ///
-    ///
-    /// Safety
-    /// ------
-    /// If the given edge ID does not exist in the current graph the method will cause an out of bounds.
-    pub unsafe fn get_unchecked_source_node_id_from_edge_id(&self, edge_id: EdgeT) -> NodeT {
-        self.graph
-            .get_unchecked_source_node_id_from_edge_id(edge_id)
-    }
-
-    #[automatically_generated_binding]
-    #[text_signature = "($self, edge_id)"]
-    /// Returns the destination of given edge id without making any boundary check.
-    ///
-    /// Parameters
-    /// ----------
-    /// edge_id: int,
-    ///     The edge ID whose destination is to be retrieved.
-    ///
-    ///
-    /// Safety
-    /// ------
-    /// If the given edge ID does not exist in the current graph the method will cause an out of bounds.
-    pub unsafe fn get_unchecked_destination_node_id_from_edge_id(&self, edge_id: EdgeT) -> NodeT {
-        self.graph
-            .get_unchecked_destination_node_id_from_edge_id(edge_id)
-    }
-
-    #[automatically_generated_binding]
-    #[text_signature = "($self, edge_id)"]
-    /// Returns source node ID corresponding to given edge ID.
-    ///
-    /// Parameters
-    /// ----------
-    /// edge_id: int,
-    ///     The edge ID whose source node ID is to be retrieved.
-    ///
-    ///
-    /// Raises
-    /// -------
-    /// ValueError
-    ///     If the given edge ID does not exist in the current graph.
-    ///
-    pub fn get_source_node_id_from_edge_id(&self, edge_id: EdgeT) -> PyResult<NodeT> {
-        pe!(self.graph.get_source_node_id_from_edge_id(edge_id))
-    }
-
-    #[automatically_generated_binding]
-    #[text_signature = "($self, edge_id)"]
-    /// Returns destination node ID corresponding to given edge ID.
-    ///
-    /// Parameters
-    /// ----------
-    /// edge_id: int,
-    ///     The edge ID whose destination node ID is to be retrieved.
-    ///
-    ///
-    /// Raises
-    /// -------
-    /// ValueError
-    ///     If the given edge ID does not exist in the current graph.
-    ///
-    pub fn get_destination_node_id_from_edge_id(&self, edge_id: EdgeT) -> PyResult<NodeT> {
-        pe!(self.graph.get_destination_node_id_from_edge_id(edge_id))
-    }
-
-    #[automatically_generated_binding]
-    #[text_signature = "($self, edge_id)"]
-    /// Returns source node name corresponding to given edge ID.
-    ///
-    /// Parameters
-    /// ----------
-    /// edge_id: int,
-    ///     The edge ID whose source node name is to be retrieved.
-    ///
-    ///
-    /// Safety
-    /// ------
-    /// If the given edge ID does not exist in the current graph the method will raise a panic.
-    pub unsafe fn get_unchecked_source_node_name_from_edge_id(&self, edge_id: EdgeT) -> String {
-        self.graph
-            .get_unchecked_source_node_name_from_edge_id(edge_id)
-    }
-
-    #[automatically_generated_binding]
-    #[text_signature = "($self, edge_id)"]
-    /// Returns destination node name corresponding to given edge ID.
-    ///
-    /// Parameters
-    /// ----------
-    /// edge_id: int,
-    ///     The edge ID whose destination node name is to be retrieved.
-    ///
-    ///
-    /// Safety
-    /// ------
-    /// If the given edge ID does not exist in the current graph the method will raise a panic.
-    pub unsafe fn get_unchecked_destination_node_name_from_edge_id(
-        &self,
-        edge_id: EdgeT,
-    ) -> String {
-        self.graph
-            .get_unchecked_destination_node_name_from_edge_id(edge_id)
-    }
-
-    #[automatically_generated_binding]
-    #[text_signature = "($self, edge_id)"]
-    /// Returns source node name corresponding to given edge ID.
-    ///
-    /// Parameters
-    /// ----------
-    /// edge_id: int,
-    ///     The edge ID whose source node name is to be retrieved.
-    ///
-    ///
-    /// Raises
-    /// -------
-    ///
-    pub fn get_source_node_name_from_edge_id(&self, edge_id: EdgeT) -> PyResult<String> {
-        pe!(self.graph.get_source_node_name_from_edge_id(edge_id))
-    }
-
-    #[automatically_generated_binding]
-    #[text_signature = "($self, edge_id)"]
-    /// Returns destination node name corresponding to given edge ID.
-    ///
-    /// Parameters
-    /// ----------
-    /// edge_id: int,
-    ///     The edge ID whose destination node name is to be retrieved.
-    ///
-    ///
-    /// Raises
-    /// -------
-    ///
-    pub fn get_destination_node_name_from_edge_id(&self, edge_id: EdgeT) -> PyResult<String> {
-        pe!(self.graph.get_destination_node_name_from_edge_id(edge_id))
-    }
-
-    #[automatically_generated_binding]
-    #[text_signature = "($self, edge_id)"]
-    /// Returns node names corresponding to given edge ID.
-    ///
-    /// Parameters
-    /// ----------
-    /// edge_id: int,
-    ///     The edge ID whose source and destination node IDs are to e retrieved.
-    ///
-    pub fn get_node_names_from_edge_id(&self, edge_id: EdgeT) -> PyResult<(String, String)> {
-        pe!(self.graph.get_node_names_from_edge_id(edge_id))
-    }
-
-    #[automatically_generated_binding]
-    #[text_signature = "($self, edge_id)"]
-    /// Returns node names corresponding to given edge ID.
-    ///
-    /// Parameters
-    /// ----------
-    /// edge_id: int,
-    ///     The edge ID whose source and destination node IDs are to e retrieved.
-    ///
-    pub fn get_node_ids_from_edge_id(&self, edge_id: EdgeT) -> PyResult<(NodeT, NodeT)> {
-        pe!(self.graph.get_node_ids_from_edge_id(edge_id))
-    }
-
-    #[automatically_generated_binding]
-    #[text_signature = "($self, src, dst)"]
-    /// Returns edge ID corresponding to given source and destination node IDs.
-    ///
-    /// The method will panic if the given source and destination node IDs do
-    /// not correspond to an edge in this graph instance.
-    ///
-    /// Parameters
-    /// ----------
-    /// src: int,
-    ///     The source node ID.
-    /// dst: int,
-    ///     The destination node ID.
-    ///
-    ///
-    /// Safety
-    /// ------
-    /// If any of the given node IDs do not exist in the graph the method will panic.
-    pub unsafe fn get_unchecked_edge_id_from_node_ids(&self, src: NodeT, dst: NodeT) -> EdgeT {
-        self.graph.get_unchecked_edge_id_from_node_ids(src, dst)
-    }
-
-    #[automatically_generated_binding]
-    #[text_signature = "($self, src, dst)"]
-    /// Returns edge ID corresponding to given source and destination node IDs.
-    ///
-    /// Parameters
-    /// ----------
-    /// src: int,
-    ///     The source node ID.
-    /// dst: int,
-    ///     The destination node ID.
-    ///
-    pub fn get_edge_id_from_node_ids(&self, src: NodeT, dst: NodeT) -> PyResult<EdgeT> {
-        pe!(self.graph.get_edge_id_from_node_ids(src, dst))
-    }
-
-    #[automatically_generated_binding]
-    #[text_signature = "($self, source_id)"]
-    /// Returns edge ID corresponding to given source and destination node IDs.
-    ///
-    /// Parameters
-    /// ----------
-    /// source_id: int,
-    ///     The source node ID.
-    ///
-    ///
-    /// Safety
-    /// ------
-    /// If the given source node ID does not exist in the current graph the method will panic.
-    pub unsafe fn get_unchecked_unique_source_node_id(&self, source_id: NodeT) -> NodeT {
-        self.graph.get_unchecked_unique_source_node_id(source_id)
-    }
-
-    #[automatically_generated_binding]
-    #[text_signature = "($self, edge_id)"]
-    /// Return the src, dst, edge type of a given edge ID.
-    ///
-    /// This method will raise a panic when an improper configuration is used.
-    ///
-    /// Parameters
-    /// ----------
-    /// edge_id: int,
-    ///     The edge ID whose source, destination and edge type are to be retrieved.
-    ///
-    ///
-    /// Safety
-    /// ------
-    /// If the given edge ID does not exist in the current graph the method will raise a panic.
-    pub unsafe fn get_unchecked_node_ids_and_edge_type_id_from_edge_id(
-        &self,
-        edge_id: EdgeT,
-    ) -> (NodeT, NodeT, Option<EdgeTypeT>) {
-        self.graph
-            .get_unchecked_node_ids_and_edge_type_id_from_edge_id(edge_id)
-    }
-
-    #[automatically_generated_binding]
-    #[text_signature = "($self, edge_id)"]
-    /// Return the src, dst, edge type of a given edge ID.
-    ///
-    /// Parameters
-    /// ----------
-    /// edge_id: int,
-    ///     The edge ID whose source, destination and edge type are to be retrieved.
-    ///
-    pub fn get_node_ids_and_edge_type_id_from_edge_id(
-        &self,
-        edge_id: EdgeT,
-    ) -> PyResult<(NodeT, NodeT, Option<EdgeTypeT>)> {
-        pe!(self
-            .graph
-            .get_node_ids_and_edge_type_id_from_edge_id(edge_id))
-    }
-
-    #[automatically_generated_binding]
-    #[text_signature = "($self, edge_id)"]
-    /// Return the src, dst, edge type and weight of a given edge ID.
-    ///
-    /// This method will raise a panic when an improper configuration is used.
-    ///
-    /// Parameters
-    /// ----------
-    /// edge_id: int,
-    ///     The edge ID whose source, destination, edge type and weight are to be retrieved.
-    ///
-    ///
-    /// Safety
-    /// ------
-    /// If the given edge ID does not exist in the current graph the method will raise a panic.
-    pub unsafe fn get_unchecked_node_ids_and_edge_type_id_and_edge_weight_from_edge_id(
-        &self,
-        edge_id: EdgeT,
-    ) -> (NodeT, NodeT, Option<EdgeTypeT>, Option<WeightT>) {
-        self.graph
-            .get_unchecked_node_ids_and_edge_type_id_and_edge_weight_from_edge_id(edge_id)
-    }
-
-    #[automatically_generated_binding]
-    #[text_signature = "($self, edge_id)"]
-    /// Return the src, dst, edge type and weight of a given edge ID.
-    ///
-    /// Parameters
-    /// ----------
-    /// edge_id: int,
-    ///     The edge ID whose source, destination, edge type and weight are to be retrieved.
-    ///
-    pub fn get_node_ids_and_edge_type_id_and_edge_weight_from_edge_id(
-        &self,
-        edge_id: EdgeT,
-    ) -> PyResult<(NodeT, NodeT, Option<EdgeTypeT>, Option<WeightT>)> {
-        pe!(self
-            .graph
-            .get_node_ids_and_edge_type_id_and_edge_weight_from_edge_id(edge_id))
-    }
-
-    #[automatically_generated_binding]
-    #[text_signature = "($self, k)"]
-    /// Return vector with unweighted top k central node Ids.
-    ///
-    /// If the k passed is bigger than the number of nodes this method will return
-    /// all the nodes in the graph.
-    ///
-    /// Parameters
-    /// ----------
-    /// k: int,
-    ///     Number of central nodes to extract.
-    ///
-    ///
-    /// Raises
-    /// -------
-    /// ValueError
-    ///     If the given value k is zero.
-    /// ValueError
-    ///     If the graph has no nodes.
-    ///
-    pub fn get_top_k_central_node_ids(&self, k: NodeT) -> PyResult<Py<PyArray1<NodeT>>> {
-        let gil = pyo3::Python::acquire_gil();
-        Ok(to_ndarray_1d!(
-            gil,
-            pe!(self.graph.get_top_k_central_node_ids(k))?,
-            NodeT
-        ))
-    }
-
-    #[automatically_generated_binding]
-    #[text_signature = "($self, k)"]
-    /// Return vector with weighted top k central node Ids.
-    ///
-    /// If the k passed is bigger than the number of nodes this method will return
-    /// all the nodes in the graph.
-    ///
-    /// Parameters
-    /// ----------
-    /// k: int,
-    ///     Number of central nodes to extract.
-    ///
-    ///
-    /// Raises
-    /// -------
-    /// ValueError
-    ///     If the current graph instance does not contain edge weights.
-    /// ValueError
-    ///     If the given value k is zero.
-    ///
-    pub fn get_weighted_top_k_central_node_ids(&self, k: NodeT) -> PyResult<Py<PyArray1<NodeT>>> {
-        let gil = pyo3::Python::acquire_gil();
-        Ok(to_ndarray_1d!(
-            gil,
-            pe!(self.graph.get_weighted_top_k_central_node_ids(k))?,
-            NodeT
-        ))
-    }
-
-    #[automatically_generated_binding]
-    #[text_signature = "($self, node_id)"]
-    /// Returns the number of outbound neighbours of given node.
-    ///
-    /// Parameters
-    /// ----------
-    /// node_id: int,
-    ///     Integer ID of the node.
-    ///
-    ///
-    /// Safety
-    /// ------
-    /// If the given node ID does not exist in the current graph the method will raise a panic.
-    pub unsafe fn get_unchecked_node_degree_from_node_id(&self, node_id: NodeT) -> NodeT {
-        self.graph.get_unchecked_node_degree_from_node_id(node_id)
-    }
-
-    #[automatically_generated_binding]
-    #[text_signature = "($self, node_id)"]
-    /// Returns the weighted sum of outbound neighbours of given node.
-    ///
-    /// The method will panic if the given node id is higher than the number of
-    /// nodes in the graph.
-    ///
-    /// Parameters
-    /// ----------
-    /// node_id: int,
-    ///     Integer ID of the node.
-    ///
-    ///
-    /// Safety
-    /// ------
-    /// If the given node ID does not exist in the current graph the method will raise a panic.
-    pub unsafe fn get_unchecked_weighted_node_degree_from_node_id(&self, node_id: NodeT) -> f64 {
-        self.graph
-            .get_unchecked_weighted_node_degree_from_node_id(node_id)
-    }
-
-    #[automatically_generated_binding]
-    #[text_signature = "($self, node_id)"]
-    /// Returns the number of outbound neighbours of given node ID.
-    ///
-    /// Parameters
-    /// ----------
-    /// node_id: int,
-    ///     Integer ID of the node.
-    ///
-    pub fn get_node_degree_from_node_id(&self, node_id: NodeT) -> PyResult<NodeT> {
-        pe!(self.graph.get_node_degree_from_node_id(node_id))
-    }
-
-    #[automatically_generated_binding]
-<<<<<<< HEAD
-    #[text_signature = "($, self)"]
-    /// Return the weighted indegree (total weighted inbound edge weights) for each node.
-    pub fn get_weighted_node_indegrees(&self) -> PyResult<Py<PyArray1<f64>>> {
-        let gil = pyo3::Python::acquire_gil();
-        Ok(to_ndarray_1d!(
-            gil,
-            pe!(self.graph.get_weighted_node_indegrees())?,
-            f64
-        ))
-    }
-
-    #[automatically_generated_binding]
-    #[text_signature = "($, self)"]
-    /// Return the node types of the graph nodes.
-    pub fn get_node_type_ids(&self) -> PyResult<Vec<Option<Vec<NodeTypeT>>>> {
-        pe!(self.graph.get_node_type_ids())
-=======
-    #[text_signature = "($self, node_id)"]
-    /// Returns the comulative node degree up to the given node.
-    ///
-    /// Parameters
-    /// ----------
-    /// node_id: int,
-    ///     Integer ID of the node.
-    ///
-    ///
-    /// Safety
-    /// ------
-    /// If the given node ID does not exist in the current graph the method will raise a panic.
-    pub unsafe fn get_unchecked_comulative_node_degree_from_node_id(
-        &self,
-        node_id: NodeT,
-    ) -> EdgeT {
-        self.graph
-            .get_unchecked_comulative_node_degree_from_node_id(node_id)
->>>>>>> 189fb975
-    }
-
-    #[automatically_generated_binding]
-    #[text_signature = "($self, node_id)"]
-    /// Returns the comulative node degree up to the given node.
-    ///
-    /// Parameters
-    /// ----------
-    /// node_id: int,
-    ///     Integer ID of the node.
-    ///
-    pub fn get_comulative_node_degree_from_node_id(&self, node_id: NodeT) -> PyResult<EdgeT> {
-        pe!(self.graph.get_comulative_node_degree_from_node_id(node_id))
-    }
-
-    #[automatically_generated_binding]
-    #[text_signature = "($self, node_id)"]
-    /// Returns the weighted sum of outbound neighbours of given node ID.
-    ///
-    /// Parameters
-    /// ----------
-    /// node_id: int,
-    ///     Integer ID of the node.
-    ///
-    pub fn get_weighted_node_degree_from_node_id(&self, node_id: NodeT) -> PyResult<f64> {
-        pe!(self.graph.get_weighted_node_degree_from_node_id(node_id))
-    }
-
-    #[automatically_generated_binding]
-    #[text_signature = "($self, node_name)"]
-    /// Returns the number of outbound neighbours of given node name.
-    ///
-    /// Parameters
-    /// ----------
-    /// node_name: str,
-    ///     Integer ID of the node.
-    ///
-    ///
-    /// Raises
-    /// -------
-    /// ValueError
-    ///     If the given node name does not exist in the graph.
-    ///
-    pub fn get_node_degree_from_node_name(&self, node_name: &str) -> PyResult<NodeT> {
-        pe!(self.graph.get_node_degree_from_node_name(node_name))
-    }
-
-    #[automatically_generated_binding]
-    #[text_signature = "($self, k)"]
-    /// Return vector with top k central node names.
-    ///
-    /// Parameters
-    /// ----------
-    /// k: int,
-    ///     Number of central nodes to extract.
-    ///
-    pub fn get_top_k_central_node_names(&self, k: NodeT) -> PyResult<Vec<String>> {
-        pe!(self.graph.get_top_k_central_node_names(k))
-    }
-
-    #[automatically_generated_binding]
-    #[text_signature = "($self, node_id)"]
-    /// Returns option with vector of node types of given node.
-    ///
-    /// This method will panic if the given node ID is greater than
-    /// the number of nodes in the graph.
-    /// Furthermore, if the graph does NOT have node types, it will NOT
-    /// return neither an error or a panic.
-    ///
-    /// Parameters
-    /// ----------
-    /// node_id: int,
-    ///     node whose node type is to be returned.
-    ///
-    ///
-    /// Safety
-    /// ------
-    /// Even though the method will return an option when the node types are
-    ///  not available for the current graph, the behaviour is undefined.
-    pub unsafe fn get_unchecked_node_type_id_from_node_id(
-        &self,
-        node_id: NodeT,
-    ) -> Option<Vec<NodeTypeT>> {
-        self.graph.get_unchecked_node_type_id_from_node_id(node_id)
-    }
-
-    #[automatically_generated_binding]
-    #[text_signature = "($self, node_id)"]
-    /// Returns node type of given node.
-    ///
-    /// Parameters
-    /// ----------
-    /// node_id: int,
-    ///     node whose node type is to be returned.
-    ///
-    pub fn get_node_type_ids_from_node_id(
-        &self,
-        node_id: NodeT,
-    ) -> PyResult<Option<Vec<NodeTypeT>>> {
-        pe!(self.graph.get_node_type_ids_from_node_id(node_id))
-    }
-
-    #[automatically_generated_binding]
-    #[text_signature = "($self, edge_id)"]
-    /// Returns edge type of given edge.
-    ///
-    /// This method will panic if the given edge ID is greater than
-    /// the number of edges in the graph.
-    /// Furthermore, if the graph does NOT have edge types, it will NOT
-    /// return neither an error or a panic.
-    ///
-    /// Parameters
-    /// ----------
-    /// edge_id: int,
-    ///     edge whose edge type is to be returned.
-    ///
-    ///
-    /// Safety
-    /// ------
-    /// If the given edge ID does not exist in the current graph the method will raise a panic.
-    pub unsafe fn get_unchecked_edge_type_id_from_edge_id(
-        &self,
-        edge_id: EdgeT,
-    ) -> Option<EdgeTypeT> {
-        self.graph.get_unchecked_edge_type_id_from_edge_id(edge_id)
-    }
-
-    #[automatically_generated_binding]
-    #[text_signature = "($self, edge_id)"]
-    /// Returns edge type of given edge.
-    ///
-    /// Parameters
-    /// ----------
-    /// edge_id: int,
-    ///     edge whose edge type is to be returned.
-    ///
-    pub fn get_edge_type_id_from_edge_id(&self, edge_id: EdgeT) -> PyResult<Option<EdgeTypeT>> {
-        pe!(self.graph.get_edge_type_id_from_edge_id(edge_id))
-    }
-
-    #[automatically_generated_binding]
-    #[text_signature = "($self, node_id)"]
-    /// Returns result of option with the node type of the given node id.
-    ///
-    /// Parameters
-    /// ----------
-    /// node_id: int,
-    ///     The node ID whose node types are to be returned.
-    ///
-    ///
-    /// Safety
-    /// ------
-    /// This method will return an iterator of None values when the graph
-    ///  does not contain node types.
-    pub unsafe fn get_unchecked_node_type_names_from_node_id(
-        &self,
-        node_id: NodeT,
-    ) -> Option<Vec<String>> {
-        self.graph
-            .get_unchecked_node_type_names_from_node_id(node_id)
-    }
-
-    #[automatically_generated_binding]
-    #[text_signature = "($self, node_id)"]
-    /// Returns result of option with the node type of the given node id.
-    ///
-    /// Parameters
-    /// ----------
-    /// node_id: int,
-    ///     The node ID whose node types are to be returned.
-    ///
-    ///
-    /// Raises
-    /// -------
-    /// ValueError
-    ///     If the node types are not available for the current graph instance.
-    ///
-    pub fn get_node_type_names_from_node_id(
-        &self,
-        node_id: NodeT,
-    ) -> PyResult<Option<Vec<String>>> {
-        pe!(self.graph.get_node_type_names_from_node_id(node_id))
-    }
-
-    #[automatically_generated_binding]
-    #[text_signature = "($self, node_name)"]
-    /// Returns result of option with the node type of the given node name.
-    ///
-    /// Parameters
-    /// ----------
-    /// node_name: str,
-    ///     The node name whose node types are to be returned.
-    ///
-    pub fn get_node_type_names_from_node_name(
-        &self,
-        node_name: &str,
-    ) -> PyResult<Option<Vec<String>>> {
-        pe!(self.graph.get_node_type_names_from_node_name(node_name))
-    }
-
-    #[automatically_generated_binding]
-    #[text_signature = "($self, edge_id)"]
-    /// Returns option with the edge type of the given edge id.
-    ///
-    /// Parameters
-    /// ----------
-    /// edge_id: int,
-    ///     The edge ID whose edge type is to be returned.
-    ///
-    pub fn get_edge_type_name_from_edge_id(&self, edge_id: EdgeT) -> PyResult<Option<String>> {
-        pe!(self.graph.get_edge_type_name_from_edge_id(edge_id))
-    }
-
-    #[automatically_generated_binding]
-    #[text_signature = "($self, edge_type_id)"]
-    /// Return edge type name of given edge type.
-    ///
-    /// Parameters
-    /// ----------
-    /// edge_type_id: int,
-    ///     Id of the edge type.
-    ///
-    pub fn get_edge_type_name_from_edge_type_id(
-        &self,
-        edge_type_id: EdgeTypeT,
-    ) -> PyResult<String> {
-        pe!(self
-            .graph
-            .get_edge_type_name_from_edge_type_id(edge_type_id))
-    }
-
-    #[automatically_generated_binding]
-    #[text_signature = "($self, edge_id)"]
-    /// Returns weight of the given edge id.
-    ///
-    /// Parameters
-    /// ----------
-    /// edge_id: int,
-    ///     The edge ID whose weight is to be returned.
-    ///
-    pub fn get_edge_weight_from_edge_id(&self, edge_id: EdgeT) -> PyResult<WeightT> {
-        pe!(self.graph.get_edge_weight_from_edge_id(edge_id))
-    }
-
-    #[automatically_generated_binding]
-    #[text_signature = "($self, src, dst)"]
-    /// Returns weight of the given node ids.
-    ///
-    /// Parameters
-    /// ----------
-    /// src: int,
-    ///     The node ID of the source node.
-    /// dst: int,
-    ///     The node ID of the destination node.
-    ///
-    pub fn get_edge_weight_from_node_ids(&self, src: NodeT, dst: NodeT) -> PyResult<WeightT> {
-        pe!(self.graph.get_edge_weight_from_node_ids(src, dst))
-    }
-
-    #[automatically_generated_binding]
-    #[text_signature = "($self, src, dst, edge_type)"]
-    /// Returns weight of the given node ids and edge type.
-    ///
-    /// Parameters
-    /// ----------
-    /// src: int,
-    ///     The node ID of the source node.
-    /// dst: int,
-    ///     The node ID of the destination node.
-    /// edge_type: Optional[int],
-    ///     The edge type ID of the edge.
-    ///
-    pub fn get_edge_weight_from_node_ids_and_edge_type_id(
-        &self,
-        src: NodeT,
-        dst: NodeT,
-        edge_type: Option<EdgeTypeT>,
-    ) -> PyResult<WeightT> {
-        pe!(self
-            .graph
-            .get_edge_weight_from_node_ids_and_edge_type_id(src, dst, edge_type))
-    }
-
-    #[automatically_generated_binding]
-    #[text_signature = "($self, src, dst, edge_type)"]
-    /// Returns weight of the given node names and edge type.
-    ///
-    /// Parameters
-    /// ----------
-    /// src: str,
-    ///     The node name of the source node.
-    /// dst: str,
-    ///     The node name of the destination node.
-    /// edge_type: Optional[str],
-    ///     The edge type name of the edge.
-    ///
-    pub fn get_edge_weight_from_node_names_and_edge_type_name(
-        &self,
-        src: &str,
-        dst: &str,
-        edge_type: Option<&str>,
-    ) -> PyResult<WeightT> {
-        pe!(self
-            .graph
-            .get_edge_weight_from_node_names_and_edge_type_name(src, dst, edge_type))
-    }
-
-    #[automatically_generated_binding]
-    #[text_signature = "($self, src_name, dst_name)"]
-    /// Returns weight of the given node names.
-    ///
-    /// Parameters
-    /// ----------
-    /// src_name: str,
-    ///     The node name of the source node.
-    /// dst_name: str,
-    ///     The node name of the destination node.
-    ///
-    pub fn get_edge_weight_from_node_names(
-        &self,
-        src_name: &str,
-        dst_name: &str,
-    ) -> PyResult<WeightT> {
-        pe!(self
-            .graph
-            .get_edge_weight_from_node_names(src_name, dst_name))
-    }
-
-    #[automatically_generated_binding]
-    #[text_signature = "($self, node_id)"]
-    /// Returns result with the node name.
-    ///
-    /// Parameters
-    /// ----------
-    /// node_id: int,
-    ///     The node ID whose name is to be returned.
-    ///
-    ///
-    /// Safety
-    /// ------
-    /// If the given node ID does not exist in the current graph the method will raise a panic.
-    pub unsafe fn get_unchecked_node_name_from_node_id(&self, node_id: NodeT) -> String {
-        self.graph.get_unchecked_node_name_from_node_id(node_id)
-    }
-
-    #[automatically_generated_binding]
-    #[text_signature = "($self, node_id)"]
-    /// Returns result with the node name.
-    ///
-    /// Parameters
-    /// ----------
-    /// node_id: int,
-    ///     The node ID whose name is to be returned.
-    ///
-    pub fn get_node_name_from_node_id(&self, node_id: NodeT) -> PyResult<String> {
-        pe!(self.graph.get_node_name_from_node_id(node_id))
-    }
-
-    #[automatically_generated_binding]
-    #[text_signature = "($self, node_name)"]
-    /// Returns result with the node ID.
-    ///
-    /// Parameters
-    /// ----------
-    /// node_name: str,
-    ///     The node name whose node ID is to be returned.
-    ///
-    ///
-    /// Raises
-    /// -------
-    /// ValueError
-    ///     When the given node name does not exists in the current graph.
-    ///
-    pub fn get_node_id_from_node_name(&self, node_name: &str) -> PyResult<NodeT> {
-        pe!(self.graph.get_node_id_from_node_name(node_name))
-    }
-
-    #[automatically_generated_binding]
-    #[text_signature = "($self, node_names)"]
-    /// Returns result with the node IDs.
-    ///
-    /// Parameters
-    /// ----------
-    /// node_names: List[str],
-    ///     The node names whose node IDs is to be returned.
-    ///
-    ///
-    /// Raises
-    /// -------
-    /// ValueError
-    ///     When any of the given node name does not exists in the current graph.
-    ///
-    pub fn get_node_ids_from_node_names(
-        &self,
-        node_names: Vec<&str>,
-    ) -> PyResult<Py<PyArray1<NodeT>>> {
-        let gil = pyo3::Python::acquire_gil();
-        Ok(to_ndarray_1d!(
-            gil,
-            pe!(self.graph.get_node_ids_from_node_names(node_names))?,
-            NodeT
-        ))
-    }
-
-    #[automatically_generated_binding]
-    #[text_signature = "($self, edge_node_names)"]
-    /// Returns result with the edge node IDs.
-    ///
-    /// Parameters
-    /// ----------
-    /// edge_node_names: List[Tuple[str, str]],
-    ///     The node names whose node IDs is to be returned.
-    ///
-    ///
-    /// Raises
-    /// -------
-    /// ValueError
-    ///     When any of the given node name does not exists in the current graph.
-    ///
-    pub fn get_edge_node_ids_from_edge_node_names(
-        &self,
-        edge_node_names: Vec<(&str, &str)>,
-    ) -> PyResult<Vec<(NodeT, NodeT)>> {
-        pe!(self
-            .graph
-            .get_edge_node_ids_from_edge_node_names(edge_node_names))
-    }
-
-    #[automatically_generated_binding]
-    #[text_signature = "($self, edge_node_ids)"]
-    /// Returns result with the edge node names.
-    ///
-    /// Parameters
-    /// ----------
-    /// edge_node_ids: List[Tuple[int, int]],
-    ///     The node names whose node names is to be returned.
-    ///
-    ///
-    /// Raises
-    /// -------
-    /// ValueError
-    ///     When any of the given node IDs does not exists in the current graph.
-    ///
-    pub fn get_edge_node_names_from_edge_node_ids(
-        &self,
-        edge_node_ids: Vec<(NodeT, NodeT)>,
-    ) -> PyResult<Vec<(String, String)>> {
-        pe!(self
-            .graph
-            .get_edge_node_names_from_edge_node_ids(edge_node_ids))
-    }
-
-    #[automatically_generated_binding]
-    #[text_signature = "($self, node_name)"]
-    /// Return node type ID for the given node name if available.
-    ///
-    /// Parameters
-    /// ----------
-    /// node_name: str,
-    ///     Name of the node.
-    ///
-    pub fn get_node_type_ids_from_node_name(
-        &self,
-        node_name: &str,
-    ) -> PyResult<Option<Vec<NodeTypeT>>> {
-        pe!(self.graph.get_node_type_ids_from_node_name(node_name))
-    }
-
-    #[automatically_generated_binding]
-    #[text_signature = "($self, node_name)"]
-    /// Return node type name for the given node name if available.
-    ///
-    /// Parameters
-    /// ----------
-    /// node_name: str,
-    ///     Name of the node.
-    ///
-    pub fn get_node_type_name_from_node_name(
-        &self,
-        node_name: &str,
-    ) -> PyResult<Option<Vec<String>>> {
-        pe!(self.graph.get_node_type_name_from_node_name(node_name))
-    }
-
-    #[automatically_generated_binding]
-    #[text_signature = "($self, edge_type_id)"]
-    /// Return number of edges with given edge type ID.
-    ///
-    /// If None is given as an edge type ID, the unknown edge type IDs
-    /// will be returned.
-    ///
-    /// Parameters
-    /// ----------
-    /// edge_type_id: Optional[int],
-    ///     The edge type ID to count the edges of.
-    ///
-    pub fn get_edge_count_from_edge_type_id(
-        &self,
-        edge_type_id: Option<EdgeTypeT>,
-    ) -> PyResult<EdgeT> {
-        pe!(self.graph.get_edge_count_from_edge_type_id(edge_type_id))
-    }
-
-    #[automatically_generated_binding]
-    #[text_signature = "($self, edge_type_name)"]
-    /// Return edge type ID curresponding to given edge type name.
-    ///
-    /// If None is given as an edge type ID, None is returned.
-    ///
-    /// Parameters
-    /// ----------
-    /// edge_type_name: Optional[str],
-    ///     The edge type name whose ID is to be returned.
-    ///
-    pub fn get_edge_type_id_from_edge_type_name(
-        &self,
-        edge_type_name: Option<&str>,
-    ) -> PyResult<Option<EdgeTypeT>> {
-        pe!(self
-            .graph
-            .get_edge_type_id_from_edge_type_name(edge_type_name))
-    }
-
-    #[automatically_generated_binding]
-    #[text_signature = "($self, edge_type_name)"]
-    /// Return number of edges with given edge type name.
-    ///
-    /// If None is given as an edge type name, the unknown edge types
-    /// will be returned.
-    ///
-    /// Parameters
-    /// ----------
-    /// edge_type_name: Optional[str],
-    ///     The edge type name to count the edges of.
-    ///
-    pub fn get_edge_count_from_edge_type_name(
-        &self,
-        edge_type_name: Option<&str>,
-    ) -> PyResult<EdgeT> {
-        pe!(self
-            .graph
-            .get_edge_count_from_edge_type_name(edge_type_name))
-    }
-
-    #[automatically_generated_binding]
-    #[text_signature = "($self, node_type_name)"]
-    /// Return node type ID curresponding to given node type name.
-    ///
-    /// If None is given as an node type ID, None is returned.
-    ///
-    /// Parameters
-    /// ----------
-    /// node_type_name: str,
-    ///     The node type name whose ID is to be returned.
-    ///
-    pub fn get_node_type_id_from_node_type_name(
-        &self,
-        node_type_name: &str,
-    ) -> PyResult<NodeTypeT> {
-        pe!(self
-            .graph
-            .get_node_type_id_from_node_type_name(node_type_name))
-    }
-
-    #[automatically_generated_binding]
-    #[text_signature = "($self, node_type_id)"]
-    /// Return number of nodes with given node type ID.
-    ///
-    /// If None is given as an node type ID, the unknown node types
-    /// will be returned.
-    ///
-    /// Parameters
-    /// ----------
-    /// node_type_id: Optional[int],
-    ///     The node type ID to count the nodes of.
-    ///
-    pub fn get_node_count_from_node_type_id(
-        &self,
-        node_type_id: Option<NodeTypeT>,
-    ) -> PyResult<NodeT> {
-        pe!(self.graph.get_node_count_from_node_type_id(node_type_id))
-    }
-
-    #[automatically_generated_binding]
-    #[text_signature = "($self, node_type_name)"]
-    /// Return number of nodes with given node type name.
-    ///
-    /// If None is given as an node type name, the unknown node types
-    /// will be returned.
-    ///
-    /// Parameters
-    /// ----------
-    /// node_type_name: Optional[str],
-    ///     The node type name to count the nodes of.
-    ///
-    pub fn get_node_count_from_node_type_name(
-        &self,
-        node_type_name: Option<&str>,
-    ) -> PyResult<NodeT> {
-        pe!(self
-            .graph
-            .get_node_count_from_node_type_name(node_type_name))
-    }
-
-    #[automatically_generated_binding]
-    #[text_signature = "($self, node_id)"]
-    /// Return vector of destinations for the given source node ID.
-    ///
-    /// Parameters
-    /// ----------
-    /// node_id: int,
-    ///     Node ID whose neighbours are to be retrieved.
-    ///
-    pub fn get_neighbour_node_ids_from_node_id(
-        &self,
-        node_id: NodeT,
-    ) -> PyResult<Py<PyArray1<NodeT>>> {
-        let gil = pyo3::Python::acquire_gil();
-        Ok(to_ndarray_1d!(
-            gil,
-            pe!(self.graph.get_neighbour_node_ids_from_node_id(node_id))?,
-            NodeT
-        ))
-    }
-
-    #[automatically_generated_binding]
-    #[text_signature = "($self, node_name)"]
-    /// Return vector of destinations for the given source node name.
-    ///
-    /// Parameters
-    /// ----------
-    /// node_name: str,
-    ///     Node ID whose neighbours are to be retrieved.
-    ///
-    pub fn get_neighbour_node_ids_from_node_name(
-        &self,
-        node_name: &str,
-    ) -> PyResult<Py<PyArray1<NodeT>>> {
-        let gil = pyo3::Python::acquire_gil();
-        Ok(to_ndarray_1d!(
-            gil,
-            pe!(self.graph.get_neighbour_node_ids_from_node_name(node_name))?,
-            NodeT
-        ))
-    }
-
-    #[automatically_generated_binding]
-    #[text_signature = "($self, node_name)"]
-    /// Return vector of destination names for the given source node name.
-    ///
-    /// Parameters
-    /// ----------
-    /// node_name: str,
-    ///     Node name whose neighbours are to be retrieved.
-    ///
-    pub fn get_neighbour_node_names_from_node_name(
-        &self,
-        node_name: &str,
-    ) -> PyResult<Vec<String>> {
-        pe!(self
-            .graph
-            .get_neighbour_node_names_from_node_name(node_name))
-    }
-
-    #[automatically_generated_binding]
-    #[text_signature = "($self, src, dst)"]
-    /// Return range of outbound edges IDs for all the edges bewteen the given
-    /// source and destination nodes.
-    /// This operation is meaningfull only in a multigraph.
-    ///
-    /// Parameters
-    /// ----------
-    /// src: int,
-    ///     Source node.
-    /// dst: int,
-    ///     Destination node.
-    ///
-    pub fn get_minmax_edge_ids_from_node_ids(
-        &self,
-        src: NodeT,
-        dst: NodeT,
-    ) -> PyResult<(EdgeT, EdgeT)> {
-        pe!(self.graph.get_minmax_edge_ids_from_node_ids(src, dst))
-    }
-
-    #[automatically_generated_binding]
-    #[text_signature = "($self, src, dst, edge_type)"]
-    /// Return edge ID for given tuple of nodes and edge type.
-    ///
-    /// This method will return an error if the graph does not contain the
-    /// requested edge with edge type.
-    ///
-    /// Parameters
-    /// ----------
-    /// src: int,
-    ///     Source node of the edge.
-    /// dst: int,
-    ///     Destination node of the edge.
-    /// edge_type: Optional[int],
-    ///     Edge Type of the edge.
-    ///
-    pub fn get_edge_id_from_node_ids_and_edge_type_id(
-        &self,
-        src: NodeT,
-        dst: NodeT,
-        edge_type: Option<EdgeTypeT>,
-    ) -> PyResult<EdgeT> {
-        pe!(self
-            .graph
-            .get_edge_id_from_node_ids_and_edge_type_id(src, dst, edge_type))
-    }
-
-    #[automatically_generated_binding]
-    #[text_signature = "($self, src_name, dst_name)"]
-    /// Return edge ID for given tuple of node names.
-    ///
-    /// This method will return an error if the graph does not contain the
-    /// requested edge with edge type.
-    ///
-    /// Parameters
-    /// ----------
-    /// src_name: str,
-    ///     Source node name of the edge.
-    /// dst_name: str,
-    ///     Destination node name of the edge.
-    ///
-    pub fn get_edge_id_from_node_names(&self, src_name: &str, dst_name: &str) -> PyResult<EdgeT> {
-        pe!(self.graph.get_edge_id_from_node_names(src_name, dst_name))
-    }
-
-    #[automatically_generated_binding]
-    #[text_signature = "($self, src_name, dst_name, edge_type_name)"]
-    /// Return edge ID for given tuple of node names and edge type name.
-    ///
-    /// This method will return an error if the graph does not contain the
-    /// requested edge with edge type.
-    ///
-    /// Parameters
-    /// ----------
-    /// src_name: str,
-    ///     Source node name of the edge.
-    /// dst_name: str,
-    ///     Destination node name of the edge.
-    /// edge_type_name: Optional[str],
-    ///     Edge type name.
-    ///
-    pub fn get_edge_id_from_node_names_and_edge_type_name(
-        &self,
-        src_name: &str,
-        dst_name: &str,
-        edge_type_name: Option<&str>,
-    ) -> PyResult<EdgeT> {
-        pe!(self.graph.get_edge_id_from_node_names_and_edge_type_name(
-            src_name,
-            dst_name,
-            edge_type_name
-        ))
-    }
-
-    #[automatically_generated_binding]
-    #[text_signature = "($self, edge_type_names)"]
-    /// Return translated edge types from string to internal edge ID.
-    ///
-    /// Parameters
-    /// ----------
-    /// edge_type_names: List[Optional[str]],
-    ///     Vector of edge types to be converted.
-    ///
-    pub fn get_edge_type_ids_from_edge_type_names(
-        &self,
-        edge_type_names: Vec<Option<String>>,
-    ) -> PyResult<Vec<Option<EdgeTypeT>>> {
-        pe!(self
-            .graph
-            .get_edge_type_ids_from_edge_type_names(edge_type_names))
-    }
-
-    #[automatically_generated_binding]
-    #[text_signature = "($self, node_type_names)"]
-    /// Return translated node types from string to internal node ID.
-    ///
-    /// Parameters
-    /// ----------
-    /// node_type_names: List[Optional[str]],
-    ///     Vector of node types to be converted.
-    ///
-    pub fn get_node_type_ids_from_node_type_names(
-        &self,
-        node_type_names: Vec<Option<String>>,
-    ) -> PyResult<Vec<Option<NodeTypeT>>> {
-        pe!(self
-            .graph
-            .get_node_type_ids_from_node_type_names(node_type_names))
-    }
-
-    #[automatically_generated_binding]
-    #[text_signature = "($self, node_type_names)"]
-    /// Return translated node types from string to internal node ID.
-    ///
-    /// Parameters
-    /// ----------
-    /// node_type_names: List[Optional[List[str]]],
-    ///     Vector of node types to be converted.
-    ///
-    ///
-    /// Raises
-    /// -------
-    /// ValueError
-    ///     If the graph does not have node types.
-    /// ValueError
-    ///     If any of the given node type names do not exists in the graph.
-    ///
-<<<<<<< HEAD
-    pub fn get_node_types_number(&self) -> PyResult<NodeTypeT> {
-        pe!(self.graph.get_node_types_number())
-    }
-
-    #[automatically_generated_binding]
-    #[text_signature = "($, self)"]
-    /// Returns the unweighted degree of every node in the graph
-    pub fn get_node_degrees(&self) -> Py<PyArray1<NodeT>> {
-        let gil = pyo3::Python::acquire_gil();
-        to_ndarray_1d!(gil, self.graph.get_node_degrees(), NodeT)
-    }
-
-    #[automatically_generated_binding]
-    #[text_signature = "($, self)"]
-    /// Return the indegree for each node.
-    pub fn get_node_indegrees(&self) -> Py<PyArray1<NodeT>> {
-        let gil = pyo3::Python::acquire_gil();
-        to_ndarray_1d!(gil, self.graph.get_node_indegrees(), NodeT)
-    }
-
-    #[automatically_generated_binding]
-    #[text_signature = "($, self)"]
-    /// Returns the weighted degree of every node in the graph
-    pub fn get_weighted_node_degrees(&self) -> PyResult<Py<PyArray1<f64>>> {
-        let gil = pyo3::Python::acquire_gil();
-        Ok(to_ndarray_1d!(
-            gil,
-            pe!(self.graph.get_weighted_node_degrees())?,
-            f64
-        ))
-    }
-
-    #[automatically_generated_binding]
-    #[text_signature = "($, self)"]
-    /// Return set of nodes that are not singletons
-    pub fn get_not_singletons_node_ids(&self) -> Py<PyArray1<NodeT>> {
-        let gil = pyo3::Python::acquire_gil();
-        to_ndarray_1d!(gil, self.graph.get_not_singletons_node_ids(), NodeT)
-    }
-
-    #[automatically_generated_binding]
-    #[text_signature = "($, self)"]
-    /// Return mapping from instance not trap nodes to dense nodes
-    pub fn get_dense_nodes_mapping(&self) -> HashMap<NodeT, NodeT> {
-        self.graph.get_dense_nodes_mapping()
-    }
-
-    #[automatically_generated_binding]
-    #[text_signature = "($, self)"]
-    /// Return number of edges that have multigraph syblings
-    pub fn get_parallel_edges_number(&self) -> EdgeT {
-        self.graph.get_parallel_edges_number()
-    }
-
-    #[automatically_generated_binding]
-    #[text_signature = "($, self)"]
-    /// Return vector with node cumulative_node_degrees, that is the comulative node degree
-    pub fn get_cumulative_node_degrees(&self) -> Py<PyArray1<EdgeT>> {
-        let gil = pyo3::Python::acquire_gil();
-        to_ndarray_1d!(gil, self.graph.get_cumulative_node_degrees(), EdgeT)
-    }
-
-    #[automatically_generated_binding]
-    #[text_signature = "($, self)"]
-    /// Returns number of the source nodes.
-    pub fn get_unique_source_nodes_number(&self) -> NodeT {
-        self.graph.get_unique_source_nodes_number()
-=======
-    pub fn get_multiple_node_type_ids_from_node_type_names(
-        &self,
-        node_type_names: Vec<Option<Vec<&str>>>,
-    ) -> PyResult<Vec<Option<Vec<NodeTypeT>>>> {
-        pe!(self
-            .graph
-            .get_multiple_node_type_ids_from_node_type_names(node_type_names))
->>>>>>> 189fb975
-    }
-
-    #[automatically_generated_binding]
-    #[text_signature = "($self, src)"]
-    /// Return range of outbound edges IDs which have as source the given Node.
-    ///
-    /// The method will panic if the given source node ID is higher than
-    /// the number of nodes in the graph.
-    ///
-    /// Parameters
-    /// ----------
-    /// src: int,
-    ///     Node for which we need to compute the cumulative_node_degrees range.
-    ///
-    ///
-    /// Safety
-    /// ------
-    /// If the given node ID does not exist in the current graph the method will raise a panic.
-    pub unsafe fn get_unchecked_minmax_edge_ids_from_source_node_id(
-        &self,
-        src: NodeT,
-    ) -> (EdgeT, EdgeT) {
-        self.graph
-            .get_unchecked_minmax_edge_ids_from_source_node_id(src)
-    }
-
-    #[automatically_generated_binding]
-    #[text_signature = "($self, src)"]
-    /// Return range of outbound edges IDs which have as source the given Node.
-    ///
-    /// Parameters
-    /// ----------
-    /// src: int,
-    ///     Node for which we need to compute the cumulative_node_degrees range.
-    ///
-    pub fn get_minmax_edge_ids_from_source_node_id(&self, src: NodeT) -> PyResult<(EdgeT, EdgeT)> {
-        pe!(self.graph.get_minmax_edge_ids_from_source_node_id(src))
-    }
-
-    #[automatically_generated_binding]
-    #[text_signature = "($self, node_type_id)"]
-    /// Return node type name of given node type.
-    ///
-    /// There is no need for a unchecked version since we will have to map
-    /// on the note_types anyway.
-    ///
-    /// Parameters
-    /// ----------
-    /// node_type_id: int,
-    ///     Id of the node type.
-    ///
-    pub fn get_node_type_name_from_node_type_id(
-        &self,
-        node_type_id: NodeTypeT,
-    ) -> PyResult<String> {
-        pe!(self
-            .graph
-            .get_node_type_name_from_node_type_id(node_type_id))
-    }
-
-    #[automatically_generated_binding]
-    #[text_signature = "($self, node_type_ids)"]
-    /// Return node type name of given node type.
-    ///
-    /// Parameters
-    /// ----------
-    /// node_type_ids: List[int],
-    ///     Id of the node type.
-    ///
-    ///
-    /// Safety
-    /// ------
-    /// The method will panic if the graph does not contain node types.
-    pub unsafe fn get_unchecked_node_type_names_from_node_type_ids(
-        &self,
-        node_type_ids: Vec<NodeTypeT>,
-    ) -> Vec<String> {
-        self.graph
-            .get_unchecked_node_type_names_from_node_type_ids(node_type_ids)
+    }
+
+    #[automatically_generated_binding]
+    #[text_signature = "($self, node_name_mapping, node_type_name_mapping, edge_type_name_mapping)"]
+    /// Replace given node, node type and edge type names.
+    ///
+    /// Parameters
+    /// ----------
+    /// node_name_mapping: Optional[Dict[str, str]],
+    ///     The node names to replace.
+    /// node_type_name_mapping: Optional[Dict[str, str]],
+    ///     The node type names to replace.
+    /// edge_type_name_mapping: Optional[Dict[str, str]],
+    ///     The edge type names to replace.
+    ///
+    ///
+    /// Raises
+    /// -------
+    /// ValueError
+    ///     If the given node names mapping would lead to nodes duplication.
+    ///
+    pub fn replace(
+        &self,
+        node_name_mapping: Option<HashMap<String, String>>,
+        node_type_name_mapping: Option<HashMap<String, String>>,
+        edge_type_name_mapping: Option<HashMap<String, String>>,
+    ) -> PyResult<EnsmallenGraph> {
+        Ok(EnsmallenGraph {
+            graph: pe!(self.graph.replace(
+                node_name_mapping,
+                node_type_name_mapping,
+                edge_type_name_mapping
+            ))?,
+        })
     }
 
     #[automatically_generated_binding]
@@ -6684,614 +7126,144 @@
     }
 
     #[automatically_generated_binding]
-    #[text_signature = "($self, node_names, node_types, edge_types, minimum_component_size, top_k_components, verbose)"]
-    /// remove all the components that are not connected to interesting
-    /// nodes and edges.
-    ///
-    /// Parameters
-    /// ----------
-    /// node_names: Optional[List[str]],
-    ///     The name of the nodes of which components to keep.
-    /// node_types: Optional[List[Optional[str]]],
-    ///     The types of the nodes of which components to keep.
-    /// edge_types: Optional[List[Optional[str]]],
-    ///     The types of the edges of which components to keep.
-    /// minimum_component_size: Optional[int],
-    ///     Optional, Minimum size of the components to keep.
-    /// top_k_components: Optional[int],
-    ///     Optional, number of components to keep sorted by number of nodes.
+    #[text_signature = "($self, random_state, undesired_edge_types, verbose)"]
+    /// Returns set of edges composing a spanning tree and connected components.
+    ///
+    /// The spanning tree is NOT minimal.
+    /// The given random_state is NOT the root of the tree.
+    ///
+    /// This method, additionally, allows for undesired edge types to be
+    /// used to build the spanning tree only in extremis when it is utterly
+    /// necessary in order to complete the spanning arborescence.
+    ///
+    /// The quintuple returned contains:
+    /// - Set of the edges used in order to build the spanning arborescence.
+    /// - Vector of the connected component of each node.
+    /// - Number of connected components.
+    /// - Minimum component size.
+    /// - Maximum component size.
+    ///
+    /// Parameters
+    /// ----------
+    /// random_state: Optional[int],
+    ///     The random_state to use for the holdout,
+    /// undesired_edge_types: Optional[Set[Optional[int]]],
+    ///     Which edge types id to try to avoid.
     /// verbose: Optional[bool],
-    ///     Whether to show the loading bar.
-    ///
-    pub fn remove_components(
-        &self,
-        node_names: Option<Vec<String>>,
-        node_types: Option<Vec<Option<String>>>,
-        edge_types: Option<Vec<Option<String>>>,
-        minimum_component_size: Option<NodeT>,
-        top_k_components: Option<NodeT>,
+    ///     Whether to show a loading bar or not.
+    ///
+    pub fn random_spanning_arborescence_kruskal(
+        &self,
+        random_state: Option<EdgeT>,
+        undesired_edge_types: Option<HashSet<Option<EdgeTypeT>>>,
         verbose: Option<bool>,
-    ) -> PyResult<EnsmallenGraph> {
-        Ok(EnsmallenGraph {
-            graph: pe!(self.graph.remove_components(
-                node_names,
-                node_types,
-                edge_types,
-                minimum_component_size,
-                top_k_components,
-                verbose
-            ))?,
-        })
-    }
-
-    #[automatically_generated_binding]
-    #[text_signature = "($self)"]
-    /// Returns vector of unweighted degree centrality for all nodes
-    pub fn get_degree_centrality(&self) -> PyResult<Py<PyArray1<f64>>> {
-        let gil = pyo3::Python::acquire_gil();
-        Ok(to_ndarray_1d!(
-            gil,
-            pe!(self.graph.get_degree_centrality())?,
-            f64
+    ) -> (HashSet<(NodeT, NodeT)>, Vec<NodeT>, NodeT, NodeT, NodeT) {
+        self.graph
+            .random_spanning_arborescence_kruskal(random_state, undesired_edge_types, verbose)
+    }
+
+    #[automatically_generated_binding]
+    #[text_signature = "($self, verbose)"]
+    /// Returns consistent spanning arborescence using Kruskal.
+    ///
+    /// The spanning tree is NOT minimal.
+    ///
+    /// The quintuple returned contains:
+    /// - Set of the edges used in order to build the spanning arborescence.
+    /// - Vector of the connected component of each node.
+    /// - Number of connected components.
+    /// - Minimum component size.
+    /// - Maximum component size.
+    ///
+    /// Parameters
+    /// ----------
+    /// verbose: Optional[bool],
+    ///     Whether to show a loading bar or not.
+    ///
+    pub fn spanning_arborescence_kruskal(
+        &self,
+        verbose: Option<bool>,
+    ) -> (HashSet<(NodeT, NodeT)>, Vec<NodeT>, NodeT, NodeT, NodeT) {
+        self.graph.spanning_arborescence_kruskal(verbose)
+    }
+
+    #[automatically_generated_binding]
+    #[text_signature = "($self, verbose)"]
+    /// Compute the connected components building in parallel a spanning tree using [bader's algorithm](https://www.sciencedirect.com/science/article/abs/pii/S0743731505000882).
+    ///
+    /// **This works only for undirected graphs.**
+    ///
+    /// This method is **not thread save and not deterministic** but by design of the algorithm this
+    /// shouldn't matter but if we will encounter non-detemristic bugs here is where we want to look.
+    ///
+    /// The returned quadruple contains:
+    /// - Vector of the connected component for each node.
+    /// - Number of connected components.
+    /// - Minimum connected component size.
+    /// - Maximum connected component size.
+    ///
+    /// Parameters
+    /// ----------
+    /// verbose: Optional[bool],
+    ///     Whether to show a loading bar or not.
+    ///
+    ///
+    /// Raises
+    /// -------
+    /// ValueError
+    ///     If the given graph is directed.
+    /// ValueError
+    ///     If the system configuration does not allow for the creation of the thread pool.
+    ///
+    pub fn connected_components(
+        &self,
+        verbose: Option<bool>,
+    ) -> PyResult<(Vec<NodeT>, NodeT, NodeT, NodeT)> {
+        pe!(self.graph.connected_components(verbose))
+    }
+
+    #[automatically_generated_binding]
+    #[text_signature = "($self, vector_sources, vector_destinations, vector_cumulative_node_degrees)"]
+    /// Enable extra perks that buys you time as you accept to spend more memory.
+    ///
+    /// Parameters
+    /// ----------
+    /// vector_sources: Optional[bool],
+    ///     Whether to cache sources into a vector for faster walks.
+    /// vector_destinations: Optional[bool],
+    ///     Whether to cache destinations into a vector for faster walks.
+    /// vector_cumulative_node_degrees: Optional[bool],
+    ///     Whether to cache cumulative_node_degrees into a vector for faster walks.
+    ///
+    pub fn enable(
+        &mut self,
+        vector_sources: Option<bool>,
+        vector_destinations: Option<bool>,
+        vector_cumulative_node_degrees: Option<bool>,
+    ) -> PyResult<()> {
+        pe!(self.graph.enable(
+            vector_sources,
+            vector_destinations,
+            vector_cumulative_node_degrees
         ))
     }
 
     #[automatically_generated_binding]
     #[text_signature = "($self)"]
-    /// Returns vector of weighted degree centrality for all nodes
-    pub fn get_weighted_degree_centrality(&self) -> PyResult<Py<PyArray1<f64>>> {
-        let gil = pyo3::Python::acquire_gil();
-        Ok(to_ndarray_1d!(
-            gil,
-            pe!(self.graph.get_weighted_degree_centrality())?,
-            f64
-        ))
-    }
-
-    #[automatically_generated_binding]
-    #[text_signature = "($self, node_id)"]
-    /// Return closeness centrality of the requested node.
-    ///
-    /// If the given node ID does not exist in the current graph the method
-    /// will panic.
-    ///
-    /// Parameters
-    /// ----------
-    /// node_id: int,
-    ///     The node ID whose closeness centrality is to be computed.
-    /// verbose: Optional[bool],
-    ///     Whether to show an indicative progress bar.
-    ///
-    ///
-    /// Safety
-    /// ------
-    /// If the given node ID does not exist in the graph the method will panic.
-    pub unsafe fn get_unchecked_closeness_centrality_from_node_id(&self, node_id: NodeT) -> f64 {
-        self.graph
-            .get_unchecked_closeness_centrality_from_node_id(node_id)
-    }
-
-    #[automatically_generated_binding]
-    #[text_signature = "($self, node_id, use_edge_weights_as_probabilities)"]
-    /// Return closeness centrality of the requested node.
-    ///
-    /// If the given node ID does not exist in the current graph the method
-    /// will panic.
-    ///
-    /// Parameters
-    /// ----------
-    /// node_id: int,
-    ///     The node ID whose closeness centrality is to be computed.
-    /// use_edge_weights_as_probabilities: bool,
-    ///     Whether to treat the edge weights as probabilities.
-    ///
-    ///
-    /// Safety
-    /// ------
-    /// If the given node ID does not exist in the graph the method will panic.
-    pub unsafe fn get_unchecked_weighted_closeness_centrality_from_node_id(
-        &self,
-        node_id: NodeT,
-        use_edge_weights_as_probabilities: bool,
-    ) -> f64 {
-        self.graph
-            .get_unchecked_weighted_closeness_centrality_from_node_id(
-                node_id,
-                use_edge_weights_as_probabilities,
-            )
-    }
-
-    #[automatically_generated_binding]
-    #[text_signature = "($self, verbose)"]
-    /// Return closeness centrality for all nodes.
-    ///
-    /// Parameters
-    /// ----------
-    /// verbose: Optional[bool],
-    ///     Whether to show an indicative progress bar.
-    ///
-    pub fn get_closeness_centrality(&self, verbose: Option<bool>) -> Py<PyArray1<f64>> {
-        let gil = pyo3::Python::acquire_gil();
-        to_ndarray_1d!(gil, self.graph.get_closeness_centrality(verbose), f64)
-    }
-
-    #[automatically_generated_binding]
-    #[text_signature = "($self, use_edge_weights_as_probabilities, verbose)"]
-    /// Return closeness centrality for all nodes.
-    ///
-    /// Parameters
-    /// ----------
-    /// use_edge_weights_as_probabilities: bool,
-    ///     Whether to treat the edge weights as probabilities.
-    /// verbose: Optional[bool],
-    ///     Whether to show an indicative progress bar.
-    ///
-    ///
-    /// Raises
-    /// -------
-    /// ValueError
-    ///     If the graph does not have weights.
-    /// ValueError
-    ///     If the graph contains negative weights.
-    /// ValueError
-    ///     If the user has asked for the weights to be treated as probabilities but the weights are not between 0 and 1.
-    ///
-    pub fn get_weighted_closeness_centrality(
-        &self,
-        use_edge_weights_as_probabilities: Option<bool>,
-        verbose: Option<bool>,
-    ) -> PyResult<Py<PyArray1<f64>>> {
-        let gil = pyo3::Python::acquire_gil();
-        Ok(to_ndarray_1d!(
-            gil,
-            pe!(self
-                .graph
-                .get_weighted_closeness_centrality(use_edge_weights_as_probabilities, verbose))?,
-            f64
-        ))
-    }
-
-    #[automatically_generated_binding]
-    #[text_signature = "($self, node_id)"]
-    /// Return harmonic centrality of the requested node.
-    ///
-    /// If the given node ID does not exist in the current graph the method
-    /// will panic.
-    ///
-    /// Parameters
-    /// ----------
-    /// node_id: int,
-    ///     The node ID whose harmonic centrality is to be computed.
-    ///
-    ///
-    /// Safety
-    /// ------
-    /// If the given node ID does not exist in the graph the method will panic.
-    pub unsafe fn get_unchecked_harmonic_centrality_from_node_id(&self, node_id: NodeT) -> f64 {
-        self.graph
-            .get_unchecked_harmonic_centrality_from_node_id(node_id)
-    }
-
-    #[automatically_generated_binding]
-    #[text_signature = "($self, node_id, use_edge_weights_as_probabilities)"]
-    /// Return harmonic centrality of the requested node.
-    ///
-    /// If the given node ID does not exist in the current graph the method
-    /// will panic.
-    ///
-    /// Parameters
-    /// ----------
-    /// node_id: int,
-    ///     The node ID whose harmonic centrality is to be computed.
-    /// use_edge_weights_as_probabilities: bool,
-    ///     Whether to treat the edge weights as probabilities.
-    ///
-    ///
-    /// Safety
-    /// ------
-    /// If the given node ID does not exist in the graph the method will panic.
-    pub unsafe fn get_unchecked_weighted_harmonic_centrality_from_node_id(
-        &self,
-        node_id: NodeT,
-        use_edge_weights_as_probabilities: bool,
-    ) -> f64 {
-        self.graph
-            .get_unchecked_weighted_harmonic_centrality_from_node_id(
-                node_id,
-                use_edge_weights_as_probabilities,
-            )
-    }
-
-    #[automatically_generated_binding]
-    #[text_signature = "($self, verbose)"]
-    /// Return harmonic centrality for all nodes.
-    ///
-    /// Parameters
-    /// ----------
-    /// verbose: Optional[bool],
-    ///     Whether to show an indicative progress bar.
-    ///
-    pub fn get_harmonic_centrality(&self, verbose: Option<bool>) -> Py<PyArray1<f64>> {
-        let gil = pyo3::Python::acquire_gil();
-        to_ndarray_1d!(gil, self.graph.get_harmonic_centrality(verbose), f64)
-    }
-
-    #[automatically_generated_binding]
-    #[text_signature = "($self, use_edge_weights_as_probabilities, verbose)"]
-    /// Return harmonic centrality for all nodes.
-    ///
-    /// Parameters
-    /// ----------
-    /// use_edge_weights_as_probabilities: Optional[bool],
-    ///     Whether to treat the edge weights as probabilities.
-    /// verbose: Optional[bool],
-    ///     Whether to show an indicative progress bar.
-    ///
-    pub fn get_weighted_harmonic_centrality(
-        &self,
-        use_edge_weights_as_probabilities: Option<bool>,
-        verbose: Option<bool>,
-    ) -> PyResult<Py<PyArray1<f64>>> {
-        let gil = pyo3::Python::acquire_gil();
-        Ok(to_ndarray_1d!(
-            gil,
-            pe!(self
-                .graph
-                .get_weighted_harmonic_centrality(use_edge_weights_as_probabilities, verbose))?,
-            f64
-        ))
-    }
-
-    #[automatically_generated_binding]
-    #[text_signature = "($self, normalize, verbose)"]
-    /// Returns vector of stress centrality for all nodes.
-    ///
-    /// Parameters
-    /// ----------
-    /// normalize: Optional[bool],
-    ///     Whether to normalize the values. By default, it is false.
-    /// verbose: Optional[bool],
-    ///     Whether to show a loading bar. By default, it is true.
-    ///
-    pub fn get_stress_centrality(
-        &self,
-        normalize: Option<bool>,
-        verbose: Option<bool>,
-    ) -> Py<PyArray1<f64>> {
-        let gil = pyo3::Python::acquire_gil();
-        to_ndarray_1d!(
-            gil,
-            self.graph.get_stress_centrality(normalize, verbose),
-            f64
-        )
-    }
-
-    #[automatically_generated_binding]
-    #[text_signature = "($self, normalize, verbose)"]
-    /// Returns vector of betweenness centrality for all nodes.
-    ///
-    /// Parameters
-    /// ----------
-    /// normalize: Optional[bool],
-    ///     Whether to normalize the values. By default, it is false.
-    /// verbose: Optional[bool],
-    ///     Whether to show a loading bar. By default, it is true.
-    ///
-    pub fn get_betweenness_centrality(
-        &self,
-        normalize: Option<bool>,
-        verbose: Option<bool>,
-    ) -> Py<PyArray1<f64>> {
-        let gil = pyo3::Python::acquire_gil();
-        to_ndarray_1d!(
-            gil,
-            self.graph.get_betweenness_centrality(normalize, verbose),
-            f64
-        )
-    }
-
-    #[automatically_generated_binding]
-    #[text_signature = "($self, maximum_iterations_number, tollerance)"]
-    /// Returns vector with unweighted eigenvector centrality.
-    ///
-    /// Parameters
-    /// ----------
-    /// maximum_iterations_number: Optional[int],
-    ///     The maximum number of iterations to consider.
-    /// tollerance: Optional[float],
-    ///     The maximum error tollerance for convergence.
-    ///
-    pub fn get_eigenvector_centrality(
-        &self,
-        maximum_iterations_number: Option<usize>,
-        tollerance: Option<f64>,
-    ) -> PyResult<Py<PyArray1<f64>>> {
-        let gil = pyo3::Python::acquire_gil();
-        Ok(to_ndarray_1d!(
-            gil,
-            pe!(self
-                .graph
-                .get_eigenvector_centrality(maximum_iterations_number, tollerance))?,
-            f64
-        ))
-    }
-
-    #[automatically_generated_binding]
-    #[text_signature = "($self, maximum_iterations_number, tollerance)"]
-    /// Returns vector with unweighted eigenvector centrality.
-    ///
-    /// Parameters
-    /// ----------
-    /// maximum_iterations_number: Optional[int],
-    ///     The maximum number of iterations to consider.
-    /// tollerance: Optional[float],
-    ///     The maximum error tollerance for convergence.
-    ///
-    pub fn get_weighted_eigenvector_centrality(
-        &self,
-        maximum_iterations_number: Option<usize>,
-        tollerance: Option<f64>,
-    ) -> PyResult<Py<PyArray1<f64>>> {
-        let gil = pyo3::Python::acquire_gil();
-        Ok(to_ndarray_1d!(
-            gil,
-            pe!(self
-                .graph
-                .get_weighted_eigenvector_centrality(maximum_iterations_number, tollerance))?,
-            f64
-        ))
-    }
-
-    #[automatically_generated_binding]
-    #[text_signature = "($self, name)"]
-    /// Set the name of the graph.
-    ///
-    /// Parameters
-    /// ----------
-    /// name: str,
-    ///     Name of the graph.
-    ///
-    pub fn set_name(&mut self, name: String) {
-        self.graph.set_name(name);
-    }
-
-    #[automatically_generated_binding]
-    #[text_signature = "($self, edge_type)"]
-    /// Replace all edge types (if present) and set all the edge to edge_type.
-    ///
-    /// This happens INPLACE, that is edits the current graph instance.
-    ///
-    /// Parameters
-    /// ----------
-    /// edge_type: str,
-    ///     The edge type to assing to all the edges.
-    ///
-    ///
-    /// Raises
-    /// -------
-    /// ValueError
-    ///     If the graph does not have edges.
-    /// ValueError
-    ///     If the graph is a multigraph.
-    ///
-    pub fn set_inplace_all_edge_types(&mut self, edge_type: String) -> PyResult<()> {
-        pe!(self.graph.set_inplace_all_edge_types(edge_type))?;
-        Ok(())
-    }
-
-    #[automatically_generated_binding]
-    #[text_signature = "($self, edge_type)"]
-    /// Replace all edge types (if present) and set all the edge to edge_type.
-    ///
-    /// This DOES NOT happen inplace, but created a new instance of the graph.
-    ///
-    /// Parameters
-    /// ----------
-    /// edge_type: str,
-    ///     The edge type to assing to all the edges.
-    ///
-    pub fn set_all_edge_types(&self, edge_type: String) -> PyResult<EnsmallenGraph> {
-        Ok(EnsmallenGraph {
-            graph: pe!(self.graph.set_all_edge_types(edge_type))?,
-        })
-    }
-
-    #[automatically_generated_binding]
-    #[text_signature = "($self, node_type)"]
-    /// Replace all node types (if present) and set all the node to node_type.
-    ///
-    /// Parameters
-    /// ----------
-    /// node_type: str,
-    ///     The node type to assing to all the nodes.
-    ///
-    pub fn set_inplace_all_node_types(&mut self, node_type: String) -> PyResult<()> {
-        pe!(self.graph.set_inplace_all_node_types(node_type))?;
-        Ok(())
-    }
-
-    #[automatically_generated_binding]
-    #[text_signature = "($self, node_type)"]
-    /// Replace all node types (if present) and set all the node to node_type.
-    ///
-    /// This DOES NOT happen inplace, but created a new instance of the graph.
-    ///
-    /// Parameters
-    /// ----------
-    /// node_type: str,
-    ///     The node type to assing to all the nodes.
-    ///
-    pub fn set_all_node_types(&self, node_type: String) -> PyResult<EnsmallenGraph> {
-        Ok(EnsmallenGraph {
-            graph: pe!(self.graph.set_all_node_types(node_type))?,
-        })
-    }
-
-    #[automatically_generated_binding]
-    #[text_signature = "($self, node_type_ids_to_remove)"]
-    /// Remove given node type ID from all nodes.
-    ///
-    /// If any given node remains with no node type, that node is labeled
-    /// with node type None. Note that the modification happens inplace.
-    ///
-    /// Parameters
-    /// ----------
-    /// node_type_id_to_remove: int,
-    ///     The node type ID to remove.
-    ///
-    ///
-    /// Raises
-    /// -------
-    /// ValueError
-    ///     If the graph does not have node types.
-    /// ValueError
-    ///     If the given node type ID does not exists in the graph.
-    ///
-    pub fn remove_inplace_node_type_ids(
-        &mut self,
-        node_type_ids_to_remove: Vec<NodeTypeT>,
-    ) -> PyResult<()> {
-        pe!(self
-            .graph
-            .remove_inplace_node_type_ids(node_type_ids_to_remove))?;
-        Ok(())
-    }
-
-    #[automatically_generated_binding]
-    #[text_signature = "($self)"]
-    /// Remove singleton node types from all nodes.
-    ///
-    /// If any given node remains with no node type, that node is labeled
-    /// with node type None. Note that the modification happens inplace.
-    ///
-    /// Raises
-    /// -------
-    /// ValueError
-    ///     If the graph does not have node types.
-    ///
-    pub fn remove_inplace_singleton_node_types(&mut self) -> PyResult<()> {
-        pe!(self.graph.remove_inplace_singleton_node_types())?;
-        Ok(())
-    }
-
-    #[automatically_generated_binding]
-    #[text_signature = "($self, edge_type_ids_to_remove)"]
-    /// Remove given edge type ID from all edges.
-    ///
-    /// Parameters
-    /// ----------
-    /// edge_type_id: int,
-    ///     The edge type ID to remove.
-    ///
-    ///
-    /// Raises
-    /// -------
-    /// ValueError
-    ///     If the graph is a multigraph.
-    /// ValueError
-    ///     If the graph does not have edge types.
-    /// ValueError
-    ///     If the given edge type ID does not exists in the graph.
-    ///
-    pub fn remove_inplace_edge_type_ids(
-        &mut self,
-        edge_type_ids_to_remove: Vec<EdgeTypeT>,
-    ) -> PyResult<()> {
-        pe!(self
-            .graph
-            .remove_inplace_edge_type_ids(edge_type_ids_to_remove))?;
-        Ok(())
-    }
-
-    #[automatically_generated_binding]
-    #[text_signature = "($self)"]
-    /// Remove singleton edge types from all edges.
-    ///
-    /// If any given edge remains with no edge type, that edge is labeled
-    /// with edge type None. Note that the modification happens inplace.
-    ///
-    /// Raises
-    /// -------
-    /// ValueError
-    ///     If the graph does not have edge types.
-    ///
-    pub fn remove_inplace_singleton_edge_types(&mut self) -> PyResult<()> {
-        pe!(self.graph.remove_inplace_singleton_edge_types())?;
-        Ok(())
-    }
-
-    #[automatically_generated_binding]
-    #[text_signature = "($self, node_type_name)"]
-    /// Remove given node type name from all nodes.
-    ///
-    /// If any given node remains with no node type, that node is labeled
-    /// with node type None. Note that the modification happens inplace.
-    ///
-    /// Parameters
-    /// ----------
-    /// node_type_name: str,
-    ///     The node type ID to remove.
-    ///
-    ///
-    /// Raises
-    /// -------
-    /// ValueError
-    ///     If the graph does not have node types.
-    /// ValueError
-    ///     If the given node type name does not exists in the graph.
-    ///
-    pub fn remove_inplace_node_type_name(&mut self, node_type_name: &str) -> PyResult<()> {
-        pe!(self.graph.remove_inplace_node_type_name(node_type_name))?;
-        Ok(())
-    }
-
-    #[automatically_generated_binding]
-    #[text_signature = "($self, node_type_id)"]
-    /// Remove given node type ID from all nodes.
-    ///
-    /// If any given node remains with no node type, that node is labeled
-    /// with node type None. Note that the modification DOES NOT happen inplace.
-    ///
-    /// Parameters
-    /// ----------
-    /// node_type_id: int,
-    ///     The node type ID to remove.
-    ///
-    ///
-    /// Raises
-    /// -------
-    /// ValueError
-    ///     If the graph does not have node types.
-    /// ValueError
-    ///     If the given node type ID does not exists in the graph.
-    ///
-    pub fn remove_node_type_id(&self, node_type_id: NodeTypeT) -> PyResult<EnsmallenGraph> {
-        Ok(EnsmallenGraph {
-            graph: pe!(self.graph.remove_node_type_id(node_type_id))?,
-        })
-    }
-
-    #[automatically_generated_binding]
-    #[text_signature = "($self)"]
-    /// Remove singleton node types from all nodes.
-    ///
-    /// If any given node remains with no node type, that node is labeled
-    /// with node type None. Note that the modification DOES NOT happen inplace.
-    ///
-    /// Raises
-    /// -------
-    /// ValueError
-    ///     If the graph does not have node types.
-    ///
-    pub fn remove_singleton_node_types(&self) -> PyResult<EnsmallenGraph> {
-        Ok(EnsmallenGraph {
-            graph: pe!(self.graph.remove_singleton_node_types())?,
-        })
-    }
-
-    #[automatically_generated_binding]
-<<<<<<< HEAD
-    #[text_signature = "($, self, number_of_nodes_to_sample, random_state)"]
+    /// Disable all extra perks, reducing memory impact but incresing time requirements
+    pub fn disable_all(&mut self) {
+        self.graph.disable_all();
+    }
+
+    #[automatically_generated_binding]
+    #[text_signature = "($self)"]
+    /// Returns 2-approximated verted cover set using greedy algorithm.
+    pub fn approximated_vertex_cover_set(&self) -> HashSet<NodeT> {
+        self.graph.approximated_vertex_cover_set()
+    }
+
+    #[automatically_generated_binding]
+    #[text_signature = "($self, number_of_nodes_to_sample, random_state)"]
     /// Return random unique sorted numbers.
     ///
     /// Parameters
@@ -7317,7 +7289,7 @@
     }
 
     #[automatically_generated_binding]
-    #[text_signature = "($, self, number_of_nodes_to_sample, root_node)"]
+    #[text_signature = "($self, number_of_nodes_to_sample, root_node)"]
     /// Return nodes sampled from the neighbourhood of given root nodes.
     ///
     /// Parameters
@@ -7351,7 +7323,7 @@
     }
 
     #[automatically_generated_binding]
-    #[text_signature = "($, self, node, random_state, walk_length, unique)"]
+    #[text_signature = "($self, node, random_state, walk_length, unique)"]
     /// Returns unique nodes sampled from uniform random walk.
     ///
     /// Parameters
@@ -7392,14 +7364,14 @@
     }
 
     #[automatically_generated_binding]
-    #[text_signature = "($, self)"]
+    #[text_signature = "($self)"]
     /// Return list of the supported node sampling methods
     pub fn get_node_sampling_methods(&self) -> Vec<&str> {
         self.graph.get_node_sampling_methods()
     }
 
     #[automatically_generated_binding]
-    #[text_signature = "($, self, number_of_nodes_to_sample, random_state, root_node, node_sampling_method, unique)"]
+    #[text_signature = "($self, number_of_nodes_to_sample, random_state, root_node, node_sampling_method, unique)"]
     /// Return subsampled nodes according to the given method and parameters.
     ///
     /// Parameters
@@ -7444,516 +7416,542 @@
     }
 
     #[automatically_generated_binding]
-    #[text_signature = "($, self, features, iterations, maximal_distance, k1, b, include_central_node, verbose)"]
+    #[text_signature = "($self, features, iterations, maximal_distance, k1, b, include_central_node, verbose)"]
     /// Returns okapi node features propagation within given maximal distance.
-=======
-    #[text_signature = "($self, node_type_name)"]
-    /// Remove given node type name from all nodes.
-    ///
-    /// If any given node remains with no node type, that node is labeled
-    /// with node type None. Note that the modification DOES NOT happen inplace.
->>>>>>> origin/develop
-    ///
-    /// Parameters
-    /// ----------
-    /// node_type_name: str,
-    ///     The node type ID to remove.
+    ///
+    /// Parameters
+    /// ----------
+    /// features: List[Optional[List[float]]],
+    ///     The features to propagate. Use None to represent eventual unknown features.
+    /// iterations: Optional[int],
+    ///     The number of iterations to execute. By default one.
+    /// maximal_distance: Optional[int],
+    ///     The distance to consider for the cooccurrences. The default value is 3.
+    /// k1: Optional[float],
+    ///     The k1 parameter from okapi. Tipicaly between 1.2 and 2.0. It can be seen as a smoothing.
+    /// b: Optional[float],
+    ///     The b parameter from okapi. Tipicaly 0.75.
+    /// include_central_node: Optional[bool],
+    ///     Whether to include the central node. By default true.
+    /// verbose: Optional[bool],
+    ///     Whether to show loading bar.
     ///
     ///
     /// Raises
     /// -------
     /// ValueError
     ///     If the graph does not have node types.
-    /// ValueError
-    ///     If the given node type name does not exists in the graph.
-    ///
-    pub fn remove_node_type_name(&self, node_type_name: &str) -> PyResult<EnsmallenGraph> {
+    ///
+    pub fn get_okapi_bm25_node_feature_propagation(
+        &self,
+        features: Vec<Vec<f64>>,
+        iterations: Option<usize>,
+        maximal_distance: Option<usize>,
+        k1: Option<f64>,
+        b: Option<f64>,
+        include_central_node: Option<bool>,
+        verbose: Option<bool>,
+    ) -> PyResult<Py<PyArray2<f64>>> {
+        let gil = pyo3::Python::acquire_gil();
+        Ok(to_ndarray_2d!(
+            gil,
+            pe!(self.graph.get_okapi_bm25_node_feature_propagation(
+                features,
+                iterations,
+                maximal_distance,
+                k1,
+                b,
+                include_central_node,
+                verbose
+            ))?,
+            f64
+        ))
+    }
+
+    #[automatically_generated_binding]
+    #[text_signature = "($self, iterations, maximal_distance, k1, b, verbose)"]
+    /// Returns okapi node label propagation within given maximal distance.
+    ///
+    /// Parameters
+    /// ----------
+    /// iterations: Optional[int],
+    ///     The number of iterations to execute. By default one.
+    /// maximal_distance: Optional[int],
+    ///     The distance to consider for the cooccurrences. The default value is 3.
+    /// k1: Optional[float],
+    ///     The k1 parameter from okapi. Tipicaly between 1.2 and 2.0. It can be seen as a smoothing.
+    /// b: Optional[float],
+    ///     The b parameter from okapi. Tipicaly 0.75.
+    /// verbose: Optional[bool],
+    ///     Whether to show loading bar.
+    ///
+    ///
+    /// Raises
+    /// -------
+    /// ValueError
+    ///     If the graph does not have node types.
+    ///
+    pub fn get_okapi_bm25_node_label_propagation(
+        &self,
+        iterations: Option<usize>,
+        maximal_distance: Option<usize>,
+        k1: Option<f64>,
+        b: Option<f64>,
+        verbose: Option<bool>,
+    ) -> PyResult<Py<PyArray2<f64>>> {
+        let gil = pyo3::Python::acquire_gil();
+        Ok(to_ndarray_2d!(
+            gil,
+            pe!(self.graph.get_okapi_bm25_node_label_propagation(
+                iterations,
+                maximal_distance,
+                k1,
+                b,
+                verbose
+            ))?,
+            f64
+        ))
+    }
+
+    #[automatically_generated_binding]
+    #[text_signature = "($self)"]
+    /// Return if graph has name that is not the default one.
+    ///
+    /// TODO: use a default for the default graph name
+    pub fn has_default_graph_name(&self) -> bool {
+        self.graph.has_default_graph_name()
+    }
+
+    #[automatically_generated_binding]
+    #[text_signature = "($self)"]
+    /// Return if the graph has any nodes.
+    pub fn has_nodes(&self) -> bool {
+        self.graph.has_nodes()
+    }
+
+    #[automatically_generated_binding]
+    #[text_signature = "($self)"]
+    /// Return if the graph has any edges.
+    pub fn has_edges(&self) -> bool {
+        self.graph.has_edges()
+    }
+
+    #[automatically_generated_binding]
+    #[text_signature = "($self)"]
+    /// Return whether the graph has trap nodes.
+    pub fn has_trap_nodes(&self) -> bool {
+        self.graph.has_trap_nodes()
+    }
+
+    #[automatically_generated_binding]
+    #[text_signature = "($self)"]
+    /// Returns boolean representing if graph is directed.
+    pub fn is_directed(&self) -> bool {
+        self.graph.is_directed()
+    }
+
+    #[automatically_generated_binding]
+    #[text_signature = "($self)"]
+    /// Returns boolean representing whether graph has weights.
+    pub fn has_edge_weights(&self) -> bool {
+        self.graph.has_edge_weights()
+    }
+
+    #[automatically_generated_binding]
+    #[text_signature = "($self)"]
+    /// Returns whether graph has weights that can represent probabilities
+    pub fn has_edge_weights_representing_probabilities(&self) -> PyResult<bool> {
+        pe!(self.graph.has_edge_weights_representing_probabilities())
+    }
+
+    #[automatically_generated_binding]
+    #[text_signature = "($self)"]
+    /// Returns whether a graph has one or more weighted singleton nodes.
+    ///
+    /// A weighted singleton node is a node whose weighted node degree is 0.
+    ///
+    /// Raises
+    /// -------
+    /// ValueError
+    ///     If the graph does not contain edge weights.
+    ///
+    pub fn has_weighted_singleton_nodes(&self) -> PyResult<bool> {
+        pe!(self.graph.has_weighted_singleton_nodes())
+    }
+
+    #[automatically_generated_binding]
+    #[text_signature = "($self)"]
+    /// Returns whether the graph has constant weights.
+    ///
+    /// Raises
+    /// -------
+    /// ValueError
+    ///     If the graph does not contain edge weights.
+    ///
+    pub fn has_constant_edge_weights(&self) -> PyResult<bool> {
+        pe!(self.graph.has_constant_edge_weights())
+    }
+
+    #[automatically_generated_binding]
+    #[text_signature = "($self)"]
+    /// Returns boolean representing whether graph has negative weights.
+    ///
+    /// Raises
+    /// -------
+    /// ValueError
+    ///     If the graph does not contain weights.
+    ///
+    pub fn has_negative_edge_weights(&self) -> PyResult<bool> {
+        pe!(self.graph.has_negative_edge_weights())
+    }
+
+    #[automatically_generated_binding]
+    #[text_signature = "($self)"]
+    /// Returns boolean representing whether graph has edge types.
+    pub fn has_edge_types(&self) -> bool {
+        self.graph.has_edge_types()
+    }
+
+    #[automatically_generated_binding]
+    #[text_signature = "($self)"]
+    /// Returns boolean representing if graph has self-loops.
+    pub fn has_selfloops(&self) -> bool {
+        self.graph.has_selfloops()
+    }
+
+    #[automatically_generated_binding]
+    #[text_signature = "($self)"]
+    /// Returns boolean representing if nodes which are nor singletons nor
+    /// singletons with selfloops.
+    pub fn has_disconnected_nodes(&self) -> bool {
+        self.graph.has_disconnected_nodes()
+    }
+
+    #[automatically_generated_binding]
+    #[text_signature = "($self)"]
+    /// Returns boolean representing if graph has singletons.
+    pub fn has_singleton_nodes(&self) -> bool {
+        self.graph.has_singleton_nodes()
+    }
+
+    #[automatically_generated_binding]
+    #[text_signature = "($self)"]
+    /// Returns boolean representing if graph has singletons
+    pub fn has_singleton_nodes_with_selfloops(&self) -> bool {
+        self.graph.has_singleton_nodes_with_selfloops()
+    }
+
+    #[automatically_generated_binding]
+    #[text_signature = "($self, verbose)"]
+    /// Returns whether the graph is connected.
+    ///
+    /// Parameters
+    /// ----------
+    /// verbose: Optional[bool],
+    ///     Whether to show the loading bar while computing the connected components, if necessary.
+    ///
+    pub fn is_connected(&self, verbose: Option<bool>) -> bool {
+        self.graph.is_connected(verbose)
+    }
+
+    #[automatically_generated_binding]
+    #[text_signature = "($self)"]
+    /// Returns boolean representing if graph has node types
+    pub fn has_node_types(&self) -> bool {
+        self.graph.has_node_types()
+    }
+
+    #[automatically_generated_binding]
+    #[text_signature = "($self)"]
+    /// Returns boolean representing if graph has multilabel node types.
+    ///
+    /// Raises
+    /// -------
+    /// ValueError
+    ///     If the graph does not have node types.
+    ///
+    pub fn has_multilabel_node_types(&self) -> PyResult<bool> {
+        pe!(self.graph.has_multilabel_node_types())
+    }
+
+    #[automatically_generated_binding]
+    #[text_signature = "($self)"]
+    /// Returns whether there are unknown node types.
+    ///
+    /// Raises
+    /// -------
+    /// ValueError
+    ///     If the graph does not have node types.
+    ///
+    pub fn has_unknown_node_types(&self) -> PyResult<bool> {
+        pe!(self.graph.has_unknown_node_types())
+    }
+
+    #[automatically_generated_binding]
+    #[text_signature = "($self)"]
+    /// Returns whether there are known node types.
+    ///
+    /// Raises
+    /// -------
+    /// ValueError
+    ///     If the graph does not have node types.
+    ///
+    pub fn has_known_node_types(&self) -> PyResult<bool> {
+        pe!(self.graph.has_known_node_types())
+    }
+
+    #[automatically_generated_binding]
+    #[text_signature = "($self)"]
+    /// Returns whether there are unknown edge types.
+    ///
+    /// Raises
+    /// -------
+    /// ValueError
+    ///     If the graph does not have node types.
+    ///
+    pub fn has_unknown_edge_types(&self) -> PyResult<bool> {
+        pe!(self.graph.has_unknown_edge_types())
+    }
+
+    #[automatically_generated_binding]
+    #[text_signature = "($self)"]
+    /// Returns whether there are known edge types.
+    ///
+    /// Raises
+    /// -------
+    /// ValueError
+    ///     If the graph does not have edge types.
+    ///
+    pub fn has_known_edge_types(&self) -> PyResult<bool> {
+        pe!(self.graph.has_known_edge_types())
+    }
+
+    #[automatically_generated_binding]
+    #[text_signature = "($self)"]
+    /// Returns whether the nodes have an homogenous node type.
+    ///
+    /// Raises
+    /// -------
+    /// ValueError
+    ///     If the graph does not have node types.
+    ///
+    pub fn has_homogeneous_node_types(&self) -> PyResult<bool> {
+        pe!(self.graph.has_homogeneous_node_types())
+    }
+
+    #[automatically_generated_binding]
+    #[text_signature = "($self)"]
+    /// Returns whether the edges have an homogenous edge type.
+    ///
+    /// Raises
+    /// -------
+    /// ValueError
+    ///     If the graph does not have edge types.
+    ///
+    pub fn has_homogeneous_edge_types(&self) -> PyResult<bool> {
+        pe!(self.graph.has_homogeneous_edge_types())
+    }
+
+    #[automatically_generated_binding]
+    #[text_signature = "($self)"]
+    /// Returns whether there is at least singleton node type, that is a node type that only appears once.
+    ///
+    /// Raises
+    /// -------
+    /// ValueError
+    ///     If the graph does not have node types.
+    ///
+    pub fn has_singleton_node_types(&self) -> PyResult<bool> {
+        pe!(self.graph.has_singleton_node_types())
+    }
+
+    #[automatically_generated_binding]
+    #[text_signature = "($self)"]
+    /// Return whether the graph has any known node-related graph oddities
+    pub fn has_node_oddities(&self) -> bool {
+        self.graph.has_node_oddities()
+    }
+
+    #[automatically_generated_binding]
+    #[text_signature = "($self)"]
+    /// Return whether the graph has any known node type-related graph oddities.
+    ///
+    /// Raises
+    /// -------
+    /// ValueError
+    ///     If the graph does not have node types.
+    ///
+    pub fn has_node_types_oddities(&self) -> PyResult<bool> {
+        pe!(self.graph.has_node_types_oddities())
+    }
+
+    #[automatically_generated_binding]
+    #[text_signature = "($self)"]
+    /// Returns whether there is at least singleton edge type, that is a edge type that only appears once.
+    ///
+    /// Raises
+    /// -------
+    /// ValueError
+    ///     If the graph does not have edge types.
+    ///
+    pub fn has_singleton_edge_types(&self) -> PyResult<bool> {
+        pe!(self.graph.has_singleton_edge_types())
+    }
+
+    #[automatically_generated_binding]
+    #[text_signature = "($self)"]
+    /// Return whether the graph has any known edge type-related graph oddities.
+    ///
+    /// Raises
+    /// -------
+    /// ValueError
+    ///     If the graph does not have edge types.
+    ///
+    pub fn has_edge_types_oddities(&self) -> PyResult<bool> {
+        pe!(self.graph.has_edge_types_oddities())
+    }
+
+    #[automatically_generated_binding]
+    #[text_signature = "($self)"]
+    /// Return if there are multiple edges between two node
+    pub fn is_multigraph(&self) -> bool {
+        self.graph.is_multigraph()
+    }
+
+    #[automatically_generated_binding]
+    #[text_signature = "($self)"]
+    /// Returns whether the node IDs are sorted by decreasing outbound node degree.
+    pub fn has_nodes_sorted_by_decreasing_outbound_node_degree(&self) -> bool {
+        self.graph
+            .has_nodes_sorted_by_decreasing_outbound_node_degree()
+    }
+
+    #[automatically_generated_binding]
+    #[text_signature = "($self)"]
+    /// Returns whether the node IDs are sorted by decreasing outbound node degree.
+    pub fn has_nodes_sorted_by_lexicographic_order(&self) -> bool {
+        self.graph.has_nodes_sorted_by_lexicographic_order()
+    }
+
+    #[automatically_generated_binding]
+    #[text_signature = "($self)"]
+    /// Returns whether the node IDs are sorted by increasing outbound node degree.
+    pub fn has_nodes_sorted_by_increasing_outbound_node_degree(&self) -> bool {
+        self.graph
+            .has_nodes_sorted_by_increasing_outbound_node_degree()
+    }
+
+    #[automatically_generated_binding]
+    #[text_signature = "($self, iterations, verbose)"]
+    /// Returns graph to the i-th transitivity closure iteration.
+    ///
+    /// Parameters
+    /// ----------
+    /// iterations: Optional[int],
+    ///     The number of iterations of the transitive closure to execute. If None, the complete transitive closure is computed.
+    /// verbose: Optional[bool],
+    ///     Whether to show a loading bar while building the graph.
+    ///
+    pub fn get_transitive_closure(
+        &self,
+        iterations: Option<NodeT>,
+        verbose: Option<bool>,
+    ) -> EnsmallenGraph {
+        EnsmallenGraph {
+            graph: self.graph.get_transitive_closure(iterations, verbose),
+        }
+    }
+
+    #[automatically_generated_binding]
+    #[text_signature = "($self, iterations, verbose)"]
+    /// Returns graph with unweighted shortest paths computed up to the given depth.
+    ///
+    /// The returned graph will have no selfloops.
+    ///
+    /// Parameters
+    /// ----------
+    /// iterations: Optional[int],
+    ///     The number of iterations of the transitive closure to execute. If None, the complete transitive closure is computed.
+    /// verbose: Optional[bool],
+    ///     Whether to show a loading bar while building the graph.
+    ///
+    pub fn get_all_shortest_paths(
+        &self,
+        iterations: Option<NodeT>,
+        verbose: Option<bool>,
+    ) -> EnsmallenGraph {
+        EnsmallenGraph {
+            graph: self.graph.get_all_shortest_paths(iterations, verbose),
+        }
+    }
+
+    #[automatically_generated_binding]
+    #[text_signature = "($self, iterations, use_edge_weights_as_probabilities, verbose)"]
+    /// Returns graph with weighted shortest paths computed up to the given depth.
+    ///
+    /// The returned graph will have no selfloops.
+    ///
+    /// Parameters
+    /// ----------
+    /// iterations: Optional[int],
+    ///     The number of iterations of the transitive closure to execute. If None, the complete transitive closure is computed.
+    /// use_edge_weights_as_probabilities: Optional[bool],
+    ///     Whether to treat the edge weights as probabilities.
+    /// verbose: Optional[bool],
+    ///     Whether to show a loading bar while building the graph.
+    ///
+    ///
+    /// Raises
+    /// -------
+    /// ValueError
+    ///     If the graph does not have weights.
+    /// ValueError
+    ///     If the graph contains negative weights.
+    /// ValueError
+    ///     If the user has asked for the weights to be treated as probabilities but the weights are not between 0 and 1.
+    ///
+    pub fn get_weighted_all_shortest_paths(
+        &self,
+        iterations: Option<NodeT>,
+        use_edge_weights_as_probabilities: Option<bool>,
+        verbose: Option<bool>,
+    ) -> PyResult<EnsmallenGraph> {
         Ok(EnsmallenGraph {
-            graph: pe!(self.graph.remove_node_type_name(node_type_name))?,
+            graph: pe!(self.graph.get_weighted_all_shortest_paths(
+                iterations,
+                use_edge_weights_as_probabilities,
+                verbose
+            ))?,
         })
     }
 
     #[automatically_generated_binding]
-    #[text_signature = "($self, edge_type_name)"]
-    /// Remove given edge type name from all edges.
-    ///
-    /// If any given edge remains with no edge type, that edge is labeled
-    /// with edge type None. Note that the modification happens inplace.
-    ///
-    /// Parameters
-    /// ----------
-    /// edge_type_name: str,
-    ///     The edge type ID to remove.
-    ///
-    ///
-    /// Raises
-    /// -------
-    /// ValueError
-    ///     If the graph does not have edge types.
-    /// ValueError
-    ///     If the given edge type name does not exists in the graph.
-    ///
-    pub fn remove_inplace_edge_type_name(&mut self, edge_type_name: &str) -> PyResult<()> {
-        pe!(self.graph.remove_inplace_edge_type_name(edge_type_name))?;
-        Ok(())
-    }
-
-    #[automatically_generated_binding]
-    #[text_signature = "($self, edge_type_id)"]
-    /// Remove given edge type ID from all edges.
-    ///
-    /// If any given edge remains with no edge type, that edge is labeled
-    /// with edge type None. Note that the modification DOES NOT happen inplace.
-    ///
-    /// Parameters
-    /// ----------
-    /// edge_type_id: int,
-    ///     The edge type ID to remove.
-    ///
-    ///
-    /// Raises
-    /// -------
-    /// ValueError
-    ///     If the graph does not have edge types.
-    /// ValueError
-    ///     If the given edge type ID does not exists in the graph.
-    ///
-    pub fn remove_edge_type_id(&self, edge_type_id: EdgeTypeT) -> PyResult<EnsmallenGraph> {
-        Ok(EnsmallenGraph {
-            graph: pe!(self.graph.remove_edge_type_id(edge_type_id))?,
-        })
-    }
-
-    #[automatically_generated_binding]
-    #[text_signature = "($self)"]
-    /// Remove singleton edge types from all edges.
-    ///
-    /// If any given edge remains with no edge type, that edge is labeled
-    /// with edge type None. Note that the modification DOES NOT happen inplace.
-    ///
-    /// Raises
-    /// -------
-    /// ValueError
-    ///     If the graph does not have edge types.
-    ///
-    pub fn remove_singleton_edge_types(&self) -> PyResult<EnsmallenGraph> {
-        Ok(EnsmallenGraph {
-            graph: pe!(self.graph.remove_singleton_edge_types())?,
-        })
-    }
-
-    #[automatically_generated_binding]
-    #[text_signature = "($self, edge_type_name)"]
-    /// Remove given edge type name from all edges.
-    ///
-    /// If any given edge remains with no edge type, that edge is labeled
-    /// with edge type None. Note that the modification DOES NOT happen inplace.
-    ///
-    /// Parameters
-    /// ----------
-    /// edge_type_name: str,
-    ///     The edge type ID to remove.
-    ///
-    ///
-    /// Raises
-    /// -------
-    /// ValueError
-    ///     If the graph does not have edge types.
-    /// ValueError
-    ///     If the given edge type name does not exists in the graph.
-    ///
-    pub fn remove_edge_type_name(&self, edge_type_name: &str) -> PyResult<EnsmallenGraph> {
-        Ok(EnsmallenGraph {
-            graph: pe!(self.graph.remove_edge_type_name(edge_type_name))?,
-        })
-    }
-
-    #[automatically_generated_binding]
-    #[text_signature = "($self)"]
-    /// Remove node types from the graph.
-    ///
-    /// Note that the modification happens inplace.
-    ///
-    /// Raises
-    /// -------
-    /// ValueError
-    ///     If the graph does not have node types.
-    ///
-    pub fn remove_inplace_node_types(&mut self) -> PyResult<()> {
-        pe!(self.graph.remove_inplace_node_types())?;
-        Ok(())
-    }
-
-    #[automatically_generated_binding]
-    #[text_signature = "($self)"]
-    /// Remove node types from the graph.
-    ///
-    /// Note that the modification does not happen inplace.
-    ///
-    /// Raises
-    /// -------
-    /// ValueError
-    ///     If the graph does not have node types.
-    ///
-    pub fn remove_node_types(&self) -> PyResult<EnsmallenGraph> {
-        Ok(EnsmallenGraph {
-            graph: pe!(self.graph.remove_node_types())?,
-        })
-    }
-
-    #[automatically_generated_binding]
-    #[text_signature = "($self)"]
-    /// Remove edge types from the graph.
-    ///
-    /// Note that the modification happens inplace.
-    ///
-    /// Raises
-    /// -------
-    /// ValueError
-    ///     If the graph does not have edge types.
-    /// ValueError
-    ///     If the graph is a multigraph.
-    ///
-    pub fn remove_inplace_edge_types(&mut self) -> PyResult<()> {
-        pe!(self.graph.remove_inplace_edge_types())?;
-        Ok(())
-    }
-
-    #[automatically_generated_binding]
-    #[text_signature = "($self)"]
-    /// Remove edge types from the graph.
-    ///
-    /// Note that the modification does not happen inplace.
-    ///
-    /// Raises
-    /// -------
-    /// ValueError
-    ///     If the graph does not have edge types.
-    ///
-    pub fn remove_edge_types(&self) -> PyResult<EnsmallenGraph> {
-        Ok(EnsmallenGraph {
-            graph: pe!(self.graph.remove_edge_types())?,
-        })
-    }
-
-    #[automatically_generated_binding]
-    #[text_signature = "($self)"]
-    /// Remove edge weights from the graph.
-    ///
-    /// Note that the modification happens inplace.
-    ///
-    /// Raises
-    /// -------
-    /// ValueError
-    ///     If the graph does not have edge weights.
-    ///
-    pub fn remove_inplace_edge_weights(&mut self) -> PyResult<()> {
-        pe!(self.graph.remove_inplace_edge_weights())?;
-        Ok(())
-    }
-
-    #[automatically_generated_binding]
-    #[text_signature = "($self)"]
-    /// Remove edge weights from the graph.
-    ///
-    /// Note that the modification does not happen inplace.
-    ///
-    /// Raises
-    /// -------
-    /// ValueError
-    ///     If the graph does not have edge weights.
-    ///
-    pub fn remove_edge_weights(&self) -> PyResult<EnsmallenGraph> {
-        Ok(EnsmallenGraph {
-            graph: pe!(self.graph.remove_edge_weights())?,
-        })
-    }
-
-    #[automatically_generated_binding]
-    #[text_signature = "($self, node_id)"]
-    /// Validates provided node ID.
-    ///
-    /// Parameters
-    /// ----------
-    /// node_id: int,
-    ///     node ID to validate.
-    ///
-    ///
-    /// Raises
-    /// -------
-    /// ValueError
-    ///     If the given node ID does not exists in the graph.
-    ///
-    pub fn validate_node_id(&self, node_id: NodeT) -> PyResult<NodeT> {
-        pe!(self.graph.validate_node_id(node_id))
-    }
-
-    #[automatically_generated_binding]
-    #[text_signature = "($self, node_ids)"]
-    /// Validates all provided node IDs.
-    ///
-    /// Parameters
-    /// ----------
-    /// node_ids: List[int],
-    ///     node IDs to validate.
-    ///
-    ///
-    /// Raises
-    /// -------
-    /// ValueError
-    ///     If any of the given node ID does not exists in the graph.
-    ///
-    pub fn validate_node_ids(&self, node_ids: Vec<NodeT>) -> PyResult<Py<PyArray1<NodeT>>> {
-        let gil = pyo3::Python::acquire_gil();
-        Ok(to_ndarray_1d!(
-            gil,
-            pe!(self.graph.validate_node_ids(node_ids))?,
-            NodeT
-        ))
-    }
-
-    #[automatically_generated_binding]
     #[text_signature = "($self, edge_id)"]
-    /// Validates provided edge ID.
+    /// Returns option with the weight of the given edge id.
+    ///
+    /// This method will raise a panic if the given edge ID is higher than
+    /// the number of edges in the graph. Additionally, it will simply
+    /// return None if there are no graph weights.
     ///
     /// Parameters
     /// ----------
     /// edge_id: int,
-    ///     Edge ID to validate.
-    ///
-    ///
-    /// Raises
-    /// -------
-    /// ValueError
-    ///     If the given edge ID does not exists in the graph.
-    ///
-    pub fn validate_edge_id(&self, edge_id: EdgeT) -> PyResult<EdgeT> {
-        pe!(self.graph.validate_edge_id(edge_id))
-    }
-
-    #[automatically_generated_binding]
-    #[text_signature = "($self, edge_ids)"]
-    /// Validates provided edge IDs.
-    ///
-    /// Parameters
-    /// ----------
-    /// edge_ids: List[int],
-    ///     Edge IDs to validate.
-    ///
-    ///
-    /// Raises
-    /// -------
-    /// ValueError
-    ///     If any of the given edge ID does not exists in the graph.
-    ///
-    pub fn validate_edge_ids(&self, edge_ids: Vec<EdgeT>) -> PyResult<Py<PyArray1<EdgeT>>> {
-        let gil = pyo3::Python::acquire_gil();
-        Ok(to_ndarray_1d!(
-            gil,
-            pe!(self.graph.validate_edge_ids(edge_ids))?,
-            EdgeT
-        ))
-    }
-
-    #[automatically_generated_binding]
-    #[text_signature = "($self)"]
-    /// Raises an error if the graph contains unknown node types.
-    ///
-    /// Raises
-    /// -------
-    /// ValueError
-    ///     If the graph does not contain node types.
-    /// ValueError
-    ///     If the graph contains unknown node types.
-    ///
-    pub fn must_not_contain_unknown_node_types(&self) -> PyResult<()> {
-        pe!(self.graph.must_not_contain_unknown_node_types())
-    }
-
-    #[automatically_generated_binding]
-    #[text_signature = "($self)"]
-    /// Raises an error if the graph contains unknown edge types.
-    ///
-    /// Raises
-    /// -------
-    /// ValueError
-    ///     If the graph does not contain edge types.
-    /// ValueError
-    ///     If the graph contains unknown edge types.
-    ///
-    pub fn must_not_contain_unknown_edge_types(&self) -> PyResult<()> {
-        pe!(self.graph.must_not_contain_unknown_edge_types())
-    }
-
-    #[automatically_generated_binding]
-    #[text_signature = "($self, node_type_id)"]
-    /// Validates provided node type ID.
-    ///
-    /// Parameters
-    /// ----------
-    /// node_type_id: Optional[int],
-    ///     Node type ID to validate.
-    ///
-    ///
-    /// Raises
-    /// -------
-    /// ValueError
-    ///     If the given node type ID does not exists in the graph.
-    ///
-    pub fn validate_node_type_id(
-        &self,
-        node_type_id: Option<NodeTypeT>,
-    ) -> PyResult<Option<NodeTypeT>> {
-        pe!(self.graph.validate_node_type_id(node_type_id))
-    }
-
-    #[automatically_generated_binding]
-    #[text_signature = "($self, node_type_ids)"]
-    /// Validates provided node type IDs.
-    ///
-    /// Parameters
-    /// ----------
-    /// node_type_ids: List[Optional[int]],
-    ///     Vector of node type IDs to validate.
-    ///
-    ///
-    /// Raises
-    /// -------
-    /// ValueError
-    ///     If there are no node types in the graph.
-    ///
-    pub fn validate_node_type_ids(
-        &self,
-        node_type_ids: Vec<Option<NodeTypeT>>,
-    ) -> PyResult<Vec<Option<NodeTypeT>>> {
-        pe!(self.graph.validate_node_type_ids(node_type_ids))
-    }
-
-    #[automatically_generated_binding]
-    #[text_signature = "($self, edge_type_id)"]
-    /// Validates provided edge type ID.
-    ///
-    /// Parameters
-    /// ----------
-    /// edge_type_id: Optional[int],
-    ///     edge type ID to validate.
-    ///
-    ///
-    /// Raises
-    /// -------
-    /// ValueError
-    ///     If the given edge type ID does not exists in the graph.
-    ///
-    pub fn validate_edge_type_id(
-        &self,
-        edge_type_id: Option<EdgeTypeT>,
-    ) -> PyResult<Option<EdgeTypeT>> {
-        pe!(self.graph.validate_edge_type_id(edge_type_id))
-    }
-
-    #[automatically_generated_binding]
-    #[text_signature = "($self, edge_type_ids)"]
-    /// Validates provided edge type IDs.
-    ///
-    /// Parameters
-    /// ----------
-    /// edge_type_ids: List[Optional[int]],
-    ///     Vector of edge type IDs to validate.
-    ///
-    ///
-    /// Raises
-    /// -------
-    /// ValueError
-    ///     If there are no edge types in the graph.
-    ///
-    pub fn validate_edge_type_ids(
-        &self,
-        edge_type_ids: Vec<Option<EdgeTypeT>>,
-    ) -> PyResult<Vec<Option<EdgeTypeT>>> {
-        pe!(self.graph.validate_edge_type_ids(edge_type_ids))
-    }
-
-    #[automatically_generated_binding]
-    #[text_signature = "($self)"]
-    /// Raises an error if the graph does not have edge types.
-    ///
-    /// Raises
-    /// -------
-    /// ValueError
-    ///     If the graph is directed.
-    ///
-    pub fn must_be_undirected(&self) -> PyResult<()> {
-        pe!(self.graph.must_be_undirected())
-    }
-
-    #[automatically_generated_binding]
-    #[text_signature = "($self)"]
-    /// Raises an error if the graph does not have edge types.
-    ///
-    /// Raises
-    /// -------
-    /// ValueError
-    ///     If the graph is not a multigraph.
-    ///
-    pub fn must_be_multigraph(&self) -> PyResult<()> {
-        pe!(self.graph.must_be_multigraph())
-    }
-
-    #[automatically_generated_binding]
-    #[text_signature = "($self)"]
-    /// Raises an error if the graph does not have edge types.
-    ///
-    /// Raises
-    /// -------
-    /// ValueError
-    ///     If the graph is a multigraph.
-    ///
-    pub fn must_not_be_multigraph(&self) -> PyResult<()> {
-        pe!(self.graph.must_not_be_multigraph())
-    }
-
-    #[automatically_generated_binding]
-    #[text_signature = "($self)"]
-    /// Raises an error if the graph contains zero weighted degree.
-    ///
-    /// Raises
-    /// -------
-    /// ValueError
-    ///     If the graph does not have edges.
-    ///
-    pub fn must_not_contain_weighted_singleton_nodes(&self) -> PyResult<()> {
-        pe!(self.graph.must_not_contain_weighted_singleton_nodes())
-    }
-
-    #[automatically_generated_binding]
-    #[text_signature = "($self)"]
-    /// Raises an error if the graph has a maximal weighted
-    ///
-    /// Raises
-    /// -------
-    /// ValueError
-    ///     If the graph does not have edges.
-    ///
-    pub fn must_have_edges(&self) -> PyResult<()> {
-        pe!(self.graph.must_have_edges())
-    }
-
-    #[automatically_generated_binding]
-    #[text_signature = "($self)"]
-    /// Raises an error if the graph does not have any node.
-    ///
-    /// Raises
-    /// -------
-    /// ValueError
-    ///     If the graph does not have nodes.
-    ///
-    pub fn must_have_nodes(&self) -> PyResult<()> {
-        pe!(self.graph.must_have_nodes())
+    ///     The edge whose edge weight is to be returned.
+    ///
+    ///
+    /// Safety
+    /// ------
+    /// If the given edge ID does not exists in the graph this method will panic.
+    pub unsafe fn get_unchecked_edge_weight_from_edge_id(&self, edge_id: EdgeT) -> Option<WeightT> {
+        self.graph.get_unchecked_edge_weight_from_edge_id(edge_id)
     }
 
     #[automatically_generated_binding]
     #[text_signature = "($self, src, dst)"]
-    /// Return edge value corresponding to given node IDs.
+    /// Returns option with the weight of the given node ids.
+    ///
+    /// This method will raise a panic if the given node IDs are higher than
+    /// the number of nodes in the graph.
     ///
     /// Parameters
     /// ----------
@@ -7962,1575 +7960,1894 @@
     /// dst: int,
     ///     The destination node ID.
     ///
-    pub fn encode_edge(&self, src: NodeT, dst: NodeT) -> u64 {
-        self.graph.encode_edge(src, dst)
-    }
-
-    #[automatically_generated_binding]
-    #[text_signature = "($self, edge)"]
-    /// Returns source and destination nodes corresponding to given edge ID.
-    ///
-    /// Parameters
-    /// ----------
-    /// edge: int,
-    ///     The edge value to decode.
-    ///
-    pub fn decode_edge(&self, edge: u64) -> (NodeT, NodeT) {
-        self.graph.decode_edge(edge)
-    }
-
-    #[automatically_generated_binding]
-    #[text_signature = "($self)"]
-    /// Return maximum encodable edge number
-    pub fn get_max_encodable_edge_number(&self) -> EdgeT {
-        self.graph.get_max_encodable_edge_number()
-    }
-
-    #[automatically_generated_binding]
-    #[text_signature = "($self, removed_existing_edges, first_nodes_set, second_nodes_set, first_node_types_set, second_node_types_set)"]
-    /// Return vector of tuple of Node IDs that form the edges of the required bipartite graph.
-    ///
-    /// Parameters
-    /// ----------
-    /// removed_existing_edges: Optional[bool],
-    ///     Whether to filter out the existing edges. By default, true.
-    /// first_nodes_set: Optional[Set[str]],
-    ///     Optional set of nodes to use to create the first set of nodes of the graph.
-    /// second_nodes_set: Optional[Set[str]],
-    ///     Optional set of nodes to use to create the second set of nodes of the graph.
-    /// first_node_types_set: Optional[Set[str]],
-    ///     Optional set of node types to create the first set of nodes of the graph.
-    /// second_node_types_set: Optional[Set[str]],
-    ///     Optional set of node types to create the second set of nodes of the graph.
-    ///
-    pub fn get_bipartite_edges(
-        &self,
-        removed_existing_edges: Option<bool>,
-        first_nodes_set: Option<HashSet<String>>,
-        second_nodes_set: Option<HashSet<String>>,
-        first_node_types_set: Option<HashSet<String>>,
-        second_node_types_set: Option<HashSet<String>>,
-    ) -> PyResult<Py<PyArray2<NodeT>>> {
+    ///
+    /// Safety
+    /// ------
+    /// If either of the two given node IDs does not exists in the graph.
+    pub unsafe fn get_unchecked_edge_weight_from_node_ids(
+        &self,
+        src: NodeT,
+        dst: NodeT,
+    ) -> WeightT {
+        self.graph.get_unchecked_edge_weight_from_node_ids(src, dst)
+    }
+
+    #[automatically_generated_binding]
+    #[text_signature = "($self, node_name)"]
+    /// Returns node id from given node name raising a panic if used unproperly.
+    ///
+    /// Parameters
+    /// ----------
+    /// node_name: str,
+    ///     The node name whose node ID is to be returned.
+    ///
+    ///
+    /// Safety
+    /// ------
+    /// If the given node name does not exists in the considered graph the method will panic.
+    pub unsafe fn get_unchecked_node_id_from_node_name(&self, node_name: &str) -> NodeT {
+        self.graph.get_unchecked_node_id_from_node_name(node_name)
+    }
+
+    #[automatically_generated_binding]
+    #[text_signature = "($self, edge_type_name)"]
+    /// Return edge type ID corresponding to the given edge type name.
+    ///
+    /// Parameters
+    /// ----------
+    /// edge_type_name: str,
+    ///     The edge type name whose edge type ID is to be returned.
+    ///
+    ///
+    /// Safety
+    /// ------
+    /// If the given edge type name does not exists in the considered graph the method will panic.
+    pub unsafe fn get_unchecked_edge_type_id_from_edge_type_name(
+        &self,
+        edge_type_name: &str,
+    ) -> Option<EdgeTypeT> {
+        self.graph
+            .get_unchecked_edge_type_id_from_edge_type_name(edge_type_name)
+    }
+
+    #[automatically_generated_binding]
+    #[text_signature = "($self, edge_type_id)"]
+    /// Return edge type ID corresponding to the given edge type name
+    /// raising panic if edge type ID does not exists in current graph.
+    ///
+    /// Parameters
+    /// ----------
+    /// edge_type_id: Optional[int],
+    ///     The edge type naIDme whose edge type name is to be returned.
+    ///
+    ///
+    /// Safety
+    /// ------
+    /// If the given edge type ID does not exist in the graph the method will panic.
+    pub unsafe fn get_unchecked_edge_type_name_from_edge_type_id(
+        &self,
+        edge_type_id: Option<EdgeTypeT>,
+    ) -> Option<String> {
+        self.graph
+            .get_unchecked_edge_type_name_from_edge_type_id(edge_type_id)
+    }
+
+    #[automatically_generated_binding]
+    #[text_signature = "($self, edge_type)"]
+    /// Return number of edges of the given edge type without checks.
+    ///
+    /// Parameters
+    /// ----------
+    /// edge_type: Optional[int],
+    ///     The edge type to retrieve count of.
+    ///
+    ///
+    /// Safety
+    /// ------
+    /// If the given edge type ID does not exist in the graph the method will panic.
+    pub unsafe fn get_unchecked_edge_count_from_edge_type_id(
+        &self,
+        edge_type: Option<EdgeTypeT>,
+    ) -> EdgeT {
+        self.graph
+            .get_unchecked_edge_count_from_edge_type_id(edge_type)
+    }
+
+    #[automatically_generated_binding]
+    #[text_signature = "($self, src, dst, edge_type)"]
+    /// Return edge ID without any checks for given tuple of nodes and edge type.
+    ///
+    /// Parameters
+    /// ----------
+    /// src: int,
+    ///     Source node of the edge.
+    /// dst: int,
+    ///     Destination node of the edge.
+    /// edge_type: Optional[int],
+    ///     Edge Type of the edge.
+    ///
+    ///
+    /// Safety
+    /// ------
+    /// If the given node IDs or edge type does not exists in the graph this method will panic.
+    pub unsafe fn get_unchecked_edge_id_from_node_ids_and_edge_type_id(
+        &self,
+        src: NodeT,
+        dst: NodeT,
+        edge_type: Option<EdgeTypeT>,
+    ) -> EdgeT {
+        self.graph
+            .get_unchecked_edge_id_from_node_ids_and_edge_type_id(src, dst, edge_type)
+    }
+
+    #[automatically_generated_binding]
+    #[text_signature = "($self, src, dst)"]
+    /// Return range of outbound edges IDs for all the edges bewteen the given
+    /// source and destination nodes.
+    /// This operation is meaningfull only in a multigraph.
+    ///
+    /// Parameters
+    /// ----------
+    /// src: int,
+    ///     Source node.
+    /// dst: int,
+    ///     Destination node.
+    ///
+    ///
+    /// Safety
+    /// ------
+    /// If the given node type IDs do not exist in the graph this method will panic.
+    pub unsafe fn get_unchecked_minmax_edge_ids_from_node_ids(
+        &self,
+        src: NodeT,
+        dst: NodeT,
+    ) -> (EdgeT, EdgeT) {
+        self.graph
+            .get_unchecked_minmax_edge_ids_from_node_ids(src, dst)
+    }
+
+    #[automatically_generated_binding]
+    #[text_signature = "($self, edge_id)"]
+    /// Returns node IDs corresponding to given edge ID.
+    ///
+    /// The method will panic if the given edge ID does not exists in the
+    /// current graph instance.
+    ///
+    /// Parameters
+    /// ----------
+    /// edge_id: int,
+    ///     The edge ID whose source and destination node IDs are to e retrieved.
+    ///
+    ///
+    /// Safety
+    /// ------
+    /// If the given edge ID does not exist in the current graph the method will raise a panic.
+    pub unsafe fn get_unchecked_node_ids_from_edge_id(&self, edge_id: EdgeT) -> (NodeT, NodeT) {
+        self.graph.get_unchecked_node_ids_from_edge_id(edge_id)
+    }
+
+    #[automatically_generated_binding]
+    #[text_signature = "($self, edge_id)"]
+    /// Returns node names corresponding to given edge ID.
+    ///
+    /// Parameters
+    /// ----------
+    /// edge_id: int,
+    ///     The edge ID whose source and destination node IDs are to e retrieved.
+    ///
+    ///
+    /// Safety
+    /// ------
+    /// If the given edge ID does not exist in the current graph the method will raise a panic.
+    pub unsafe fn get_unchecked_node_names_from_edge_id(&self, edge_id: EdgeT) -> (String, String) {
+        self.graph.get_unchecked_node_names_from_edge_id(edge_id)
+    }
+
+    #[automatically_generated_binding]
+    #[text_signature = "($self, edge_id)"]
+    /// Returns the source of given edge id without making any boundary check.
+    ///
+    /// Parameters
+    /// ----------
+    /// edge_id: int,
+    ///     The edge ID whose source is to be retrieved.
+    ///
+    ///
+    /// Safety
+    /// ------
+    /// If the given edge ID does not exist in the current graph the method will cause an out of bounds.
+    pub unsafe fn get_unchecked_source_node_id_from_edge_id(&self, edge_id: EdgeT) -> NodeT {
+        self.graph
+            .get_unchecked_source_node_id_from_edge_id(edge_id)
+    }
+
+    #[automatically_generated_binding]
+    #[text_signature = "($self, edge_id)"]
+    /// Returns the destination of given edge id without making any boundary check.
+    ///
+    /// Parameters
+    /// ----------
+    /// edge_id: int,
+    ///     The edge ID whose destination is to be retrieved.
+    ///
+    ///
+    /// Safety
+    /// ------
+    /// If the given edge ID does not exist in the current graph the method will cause an out of bounds.
+    pub unsafe fn get_unchecked_destination_node_id_from_edge_id(&self, edge_id: EdgeT) -> NodeT {
+        self.graph
+            .get_unchecked_destination_node_id_from_edge_id(edge_id)
+    }
+
+    #[automatically_generated_binding]
+    #[text_signature = "($self, edge_id)"]
+    /// Returns source node ID corresponding to given edge ID.
+    ///
+    /// Parameters
+    /// ----------
+    /// edge_id: int,
+    ///     The edge ID whose source node ID is to be retrieved.
+    ///
+    ///
+    /// Raises
+    /// -------
+    /// ValueError
+    ///     If the given edge ID does not exist in the current graph.
+    ///
+    pub fn get_source_node_id_from_edge_id(&self, edge_id: EdgeT) -> PyResult<NodeT> {
+        pe!(self.graph.get_source_node_id_from_edge_id(edge_id))
+    }
+
+    #[automatically_generated_binding]
+    #[text_signature = "($self, edge_id)"]
+    /// Returns destination node ID corresponding to given edge ID.
+    ///
+    /// Parameters
+    /// ----------
+    /// edge_id: int,
+    ///     The edge ID whose destination node ID is to be retrieved.
+    ///
+    ///
+    /// Raises
+    /// -------
+    /// ValueError
+    ///     If the given edge ID does not exist in the current graph.
+    ///
+    pub fn get_destination_node_id_from_edge_id(&self, edge_id: EdgeT) -> PyResult<NodeT> {
+        pe!(self.graph.get_destination_node_id_from_edge_id(edge_id))
+    }
+
+    #[automatically_generated_binding]
+    #[text_signature = "($self, edge_id)"]
+    /// Returns source node name corresponding to given edge ID.
+    ///
+    /// Parameters
+    /// ----------
+    /// edge_id: int,
+    ///     The edge ID whose source node name is to be retrieved.
+    ///
+    ///
+    /// Safety
+    /// ------
+    /// If the given edge ID does not exist in the current graph the method will raise a panic.
+    pub unsafe fn get_unchecked_source_node_name_from_edge_id(&self, edge_id: EdgeT) -> String {
+        self.graph
+            .get_unchecked_source_node_name_from_edge_id(edge_id)
+    }
+
+    #[automatically_generated_binding]
+    #[text_signature = "($self, edge_id)"]
+    /// Returns destination node name corresponding to given edge ID.
+    ///
+    /// Parameters
+    /// ----------
+    /// edge_id: int,
+    ///     The edge ID whose destination node name is to be retrieved.
+    ///
+    ///
+    /// Safety
+    /// ------
+    /// If the given edge ID does not exist in the current graph the method will raise a panic.
+    pub unsafe fn get_unchecked_destination_node_name_from_edge_id(
+        &self,
+        edge_id: EdgeT,
+    ) -> String {
+        self.graph
+            .get_unchecked_destination_node_name_from_edge_id(edge_id)
+    }
+
+    #[automatically_generated_binding]
+    #[text_signature = "($self, edge_id)"]
+    /// Returns source node name corresponding to given edge ID.
+    ///
+    /// Parameters
+    /// ----------
+    /// edge_id: int,
+    ///     The edge ID whose source node name is to be retrieved.
+    ///
+    ///
+    /// Raises
+    /// -------
+    ///
+    pub fn get_source_node_name_from_edge_id(&self, edge_id: EdgeT) -> PyResult<String> {
+        pe!(self.graph.get_source_node_name_from_edge_id(edge_id))
+    }
+
+    #[automatically_generated_binding]
+    #[text_signature = "($self, edge_id)"]
+    /// Returns destination node name corresponding to given edge ID.
+    ///
+    /// Parameters
+    /// ----------
+    /// edge_id: int,
+    ///     The edge ID whose destination node name is to be retrieved.
+    ///
+    ///
+    /// Raises
+    /// -------
+    ///
+    pub fn get_destination_node_name_from_edge_id(&self, edge_id: EdgeT) -> PyResult<String> {
+        pe!(self.graph.get_destination_node_name_from_edge_id(edge_id))
+    }
+
+    #[automatically_generated_binding]
+    #[text_signature = "($self, edge_id)"]
+    /// Returns node names corresponding to given edge ID.
+    ///
+    /// Parameters
+    /// ----------
+    /// edge_id: int,
+    ///     The edge ID whose source and destination node IDs are to e retrieved.
+    ///
+    pub fn get_node_names_from_edge_id(&self, edge_id: EdgeT) -> PyResult<(String, String)> {
+        pe!(self.graph.get_node_names_from_edge_id(edge_id))
+    }
+
+    #[automatically_generated_binding]
+    #[text_signature = "($self, edge_id)"]
+    /// Returns node names corresponding to given edge ID.
+    ///
+    /// Parameters
+    /// ----------
+    /// edge_id: int,
+    ///     The edge ID whose source and destination node IDs are to e retrieved.
+    ///
+    pub fn get_node_ids_from_edge_id(&self, edge_id: EdgeT) -> PyResult<(NodeT, NodeT)> {
+        pe!(self.graph.get_node_ids_from_edge_id(edge_id))
+    }
+
+    #[automatically_generated_binding]
+    #[text_signature = "($self, src, dst)"]
+    /// Returns edge ID corresponding to given source and destination node IDs.
+    ///
+    /// The method will panic if the given source and destination node IDs do
+    /// not correspond to an edge in this graph instance.
+    ///
+    /// Parameters
+    /// ----------
+    /// src: int,
+    ///     The source node ID.
+    /// dst: int,
+    ///     The destination node ID.
+    ///
+    ///
+    /// Safety
+    /// ------
+    /// If any of the given node IDs do not exist in the graph the method will panic.
+    pub unsafe fn get_unchecked_edge_id_from_node_ids(&self, src: NodeT, dst: NodeT) -> EdgeT {
+        self.graph.get_unchecked_edge_id_from_node_ids(src, dst)
+    }
+
+    #[automatically_generated_binding]
+    #[text_signature = "($self, src, dst)"]
+    /// Returns edge ID corresponding to given source and destination node IDs.
+    ///
+    /// Parameters
+    /// ----------
+    /// src: int,
+    ///     The source node ID.
+    /// dst: int,
+    ///     The destination node ID.
+    ///
+    pub fn get_edge_id_from_node_ids(&self, src: NodeT, dst: NodeT) -> PyResult<EdgeT> {
+        pe!(self.graph.get_edge_id_from_node_ids(src, dst))
+    }
+
+    #[automatically_generated_binding]
+    #[text_signature = "($self, source_id)"]
+    /// Returns edge ID corresponding to given source and destination node IDs.
+    ///
+    /// Parameters
+    /// ----------
+    /// source_id: int,
+    ///     The source node ID.
+    ///
+    ///
+    /// Safety
+    /// ------
+    /// If the given source node ID does not exist in the current graph the method will panic.
+    pub unsafe fn get_unchecked_unique_source_node_id(&self, source_id: NodeT) -> NodeT {
+        self.graph.get_unchecked_unique_source_node_id(source_id)
+    }
+
+    #[automatically_generated_binding]
+    #[text_signature = "($self, edge_id)"]
+    /// Return the src, dst, edge type of a given edge ID.
+    ///
+    /// This method will raise a panic when an improper configuration is used.
+    ///
+    /// Parameters
+    /// ----------
+    /// edge_id: int,
+    ///     The edge ID whose source, destination and edge type are to be retrieved.
+    ///
+    ///
+    /// Safety
+    /// ------
+    /// If the given edge ID does not exist in the current graph the method will raise a panic.
+    pub unsafe fn get_unchecked_node_ids_and_edge_type_id_from_edge_id(
+        &self,
+        edge_id: EdgeT,
+    ) -> (NodeT, NodeT, Option<EdgeTypeT>) {
+        self.graph
+            .get_unchecked_node_ids_and_edge_type_id_from_edge_id(edge_id)
+    }
+
+    #[automatically_generated_binding]
+    #[text_signature = "($self, edge_id)"]
+    /// Return the src, dst, edge type of a given edge ID.
+    ///
+    /// Parameters
+    /// ----------
+    /// edge_id: int,
+    ///     The edge ID whose source, destination and edge type are to be retrieved.
+    ///
+    pub fn get_node_ids_and_edge_type_id_from_edge_id(
+        &self,
+        edge_id: EdgeT,
+    ) -> PyResult<(NodeT, NodeT, Option<EdgeTypeT>)> {
+        pe!(self
+            .graph
+            .get_node_ids_and_edge_type_id_from_edge_id(edge_id))
+    }
+
+    #[automatically_generated_binding]
+    #[text_signature = "($self, edge_id)"]
+    /// Return the src, dst, edge type and weight of a given edge ID.
+    ///
+    /// This method will raise a panic when an improper configuration is used.
+    ///
+    /// Parameters
+    /// ----------
+    /// edge_id: int,
+    ///     The edge ID whose source, destination, edge type and weight are to be retrieved.
+    ///
+    ///
+    /// Safety
+    /// ------
+    /// If the given edge ID does not exist in the current graph the method will raise a panic.
+    pub unsafe fn get_unchecked_node_ids_and_edge_type_id_and_edge_weight_from_edge_id(
+        &self,
+        edge_id: EdgeT,
+    ) -> (NodeT, NodeT, Option<EdgeTypeT>, Option<WeightT>) {
+        self.graph
+            .get_unchecked_node_ids_and_edge_type_id_and_edge_weight_from_edge_id(edge_id)
+    }
+
+    #[automatically_generated_binding]
+    #[text_signature = "($self, edge_id)"]
+    /// Return the src, dst, edge type and weight of a given edge ID.
+    ///
+    /// Parameters
+    /// ----------
+    /// edge_id: int,
+    ///     The edge ID whose source, destination, edge type and weight are to be retrieved.
+    ///
+    pub fn get_node_ids_and_edge_type_id_and_edge_weight_from_edge_id(
+        &self,
+        edge_id: EdgeT,
+    ) -> PyResult<(NodeT, NodeT, Option<EdgeTypeT>, Option<WeightT>)> {
+        pe!(self
+            .graph
+            .get_node_ids_and_edge_type_id_and_edge_weight_from_edge_id(edge_id))
+    }
+
+    #[automatically_generated_binding]
+    #[text_signature = "($self, k)"]
+    /// Return vector with unweighted top k central node Ids.
+    ///
+    /// If the k passed is bigger than the number of nodes this method will return
+    /// all the nodes in the graph.
+    ///
+    /// Parameters
+    /// ----------
+    /// k: int,
+    ///     Number of central nodes to extract.
+    ///
+    ///
+    /// Raises
+    /// -------
+    /// ValueError
+    ///     If the given value k is zero.
+    /// ValueError
+    ///     If the graph has no nodes.
+    ///
+    pub fn get_top_k_central_node_ids(&self, k: NodeT) -> PyResult<Py<PyArray1<NodeT>>> {
         let gil = pyo3::Python::acquire_gil();
-        Ok(to_ndarray_2d!(
+        Ok(to_ndarray_1d!(
             gil,
-            pe!(self.graph.get_bipartite_edges(
-                removed_existing_edges,
-                first_nodes_set,
-                second_nodes_set,
-                first_node_types_set,
-                second_node_types_set
-            ))?,
+            pe!(self.graph.get_top_k_central_node_ids(k))?,
             NodeT
         ))
     }
 
     #[automatically_generated_binding]
-    #[text_signature = "($self, removed_existing_edges, first_nodes_set, second_nodes_set, first_node_types_set, second_node_types_set)"]
-    /// Return vector of tuple of Node IDs that form the edges of the required bipartite graph.
-    ///
-    /// Parameters
-    /// ----------
-    /// removed_existing_edges: Optional[bool],
-    ///     Whether to filter out the existing edges. By default, true.
-    /// first_nodes_set: Optional[Set[str]],
-    ///     Optional set of nodes to use to create the first set of nodes of the graph.
-    /// second_nodes_set: Optional[Set[str]],
-    ///     Optional set of nodes to use to create the second set of nodes of the graph.
-    /// first_node_types_set: Optional[Set[str]],
-    ///     Optional set of node types to create the first set of nodes of the graph.
-    /// second_node_types_set: Optional[Set[str]],
-    ///     Optional set of node types to create the second set of nodes of the graph.
-    ///
-    pub fn get_bipartite_edge_names(
-        &self,
-        removed_existing_edges: Option<bool>,
-        first_nodes_set: Option<HashSet<String>>,
-        second_nodes_set: Option<HashSet<String>>,
-        first_node_types_set: Option<HashSet<String>>,
-        second_node_types_set: Option<HashSet<String>>,
-    ) -> PyResult<Vec<Vec<String>>> {
-        pe!(self.graph.get_bipartite_edge_names(
-            removed_existing_edges,
-            first_nodes_set,
-            second_nodes_set,
-            first_node_types_set,
-            second_node_types_set
-        ))
-    }
-
-    #[automatically_generated_binding]
-    #[text_signature = "($self, central_node, removed_existing_edges, star_points_nodes_set, star_points_node_types_set)"]
-    /// Return vector of tuple of Node IDs that form the edges of the required star.
-    ///
-    /// Parameters
-    /// ----------
-    /// central_node: str,
-    ///     Name of the node to use as center of the star.
-    /// removed_existing_edges: Optional[bool],
-    ///     Whether to filter out the existing edges. By default, true.
-    /// star_points_nodes_set: Optional[Set[str]],
-    ///     Optional set of nodes to use to create the set of star points.
-    /// star_points_node_types_set: Optional[Set[str]],
-    ///     Optional set of node types to create the set of star points.
-    ///
-    pub fn get_star_edges(
-        &self,
-        central_node: String,
-        removed_existing_edges: Option<bool>,
-        star_points_nodes_set: Option<HashSet<String>>,
-        star_points_node_types_set: Option<HashSet<String>>,
-    ) -> PyResult<Py<PyArray2<NodeT>>> {
+    #[text_signature = "($self, k)"]
+    /// Return vector with weighted top k central node Ids.
+    ///
+    /// If the k passed is bigger than the number of nodes this method will return
+    /// all the nodes in the graph.
+    ///
+    /// Parameters
+    /// ----------
+    /// k: int,
+    ///     Number of central nodes to extract.
+    ///
+    ///
+    /// Raises
+    /// -------
+    /// ValueError
+    ///     If the current graph instance does not contain edge weights.
+    /// ValueError
+    ///     If the given value k is zero.
+    ///
+    pub fn get_weighted_top_k_central_node_ids(&self, k: NodeT) -> PyResult<Py<PyArray1<NodeT>>> {
         let gil = pyo3::Python::acquire_gil();
-        Ok(to_ndarray_2d!(
+        Ok(to_ndarray_1d!(
             gil,
-            pe!(self.graph.get_star_edges(
-                central_node,
-                removed_existing_edges,
-                star_points_nodes_set,
-                star_points_node_types_set
-            ))?,
+            pe!(self.graph.get_weighted_top_k_central_node_ids(k))?,
             NodeT
         ))
     }
 
     #[automatically_generated_binding]
-    #[text_signature = "($self, central_node, removed_existing_edges, star_points_nodes_set, star_points_node_types_set)"]
-    /// Return vector of tuple of Node names that form the edges of the required star.
-    ///
-    /// Parameters
-    /// ----------
-    /// central_node: str,
-    ///     Name of the node to use as center of the star.
-    /// removed_existing_edges: Optional[bool],
-    ///     Whether to filter out the existing edges. By default, true.
-    /// star_points_nodes_set: Optional[Set[str]],
-    ///     Optional set of nodes to use to create the set of star points.
-    /// star_points_node_types_set: Optional[Set[str]],
-    ///     Optional set of node types to create the set of star points.
-    ///
-    pub fn get_star_edge_names(
-        &self,
-        central_node: String,
-        removed_existing_edges: Option<bool>,
-        star_points_nodes_set: Option<HashSet<String>>,
-        star_points_node_types_set: Option<HashSet<String>>,
-    ) -> PyResult<Vec<Vec<String>>> {
-        pe!(self.graph.get_star_edge_names(
-            central_node,
-            removed_existing_edges,
-            star_points_nodes_set,
-            star_points_node_types_set
+    #[text_signature = "($self, node_id)"]
+    /// Returns the number of outbound neighbours of given node.
+    ///
+    /// Parameters
+    /// ----------
+    /// node_id: int,
+    ///     Integer ID of the node.
+    ///
+    ///
+    /// Safety
+    /// ------
+    /// If the given node ID does not exist in the current graph the method will raise a panic.
+    pub unsafe fn get_unchecked_node_degree_from_node_id(&self, node_id: NodeT) -> NodeT {
+        self.graph.get_unchecked_node_degree_from_node_id(node_id)
+    }
+
+    #[automatically_generated_binding]
+    #[text_signature = "($self, node_id)"]
+    /// Returns the weighted sum of outbound neighbours of given node.
+    ///
+    /// The method will panic if the given node id is higher than the number of
+    /// nodes in the graph.
+    ///
+    /// Parameters
+    /// ----------
+    /// node_id: int,
+    ///     Integer ID of the node.
+    ///
+    ///
+    /// Safety
+    /// ------
+    /// If the given node ID does not exist in the current graph the method will raise a panic.
+    pub unsafe fn get_unchecked_weighted_node_degree_from_node_id(&self, node_id: NodeT) -> f64 {
+        self.graph
+            .get_unchecked_weighted_node_degree_from_node_id(node_id)
+    }
+
+    #[automatically_generated_binding]
+    #[text_signature = "($self, node_id)"]
+    /// Returns the number of outbound neighbours of given node ID.
+    ///
+    /// Parameters
+    /// ----------
+    /// node_id: int,
+    ///     Integer ID of the node.
+    ///
+    pub fn get_node_degree_from_node_id(&self, node_id: NodeT) -> PyResult<NodeT> {
+        pe!(self.graph.get_node_degree_from_node_id(node_id))
+    }
+
+    #[automatically_generated_binding]
+    #[text_signature = "($self, node_id)"]
+    /// Returns the comulative node degree up to the given node.
+    ///
+    /// Parameters
+    /// ----------
+    /// node_id: int,
+    ///     Integer ID of the node.
+    ///
+    ///
+    /// Safety
+    /// ------
+    /// If the given node ID does not exist in the current graph the method will raise a panic.
+    pub unsafe fn get_unchecked_comulative_node_degree_from_node_id(
+        &self,
+        node_id: NodeT,
+    ) -> EdgeT {
+        self.graph
+            .get_unchecked_comulative_node_degree_from_node_id(node_id)
+    }
+
+    #[automatically_generated_binding]
+    #[text_signature = "($self, node_id)"]
+    /// Returns the comulative node degree up to the given node.
+    ///
+    /// Parameters
+    /// ----------
+    /// node_id: int,
+    ///     Integer ID of the node.
+    ///
+    pub fn get_comulative_node_degree_from_node_id(&self, node_id: NodeT) -> PyResult<EdgeT> {
+        pe!(self.graph.get_comulative_node_degree_from_node_id(node_id))
+    }
+
+    #[automatically_generated_binding]
+    #[text_signature = "($self, node_id)"]
+    /// Returns the weighted sum of outbound neighbours of given node ID.
+    ///
+    /// Parameters
+    /// ----------
+    /// node_id: int,
+    ///     Integer ID of the node.
+    ///
+    pub fn get_weighted_node_degree_from_node_id(&self, node_id: NodeT) -> PyResult<f64> {
+        pe!(self.graph.get_weighted_node_degree_from_node_id(node_id))
+    }
+
+    #[automatically_generated_binding]
+    #[text_signature = "($self, node_name)"]
+    /// Returns the number of outbound neighbours of given node name.
+    ///
+    /// Parameters
+    /// ----------
+    /// node_name: str,
+    ///     Integer ID of the node.
+    ///
+    ///
+    /// Raises
+    /// -------
+    /// ValueError
+    ///     If the given node name does not exist in the graph.
+    ///
+    pub fn get_node_degree_from_node_name(&self, node_name: &str) -> PyResult<NodeT> {
+        pe!(self.graph.get_node_degree_from_node_name(node_name))
+    }
+
+    #[automatically_generated_binding]
+    #[text_signature = "($self, k)"]
+    /// Return vector with top k central node names.
+    ///
+    /// Parameters
+    /// ----------
+    /// k: int,
+    ///     Number of central nodes to extract.
+    ///
+    pub fn get_top_k_central_node_names(&self, k: NodeT) -> PyResult<Vec<String>> {
+        pe!(self.graph.get_top_k_central_node_names(k))
+    }
+
+    #[automatically_generated_binding]
+    #[text_signature = "($self, node_id)"]
+    /// Returns option with vector of node types of given node.
+    ///
+    /// This method will panic if the given node ID is greater than
+    /// the number of nodes in the graph.
+    /// Furthermore, if the graph does NOT have node types, it will NOT
+    /// return neither an error or a panic.
+    ///
+    /// Parameters
+    /// ----------
+    /// node_id: int,
+    ///     node whose node type is to be returned.
+    ///
+    ///
+    /// Safety
+    /// ------
+    /// Even though the method will return an option when the node types are
+    ///  not available for the current graph, the behaviour is undefined.
+    pub unsafe fn get_unchecked_node_type_id_from_node_id(
+        &self,
+        node_id: NodeT,
+    ) -> Option<Vec<NodeTypeT>> {
+        self.graph.get_unchecked_node_type_id_from_node_id(node_id)
+    }
+
+    #[automatically_generated_binding]
+    #[text_signature = "($self, node_id)"]
+    /// Returns node type of given node.
+    ///
+    /// Parameters
+    /// ----------
+    /// node_id: int,
+    ///     node whose node type is to be returned.
+    ///
+    pub fn get_node_type_ids_from_node_id(
+        &self,
+        node_id: NodeT,
+    ) -> PyResult<Option<Vec<NodeTypeT>>> {
+        pe!(self.graph.get_node_type_ids_from_node_id(node_id))
+    }
+
+    #[automatically_generated_binding]
+    #[text_signature = "($self, edge_id)"]
+    /// Returns edge type of given edge.
+    ///
+    /// This method will panic if the given edge ID is greater than
+    /// the number of edges in the graph.
+    /// Furthermore, if the graph does NOT have edge types, it will NOT
+    /// return neither an error or a panic.
+    ///
+    /// Parameters
+    /// ----------
+    /// edge_id: int,
+    ///     edge whose edge type is to be returned.
+    ///
+    ///
+    /// Safety
+    /// ------
+    /// If the given edge ID does not exist in the current graph the method will raise a panic.
+    pub unsafe fn get_unchecked_edge_type_id_from_edge_id(
+        &self,
+        edge_id: EdgeT,
+    ) -> Option<EdgeTypeT> {
+        self.graph.get_unchecked_edge_type_id_from_edge_id(edge_id)
+    }
+
+    #[automatically_generated_binding]
+    #[text_signature = "($self, edge_id)"]
+    /// Returns edge type of given edge.
+    ///
+    /// Parameters
+    /// ----------
+    /// edge_id: int,
+    ///     edge whose edge type is to be returned.
+    ///
+    pub fn get_edge_type_id_from_edge_id(&self, edge_id: EdgeT) -> PyResult<Option<EdgeTypeT>> {
+        pe!(self.graph.get_edge_type_id_from_edge_id(edge_id))
+    }
+
+    #[automatically_generated_binding]
+    #[text_signature = "($self, node_id)"]
+    /// Returns result of option with the node type of the given node id.
+    ///
+    /// Parameters
+    /// ----------
+    /// node_id: int,
+    ///     The node ID whose node types are to be returned.
+    ///
+    ///
+    /// Safety
+    /// ------
+    /// This method will return an iterator of None values when the graph
+    ///  does not contain node types.
+    pub unsafe fn get_unchecked_node_type_names_from_node_id(
+        &self,
+        node_id: NodeT,
+    ) -> Option<Vec<String>> {
+        self.graph
+            .get_unchecked_node_type_names_from_node_id(node_id)
+    }
+
+    #[automatically_generated_binding]
+    #[text_signature = "($self, node_id)"]
+    /// Returns result of option with the node type of the given node id.
+    ///
+    /// Parameters
+    /// ----------
+    /// node_id: int,
+    ///     The node ID whose node types are to be returned.
+    ///
+    ///
+    /// Raises
+    /// -------
+    /// ValueError
+    ///     If the node types are not available for the current graph instance.
+    ///
+    pub fn get_node_type_names_from_node_id(
+        &self,
+        node_id: NodeT,
+    ) -> PyResult<Option<Vec<String>>> {
+        pe!(self.graph.get_node_type_names_from_node_id(node_id))
+    }
+
+    #[automatically_generated_binding]
+    #[text_signature = "($self, node_name)"]
+    /// Returns result of option with the node type of the given node name.
+    ///
+    /// Parameters
+    /// ----------
+    /// node_name: str,
+    ///     The node name whose node types are to be returned.
+    ///
+    pub fn get_node_type_names_from_node_name(
+        &self,
+        node_name: &str,
+    ) -> PyResult<Option<Vec<String>>> {
+        pe!(self.graph.get_node_type_names_from_node_name(node_name))
+    }
+
+    #[automatically_generated_binding]
+    #[text_signature = "($self, edge_id)"]
+    /// Returns option with the edge type of the given edge id.
+    ///
+    /// Parameters
+    /// ----------
+    /// edge_id: int,
+    ///     The edge ID whose edge type is to be returned.
+    ///
+    pub fn get_edge_type_name_from_edge_id(&self, edge_id: EdgeT) -> PyResult<Option<String>> {
+        pe!(self.graph.get_edge_type_name_from_edge_id(edge_id))
+    }
+
+    #[automatically_generated_binding]
+    #[text_signature = "($self, edge_type_id)"]
+    /// Return edge type name of given edge type.
+    ///
+    /// Parameters
+    /// ----------
+    /// edge_type_id: int,
+    ///     Id of the edge type.
+    ///
+    pub fn get_edge_type_name_from_edge_type_id(
+        &self,
+        edge_type_id: EdgeTypeT,
+    ) -> PyResult<String> {
+        pe!(self
+            .graph
+            .get_edge_type_name_from_edge_type_id(edge_type_id))
+    }
+
+    #[automatically_generated_binding]
+    #[text_signature = "($self, edge_id)"]
+    /// Returns weight of the given edge id.
+    ///
+    /// Parameters
+    /// ----------
+    /// edge_id: int,
+    ///     The edge ID whose weight is to be returned.
+    ///
+    pub fn get_edge_weight_from_edge_id(&self, edge_id: EdgeT) -> PyResult<WeightT> {
+        pe!(self.graph.get_edge_weight_from_edge_id(edge_id))
+    }
+
+    #[automatically_generated_binding]
+    #[text_signature = "($self, src, dst)"]
+    /// Returns weight of the given node ids.
+    ///
+    /// Parameters
+    /// ----------
+    /// src: int,
+    ///     The node ID of the source node.
+    /// dst: int,
+    ///     The node ID of the destination node.
+    ///
+    pub fn get_edge_weight_from_node_ids(&self, src: NodeT, dst: NodeT) -> PyResult<WeightT> {
+        pe!(self.graph.get_edge_weight_from_node_ids(src, dst))
+    }
+
+    #[automatically_generated_binding]
+    #[text_signature = "($self, src, dst, edge_type)"]
+    /// Returns weight of the given node ids and edge type.
+    ///
+    /// Parameters
+    /// ----------
+    /// src: int,
+    ///     The node ID of the source node.
+    /// dst: int,
+    ///     The node ID of the destination node.
+    /// edge_type: Optional[int],
+    ///     The edge type ID of the edge.
+    ///
+    pub fn get_edge_weight_from_node_ids_and_edge_type_id(
+        &self,
+        src: NodeT,
+        dst: NodeT,
+        edge_type: Option<EdgeTypeT>,
+    ) -> PyResult<WeightT> {
+        pe!(self
+            .graph
+            .get_edge_weight_from_node_ids_and_edge_type_id(src, dst, edge_type))
+    }
+
+    #[automatically_generated_binding]
+    #[text_signature = "($self, src, dst, edge_type)"]
+    /// Returns weight of the given node names and edge type.
+    ///
+    /// Parameters
+    /// ----------
+    /// src: str,
+    ///     The node name of the source node.
+    /// dst: str,
+    ///     The node name of the destination node.
+    /// edge_type: Optional[str],
+    ///     The edge type name of the edge.
+    ///
+    pub fn get_edge_weight_from_node_names_and_edge_type_name(
+        &self,
+        src: &str,
+        dst: &str,
+        edge_type: Option<&str>,
+    ) -> PyResult<WeightT> {
+        pe!(self
+            .graph
+            .get_edge_weight_from_node_names_and_edge_type_name(src, dst, edge_type))
+    }
+
+    #[automatically_generated_binding]
+    #[text_signature = "($self, src_name, dst_name)"]
+    /// Returns weight of the given node names.
+    ///
+    /// Parameters
+    /// ----------
+    /// src_name: str,
+    ///     The node name of the source node.
+    /// dst_name: str,
+    ///     The node name of the destination node.
+    ///
+    pub fn get_edge_weight_from_node_names(
+        &self,
+        src_name: &str,
+        dst_name: &str,
+    ) -> PyResult<WeightT> {
+        pe!(self
+            .graph
+            .get_edge_weight_from_node_names(src_name, dst_name))
+    }
+
+    #[automatically_generated_binding]
+    #[text_signature = "($self, node_id)"]
+    /// Returns result with the node name.
+    ///
+    /// Parameters
+    /// ----------
+    /// node_id: int,
+    ///     The node ID whose name is to be returned.
+    ///
+    ///
+    /// Safety
+    /// ------
+    /// If the given node ID does not exist in the current graph the method will raise a panic.
+    pub unsafe fn get_unchecked_node_name_from_node_id(&self, node_id: NodeT) -> String {
+        self.graph.get_unchecked_node_name_from_node_id(node_id)
+    }
+
+    #[automatically_generated_binding]
+    #[text_signature = "($self, node_id)"]
+    /// Returns result with the node name.
+    ///
+    /// Parameters
+    /// ----------
+    /// node_id: int,
+    ///     The node ID whose name is to be returned.
+    ///
+    pub fn get_node_name_from_node_id(&self, node_id: NodeT) -> PyResult<String> {
+        pe!(self.graph.get_node_name_from_node_id(node_id))
+    }
+
+    #[automatically_generated_binding]
+    #[text_signature = "($self, node_name)"]
+    /// Returns result with the node ID.
+    ///
+    /// Parameters
+    /// ----------
+    /// node_name: str,
+    ///     The node name whose node ID is to be returned.
+    ///
+    ///
+    /// Raises
+    /// -------
+    /// ValueError
+    ///     When the given node name does not exists in the current graph.
+    ///
+    pub fn get_node_id_from_node_name(&self, node_name: &str) -> PyResult<NodeT> {
+        pe!(self.graph.get_node_id_from_node_name(node_name))
+    }
+
+    #[automatically_generated_binding]
+    #[text_signature = "($self, node_names)"]
+    /// Returns result with the node IDs.
+    ///
+    /// Parameters
+    /// ----------
+    /// node_names: List[str],
+    ///     The node names whose node IDs is to be returned.
+    ///
+    ///
+    /// Raises
+    /// -------
+    /// ValueError
+    ///     When any of the given node name does not exists in the current graph.
+    ///
+    pub fn get_node_ids_from_node_names(
+        &self,
+        node_names: Vec<&str>,
+    ) -> PyResult<Py<PyArray1<NodeT>>> {
+        let gil = pyo3::Python::acquire_gil();
+        Ok(to_ndarray_1d!(
+            gil,
+            pe!(self.graph.get_node_ids_from_node_names(node_names))?,
+            NodeT
         ))
     }
 
     #[automatically_generated_binding]
-    #[text_signature = "($self, directed, allow_selfloops, removed_existing_edges, allow_node_type_set, allow_node_set)"]
-    /// Return vector of tuple of Node IDs that form the edges of the required clique.
-    ///
-    /// Parameters
-    /// ----------
-    /// directed: Optional[bool],
-    ///     Whether to return the edges as directed or undirected. By default, equal to the graph.
-    /// allow_selfloops: Optional[bool],
-    ///     Whether to allow self-loops in the clique. By default, equal to the graph.
-    /// removed_existing_edges: Optional[bool],
-    ///     Whether to filter out the existing edges. By default, true.
-    /// allow_node_type_set: Optional[Set[str]],
-    ///     Node types to include in the clique.
-    /// allow_node_set: Optional[Set[str]],
-    ///     Nodes to include i the clique.
-    ///
-    pub fn get_clique_edges(
-        &self,
-        directed: Option<bool>,
-        allow_selfloops: Option<bool>,
-        removed_existing_edges: Option<bool>,
-        allow_node_type_set: Option<HashSet<String>>,
-        allow_node_set: Option<HashSet<String>>,
-    ) -> Py<PyArray2<NodeT>> {
+    #[text_signature = "($self, edge_node_names)"]
+    /// Returns result with the edge node IDs.
+    ///
+    /// Parameters
+    /// ----------
+    /// edge_node_names: List[Tuple[str, str]],
+    ///     The node names whose node IDs is to be returned.
+    ///
+    ///
+    /// Raises
+    /// -------
+    /// ValueError
+    ///     When any of the given node name does not exists in the current graph.
+    ///
+    pub fn get_edge_node_ids_from_edge_node_names(
+        &self,
+        edge_node_names: Vec<(&str, &str)>,
+    ) -> PyResult<Vec<(NodeT, NodeT)>> {
+        pe!(self
+            .graph
+            .get_edge_node_ids_from_edge_node_names(edge_node_names))
+    }
+
+    #[automatically_generated_binding]
+    #[text_signature = "($self, edge_node_ids)"]
+    /// Returns result with the edge node names.
+    ///
+    /// Parameters
+    /// ----------
+    /// edge_node_ids: List[Tuple[int, int]],
+    ///     The node names whose node names is to be returned.
+    ///
+    ///
+    /// Raises
+    /// -------
+    /// ValueError
+    ///     When any of the given node IDs does not exists in the current graph.
+    ///
+    pub fn get_edge_node_names_from_edge_node_ids(
+        &self,
+        edge_node_ids: Vec<(NodeT, NodeT)>,
+    ) -> PyResult<Vec<(String, String)>> {
+        pe!(self
+            .graph
+            .get_edge_node_names_from_edge_node_ids(edge_node_ids))
+    }
+
+    #[automatically_generated_binding]
+    #[text_signature = "($self, node_name)"]
+    /// Return node type ID for the given node name if available.
+    ///
+    /// Parameters
+    /// ----------
+    /// node_name: str,
+    ///     Name of the node.
+    ///
+    pub fn get_node_type_ids_from_node_name(
+        &self,
+        node_name: &str,
+    ) -> PyResult<Option<Vec<NodeTypeT>>> {
+        pe!(self.graph.get_node_type_ids_from_node_name(node_name))
+    }
+
+    #[automatically_generated_binding]
+    #[text_signature = "($self, node_name)"]
+    /// Return node type name for the given node name if available.
+    ///
+    /// Parameters
+    /// ----------
+    /// node_name: str,
+    ///     Name of the node.
+    ///
+    pub fn get_node_type_name_from_node_name(
+        &self,
+        node_name: &str,
+    ) -> PyResult<Option<Vec<String>>> {
+        pe!(self.graph.get_node_type_name_from_node_name(node_name))
+    }
+
+    #[automatically_generated_binding]
+    #[text_signature = "($self, edge_type_id)"]
+    /// Return number of edges with given edge type ID.
+    ///
+    /// If None is given as an edge type ID, the unknown edge type IDs
+    /// will be returned.
+    ///
+    /// Parameters
+    /// ----------
+    /// edge_type_id: Optional[int],
+    ///     The edge type ID to count the edges of.
+    ///
+    pub fn get_edge_count_from_edge_type_id(
+        &self,
+        edge_type_id: Option<EdgeTypeT>,
+    ) -> PyResult<EdgeT> {
+        pe!(self.graph.get_edge_count_from_edge_type_id(edge_type_id))
+    }
+
+    #[automatically_generated_binding]
+    #[text_signature = "($self, edge_type_name)"]
+    /// Return edge type ID curresponding to given edge type name.
+    ///
+    /// If None is given as an edge type ID, None is returned.
+    ///
+    /// Parameters
+    /// ----------
+    /// edge_type_name: Optional[str],
+    ///     The edge type name whose ID is to be returned.
+    ///
+    pub fn get_edge_type_id_from_edge_type_name(
+        &self,
+        edge_type_name: Option<&str>,
+    ) -> PyResult<Option<EdgeTypeT>> {
+        pe!(self
+            .graph
+            .get_edge_type_id_from_edge_type_name(edge_type_name))
+    }
+
+    #[automatically_generated_binding]
+    #[text_signature = "($self, edge_type_name)"]
+    /// Return number of edges with given edge type name.
+    ///
+    /// If None is given as an edge type name, the unknown edge types
+    /// will be returned.
+    ///
+    /// Parameters
+    /// ----------
+    /// edge_type_name: Optional[str],
+    ///     The edge type name to count the edges of.
+    ///
+    pub fn get_edge_count_from_edge_type_name(
+        &self,
+        edge_type_name: Option<&str>,
+    ) -> PyResult<EdgeT> {
+        pe!(self
+            .graph
+            .get_edge_count_from_edge_type_name(edge_type_name))
+    }
+
+    #[automatically_generated_binding]
+    #[text_signature = "($self, node_type_name)"]
+    /// Return node type ID curresponding to given node type name.
+    ///
+    /// If None is given as an node type ID, None is returned.
+    ///
+    /// Parameters
+    /// ----------
+    /// node_type_name: str,
+    ///     The node type name whose ID is to be returned.
+    ///
+    pub fn get_node_type_id_from_node_type_name(
+        &self,
+        node_type_name: &str,
+    ) -> PyResult<NodeTypeT> {
+        pe!(self
+            .graph
+            .get_node_type_id_from_node_type_name(node_type_name))
+    }
+
+    #[automatically_generated_binding]
+    #[text_signature = "($self, node_type_id)"]
+    /// Return number of nodes with given node type ID.
+    ///
+    /// If None is given as an node type ID, the unknown node types
+    /// will be returned.
+    ///
+    /// Parameters
+    /// ----------
+    /// node_type_id: Optional[int],
+    ///     The node type ID to count the nodes of.
+    ///
+    pub fn get_node_count_from_node_type_id(
+        &self,
+        node_type_id: Option<NodeTypeT>,
+    ) -> PyResult<NodeT> {
+        pe!(self.graph.get_node_count_from_node_type_id(node_type_id))
+    }
+
+    #[automatically_generated_binding]
+    #[text_signature = "($self, node_type_name)"]
+    /// Return number of nodes with given node type name.
+    ///
+    /// If None is given as an node type name, the unknown node types
+    /// will be returned.
+    ///
+    /// Parameters
+    /// ----------
+    /// node_type_name: Optional[str],
+    ///     The node type name to count the nodes of.
+    ///
+    pub fn get_node_count_from_node_type_name(
+        &self,
+        node_type_name: Option<&str>,
+    ) -> PyResult<NodeT> {
+        pe!(self
+            .graph
+            .get_node_count_from_node_type_name(node_type_name))
+    }
+
+    #[automatically_generated_binding]
+    #[text_signature = "($self, node_id)"]
+    /// Return vector of destinations for the given source node ID.
+    ///
+    /// Parameters
+    /// ----------
+    /// node_id: int,
+    ///     Node ID whose neighbours are to be retrieved.
+    ///
+    pub fn get_neighbour_node_ids_from_node_id(
+        &self,
+        node_id: NodeT,
+    ) -> PyResult<Py<PyArray1<NodeT>>> {
         let gil = pyo3::Python::acquire_gil();
-        to_ndarray_2d!(
+        Ok(to_ndarray_1d!(
             gil,
-            self.graph.get_clique_edges(
-                directed,
-                allow_selfloops,
-                removed_existing_edges,
-                allow_node_type_set,
-                allow_node_set
-            ),
+            pe!(self.graph.get_neighbour_node_ids_from_node_id(node_id))?,
             NodeT
-        )
-    }
-
-    #[automatically_generated_binding]
-    #[text_signature = "($self, directed, allow_selfloops, removed_existing_edges, allow_node_type_set, allow_node_set)"]
-    /// Return vector of tuple of Node names that form the edges of the required clique.
-    ///
-    /// Parameters
-    /// ----------
-    /// directed: Optional[bool],
-    ///     Whether to return the edges as directed or undirected. By default, equal to the graph.
-    /// allow_selfloops: Optional[bool],
-    ///     Whether to allow self-loops in the clique. By default, equal to the graph.
-    /// removed_existing_edges: Optional[bool],
-    ///     Whether to filter out the existing edges. By default, true.
-    /// allow_node_type_set: Optional[Set[str]],
-    ///     Node types to include in the clique.
-    /// allow_node_set: Optional[Set[str]],
-    ///     Nodes to include i the clique.
-    ///
-    pub fn get_clique_edge_names(
-        &self,
-        directed: Option<bool>,
-        allow_selfloops: Option<bool>,
-        removed_existing_edges: Option<bool>,
-        allow_node_type_set: Option<HashSet<String>>,
-        allow_node_set: Option<HashSet<String>>,
-    ) -> Vec<Vec<String>> {
-        self.graph.get_clique_edge_names(
-            directed,
-            allow_selfloops,
-            removed_existing_edges,
-            allow_node_type_set,
-            allow_node_set,
-        )
-    }
-
-    #[automatically_generated_binding]
-    #[text_signature = "($self, node_name_mapping, node_type_name_mapping, edge_type_name_mapping)"]
-    /// Replace given node, node type and edge type names.
-    ///
-    /// Parameters
-    /// ----------
-    /// node_name_mapping: Optional[Dict[str, str]],
-    ///     The node names to replace.
-    /// node_type_name_mapping: Optional[Dict[str, str]],
-    ///     The node type names to replace.
-    /// edge_type_name_mapping: Optional[Dict[str, str]],
-    ///     The edge type names to replace.
-    ///
-    ///
-    /// Raises
-    /// -------
-    /// ValueError
-    ///     If the given node names mapping would lead to nodes duplication.
-    ///
-    pub fn replace(
-        &self,
-        node_name_mapping: Option<HashMap<String, String>>,
-        node_type_name_mapping: Option<HashMap<String, String>>,
-        edge_type_name_mapping: Option<HashMap<String, String>>,
+        ))
+    }
+
+    #[automatically_generated_binding]
+    #[text_signature = "($self, node_name)"]
+    /// Return vector of destinations for the given source node name.
+    ///
+    /// Parameters
+    /// ----------
+    /// node_name: str,
+    ///     Node ID whose neighbours are to be retrieved.
+    ///
+    pub fn get_neighbour_node_ids_from_node_name(
+        &self,
+        node_name: &str,
+    ) -> PyResult<Py<PyArray1<NodeT>>> {
+        let gil = pyo3::Python::acquire_gil();
+        Ok(to_ndarray_1d!(
+            gil,
+            pe!(self.graph.get_neighbour_node_ids_from_node_name(node_name))?,
+            NodeT
+        ))
+    }
+
+    #[automatically_generated_binding]
+    #[text_signature = "($self, node_name)"]
+    /// Return vector of destination names for the given source node name.
+    ///
+    /// Parameters
+    /// ----------
+    /// node_name: str,
+    ///     Node name whose neighbours are to be retrieved.
+    ///
+    pub fn get_neighbour_node_names_from_node_name(
+        &self,
+        node_name: &str,
+    ) -> PyResult<Vec<String>> {
+        pe!(self
+            .graph
+            .get_neighbour_node_names_from_node_name(node_name))
+    }
+
+    #[automatically_generated_binding]
+    #[text_signature = "($self, src, dst)"]
+    /// Return range of outbound edges IDs for all the edges bewteen the given
+    /// source and destination nodes.
+    /// This operation is meaningfull only in a multigraph.
+    ///
+    /// Parameters
+    /// ----------
+    /// src: int,
+    ///     Source node.
+    /// dst: int,
+    ///     Destination node.
+    ///
+    pub fn get_minmax_edge_ids_from_node_ids(
+        &self,
+        src: NodeT,
+        dst: NodeT,
+    ) -> PyResult<(EdgeT, EdgeT)> {
+        pe!(self.graph.get_minmax_edge_ids_from_node_ids(src, dst))
+    }
+
+    #[automatically_generated_binding]
+    #[text_signature = "($self, src, dst, edge_type)"]
+    /// Return edge ID for given tuple of nodes and edge type.
+    ///
+    /// This method will return an error if the graph does not contain the
+    /// requested edge with edge type.
+    ///
+    /// Parameters
+    /// ----------
+    /// src: int,
+    ///     Source node of the edge.
+    /// dst: int,
+    ///     Destination node of the edge.
+    /// edge_type: Optional[int],
+    ///     Edge Type of the edge.
+    ///
+    pub fn get_edge_id_from_node_ids_and_edge_type_id(
+        &self,
+        src: NodeT,
+        dst: NodeT,
+        edge_type: Option<EdgeTypeT>,
+    ) -> PyResult<EdgeT> {
+        pe!(self
+            .graph
+            .get_edge_id_from_node_ids_and_edge_type_id(src, dst, edge_type))
+    }
+
+    #[automatically_generated_binding]
+    #[text_signature = "($self, src_name, dst_name)"]
+    /// Return edge ID for given tuple of node names.
+    ///
+    /// This method will return an error if the graph does not contain the
+    /// requested edge with edge type.
+    ///
+    /// Parameters
+    /// ----------
+    /// src_name: str,
+    ///     Source node name of the edge.
+    /// dst_name: str,
+    ///     Destination node name of the edge.
+    ///
+    pub fn get_edge_id_from_node_names(&self, src_name: &str, dst_name: &str) -> PyResult<EdgeT> {
+        pe!(self.graph.get_edge_id_from_node_names(src_name, dst_name))
+    }
+
+    #[automatically_generated_binding]
+    #[text_signature = "($self, src_name, dst_name, edge_type_name)"]
+    /// Return edge ID for given tuple of node names and edge type name.
+    ///
+    /// This method will return an error if the graph does not contain the
+    /// requested edge with edge type.
+    ///
+    /// Parameters
+    /// ----------
+    /// src_name: str,
+    ///     Source node name of the edge.
+    /// dst_name: str,
+    ///     Destination node name of the edge.
+    /// edge_type_name: Optional[str],
+    ///     Edge type name.
+    ///
+    pub fn get_edge_id_from_node_names_and_edge_type_name(
+        &self,
+        src_name: &str,
+        dst_name: &str,
+        edge_type_name: Option<&str>,
+    ) -> PyResult<EdgeT> {
+        pe!(self.graph.get_edge_id_from_node_names_and_edge_type_name(
+            src_name,
+            dst_name,
+            edge_type_name
+        ))
+    }
+
+    #[automatically_generated_binding]
+    #[text_signature = "($self, edge_type_names)"]
+    /// Return translated edge types from string to internal edge ID.
+    ///
+    /// Parameters
+    /// ----------
+    /// edge_type_names: List[Optional[str]],
+    ///     Vector of edge types to be converted.
+    ///
+    pub fn get_edge_type_ids_from_edge_type_names(
+        &self,
+        edge_type_names: Vec<Option<String>>,
+    ) -> PyResult<Vec<Option<EdgeTypeT>>> {
+        pe!(self
+            .graph
+            .get_edge_type_ids_from_edge_type_names(edge_type_names))
+    }
+
+    #[automatically_generated_binding]
+    #[text_signature = "($self, node_type_names)"]
+    /// Return translated node types from string to internal node ID.
+    ///
+    /// Parameters
+    /// ----------
+    /// node_type_names: List[Optional[str]],
+    ///     Vector of node types to be converted.
+    ///
+    pub fn get_node_type_ids_from_node_type_names(
+        &self,
+        node_type_names: Vec<Option<String>>,
+    ) -> PyResult<Vec<Option<NodeTypeT>>> {
+        pe!(self
+            .graph
+            .get_node_type_ids_from_node_type_names(node_type_names))
+    }
+
+    #[automatically_generated_binding]
+    #[text_signature = "($self, node_type_names)"]
+    /// Return translated node types from string to internal node ID.
+    ///
+    /// Parameters
+    /// ----------
+    /// node_type_names: List[Optional[List[str]]],
+    ///     Vector of node types to be converted.
+    ///
+    ///
+    /// Raises
+    /// -------
+    /// ValueError
+    ///     If the graph does not have node types.
+    /// ValueError
+    ///     If any of the given node type names do not exists in the graph.
+    ///
+    pub fn get_multiple_node_type_ids_from_node_type_names(
+        &self,
+        node_type_names: Vec<Option<Vec<&str>>>,
+    ) -> PyResult<Vec<Option<Vec<NodeTypeT>>>> {
+        pe!(self
+            .graph
+            .get_multiple_node_type_ids_from_node_type_names(node_type_names))
+    }
+
+    #[automatically_generated_binding]
+    #[text_signature = "($self, src)"]
+    /// Return range of outbound edges IDs which have as source the given Node.
+    ///
+    /// The method will panic if the given source node ID is higher than
+    /// the number of nodes in the graph.
+    ///
+    /// Parameters
+    /// ----------
+    /// src: int,
+    ///     Node for which we need to compute the cumulative_node_degrees range.
+    ///
+    ///
+    /// Safety
+    /// ------
+    /// If the given node ID does not exist in the current graph the method will raise a panic.
+    pub unsafe fn get_unchecked_minmax_edge_ids_from_source_node_id(
+        &self,
+        src: NodeT,
+    ) -> (EdgeT, EdgeT) {
+        self.graph
+            .get_unchecked_minmax_edge_ids_from_source_node_id(src)
+    }
+
+    #[automatically_generated_binding]
+    #[text_signature = "($self, src)"]
+    /// Return range of outbound edges IDs which have as source the given Node.
+    ///
+    /// Parameters
+    /// ----------
+    /// src: int,
+    ///     Node for which we need to compute the cumulative_node_degrees range.
+    ///
+    pub fn get_minmax_edge_ids_from_source_node_id(&self, src: NodeT) -> PyResult<(EdgeT, EdgeT)> {
+        pe!(self.graph.get_minmax_edge_ids_from_source_node_id(src))
+    }
+
+    #[automatically_generated_binding]
+    #[text_signature = "($self, node_type_id)"]
+    /// Return node type name of given node type.
+    ///
+    /// There is no need for a unchecked version since we will have to map
+    /// on the note_types anyway.
+    ///
+    /// Parameters
+    /// ----------
+    /// node_type_id: int,
+    ///     Id of the node type.
+    ///
+    pub fn get_node_type_name_from_node_type_id(
+        &self,
+        node_type_id: NodeTypeT,
+    ) -> PyResult<String> {
+        pe!(self
+            .graph
+            .get_node_type_name_from_node_type_id(node_type_id))
+    }
+
+    #[automatically_generated_binding]
+    #[text_signature = "($self, node_type_ids)"]
+    /// Return node type name of given node type.
+    ///
+    /// Parameters
+    /// ----------
+    /// node_type_ids: List[int],
+    ///     Id of the node type.
+    ///
+    ///
+    /// Safety
+    /// ------
+    /// The method will panic if the graph does not contain node types.
+    pub unsafe fn get_unchecked_node_type_names_from_node_type_ids(
+        &self,
+        node_type_ids: Vec<NodeTypeT>,
+    ) -> Vec<String> {
+        self.graph
+            .get_unchecked_node_type_names_from_node_type_ids(node_type_ids)
+    }
+
+    #[automatically_generated_binding]
+    #[text_signature = "($self)"]
+    /// Return list of the supported sparse edge weighting methods
+    pub fn get_sparse_edge_weighting_methods(&self) -> Vec<&str> {
+        self.graph.get_sparse_edge_weighting_methods()
+    }
+
+    #[automatically_generated_binding]
+    #[text_signature = "($self)"]
+    /// Return list of the supported edge weighting methods
+    pub fn get_edge_weighting_methods(&self) -> Vec<&str> {
+        self.graph.get_edge_weighting_methods()
+    }
+
+    #[automatically_generated_binding]
+    #[text_signature = "($self, edge_type_name, weight)"]
+    /// Returns new graph with added in missing self-loops with given edge type and weight.
+    ///
+    /// Parameters
+    /// ----------
+    ///
+    ///
+    /// Raises
+    /// -------
+    /// ValueError
+    ///     If the edge type for the new singletons is provided but the graph does not have edge types.
+    /// ValueError
+    ///     If the edge weight for the new singletons is provided but the graph does not have edge weights.
+    /// ValueError
+    ///     If the edge weight for the new singletons is NOT provided but the graph does have edge weights.
+    ///
+    pub fn add_selfloops(
+        &self,
+        edge_type_name: Option<&str>,
+        weight: Option<WeightT>,
     ) -> PyResult<EnsmallenGraph> {
         Ok(EnsmallenGraph {
-            graph: pe!(self.graph.replace(
-                node_name_mapping,
-                node_type_name_mapping,
-                edge_type_name_mapping
-            ))?,
+            graph: pe!(self.graph.add_selfloops(edge_type_name, weight))?,
         })
     }
 
     #[automatically_generated_binding]
     #[text_signature = "($self)"]
-    /// Returns 2-approximated verted cover set using greedy algorithm.
-    pub fn approximated_vertex_cover_set(&self) -> HashSet<NodeT> {
-        self.graph.approximated_vertex_cover_set()
-    }
-
-    #[automatically_generated_binding]
-    #[text_signature = "($self)"]
-    /// Returns report relative to the graph metrics
-    ///
-    /// The report includes the following metrics by default:
-    /// * Name of the graph
-    /// * Whether the graph is directed or undirected
-    /// * Number of singleton nodes
-    /// * Number of nodes
-    /// - If the graph has nodes, we also compute:
-    /// * Minimum unweighted node degree
-    /// * Maximum unweighted node degree
-    /// * Unweighted node degree mean
-    /// * Number of edges
-    /// * Number of self-loops
-    /// * Number of singleton with self-loops
-    /// * Whether the graph is a multigraph
-    /// * Number of parallel edges
-    /// * Number of directed edges
-    /// - If the graph has edges, we also compute:
-    /// * Rate of self-loops
-    /// * Whether the graph has weighted edges
-    /// - If the graph has weights, we also compute:
-    /// * Minimum weighted node degree
-    /// * Maximum weighted node degree
-    /// * Weighted node degree mean
-    /// * The total edge weights
-    /// * Whether the graph has node types
-    /// - If the graph has node types, we also compute:
-    /// * Whether the graph has singleton node types
-    /// * The number of node types
-    /// * The number of nodes with unknown node types
-    /// * The number of nodes with known node types
-    /// * Whether the graph has edge types
-    /// - If the graph has edge types, we also compute:
-    /// * Whether the graph has singleton edge types
-    /// * The number of edge types
-    /// * The number of edges with unknown edge types
-    /// * The number of edges with known edge types
-    ///
-    /// On request, since it takes more time to compute it, the method also provides:
-    pub fn report(&self) -> HashMap<&'static str, String> {
-        self.graph.report()
-    }
-
-    #[automatically_generated_binding]
-    #[text_signature = "($self, other, verbose)"]
-    /// Return rendered textual report about the graph overlaps.
-    ///
-    /// Parameters
-    /// ----------
-    /// other: EnsmallenGraph,
-    ///     graph to create overlap report with.
+    /// Returns vector of unweighted degree centrality for all nodes
+    pub fn get_degree_centrality(&self) -> PyResult<Py<PyArray1<f64>>> {
+        let gil = pyo3::Python::acquire_gil();
+        Ok(to_ndarray_1d!(
+            gil,
+            pe!(self.graph.get_degree_centrality())?,
+            f64
+        ))
+    }
+
+    #[automatically_generated_binding]
+    #[text_signature = "($self)"]
+    /// Returns vector of weighted degree centrality for all nodes
+    pub fn get_weighted_degree_centrality(&self) -> PyResult<Py<PyArray1<f64>>> {
+        let gil = pyo3::Python::acquire_gil();
+        Ok(to_ndarray_1d!(
+            gil,
+            pe!(self.graph.get_weighted_degree_centrality())?,
+            f64
+        ))
+    }
+
+    #[automatically_generated_binding]
+    #[text_signature = "($self, node_id)"]
+    /// Return closeness centrality of the requested node.
+    ///
+    /// If the given node ID does not exist in the current graph the method
+    /// will panic.
+    ///
+    /// Parameters
+    /// ----------
+    /// node_id: int,
+    ///     The node ID whose closeness centrality is to be computed.
     /// verbose: Optional[bool],
-    ///     Whether to shor the loading bars.
-    ///
-    pub fn overlap_textual_report(
-        &self,
-        other: &EnsmallenGraph,
+    ///     Whether to show an indicative progress bar.
+    ///
+    ///
+    /// Safety
+    /// ------
+    /// If the given node ID does not exist in the graph the method will panic.
+    pub unsafe fn get_unchecked_closeness_centrality_from_node_id(&self, node_id: NodeT) -> f64 {
+        self.graph
+            .get_unchecked_closeness_centrality_from_node_id(node_id)
+    }
+
+    #[automatically_generated_binding]
+    #[text_signature = "($self, node_id, use_edge_weights_as_probabilities)"]
+    /// Return closeness centrality of the requested node.
+    ///
+    /// If the given node ID does not exist in the current graph the method
+    /// will panic.
+    ///
+    /// Parameters
+    /// ----------
+    /// node_id: int,
+    ///     The node ID whose closeness centrality is to be computed.
+    /// use_edge_weights_as_probabilities: bool,
+    ///     Whether to treat the edge weights as probabilities.
+    ///
+    ///
+    /// Safety
+    /// ------
+    /// If the given node ID does not exist in the graph the method will panic.
+    pub unsafe fn get_unchecked_weighted_closeness_centrality_from_node_id(
+        &self,
+        node_id: NodeT,
+        use_edge_weights_as_probabilities: bool,
+    ) -> f64 {
+        self.graph
+            .get_unchecked_weighted_closeness_centrality_from_node_id(
+                node_id,
+                use_edge_weights_as_probabilities,
+            )
+    }
+
+    #[automatically_generated_binding]
+    #[text_signature = "($self, verbose)"]
+    /// Return closeness centrality for all nodes.
+    ///
+    /// Parameters
+    /// ----------
+    /// verbose: Optional[bool],
+    ///     Whether to show an indicative progress bar.
+    ///
+    pub fn get_closeness_centrality(&self, verbose: Option<bool>) -> Py<PyArray1<f64>> {
+        let gil = pyo3::Python::acquire_gil();
+        to_ndarray_1d!(gil, self.graph.get_closeness_centrality(verbose), f64)
+    }
+
+    #[automatically_generated_binding]
+    #[text_signature = "($self, use_edge_weights_as_probabilities, verbose)"]
+    /// Return closeness centrality for all nodes.
+    ///
+    /// Parameters
+    /// ----------
+    /// use_edge_weights_as_probabilities: bool,
+    ///     Whether to treat the edge weights as probabilities.
+    /// verbose: Optional[bool],
+    ///     Whether to show an indicative progress bar.
+    ///
+    ///
+    /// Raises
+    /// -------
+    /// ValueError
+    ///     If the graph does not have weights.
+    /// ValueError
+    ///     If the graph contains negative weights.
+    /// ValueError
+    ///     If the user has asked for the weights to be treated as probabilities but the weights are not between 0 and 1.
+    ///
+    pub fn get_weighted_closeness_centrality(
+        &self,
+        use_edge_weights_as_probabilities: Option<bool>,
         verbose: Option<bool>,
-    ) -> PyResult<String> {
-        pe!(self.graph.overlap_textual_report(&other.graph, verbose))
+    ) -> PyResult<Py<PyArray1<f64>>> {
+        let gil = pyo3::Python::acquire_gil();
+        Ok(to_ndarray_1d!(
+            gil,
+            pe!(self
+                .graph
+                .get_weighted_closeness_centrality(use_edge_weights_as_probabilities, verbose))?,
+            f64
+        ))
     }
 
     #[automatically_generated_binding]
     #[text_signature = "($self, node_id)"]
-    /// Return human-readable html report of the given node.
-    ///
-    /// The report, by default, is rendered using html.
+    /// Return harmonic centrality of the requested node.
+    ///
+    /// If the given node ID does not exist in the current graph the method
+    /// will panic.
     ///
     /// Parameters
     /// ----------
     /// node_id: int,
-    ///     Whether to show a loading bar in graph operations.
-    ///
-    pub fn get_node_report_from_node_id(&self, node_id: NodeT) -> PyResult<String> {
-        pe!(self.graph.get_node_report_from_node_id(node_id))
-    }
-
-    #[automatically_generated_binding]
-    #[text_signature = "($self, node_name)"]
-    /// Return human-readable html report of the given node.
-    ///
-    /// The report, by default, is rendered using html.
-    ///
-    /// Parameters
-    /// ----------
-    /// node_name: str,
-    ///     Whether to show a loading bar in graph operations.
-    ///
-    pub fn get_node_report_from_node_name(&self, node_name: &str) -> PyResult<String> {
-        pe!(self.graph.get_node_report_from_node_name(node_name))
-    }
-
-    #[automatically_generated_binding]
-    #[text_signature = "($self)"]
-    /// Return html short textual report of the graph.
-    ///
-    /// TODO! Add reports on triangles
-    /// TODO! Add reports on connected components
-    /// TODO! Add reports on various node metrics
-    /// TODO! Add reports on various edge metrics
-    /// NOTE! Most of the above TODOs will require first to implement the
-    /// support for the fast computation of the inbound edges in a directed
-    /// graphs
-    pub fn textual_report(&self) -> String {
-        self.graph.textual_report()
+    ///     The node ID whose harmonic centrality is to be computed.
+    ///
+    ///
+    /// Safety
+    /// ------
+    /// If the given node ID does not exist in the graph the method will panic.
+    pub unsafe fn get_unchecked_harmonic_centrality_from_node_id(&self, node_id: NodeT) -> f64 {
+        self.graph
+            .get_unchecked_harmonic_centrality_from_node_id(node_id)
+    }
+
+    #[automatically_generated_binding]
+    #[text_signature = "($self, node_id, use_edge_weights_as_probabilities)"]
+    /// Return harmonic centrality of the requested node.
+    ///
+    /// If the given node ID does not exist in the current graph the method
+    /// will panic.
+    ///
+    /// Parameters
+    /// ----------
+    /// node_id: int,
+    ///     The node ID whose harmonic centrality is to be computed.
+    /// use_edge_weights_as_probabilities: bool,
+    ///     Whether to treat the edge weights as probabilities.
+    ///
+    ///
+    /// Safety
+    /// ------
+    /// If the given node ID does not exist in the graph the method will panic.
+    pub unsafe fn get_unchecked_weighted_harmonic_centrality_from_node_id(
+        &self,
+        node_id: NodeT,
+        use_edge_weights_as_probabilities: bool,
+    ) -> f64 {
+        self.graph
+            .get_unchecked_weighted_harmonic_centrality_from_node_id(
+                node_id,
+                use_edge_weights_as_probabilities,
+            )
     }
 
     #[automatically_generated_binding]
     #[text_signature = "($self, verbose)"]
-    /// Returns number a triple with (number of components, number of nodes of the smallest component, number of nodes of the biggest component )
+    /// Return harmonic centrality for all nodes.
     ///
     /// Parameters
     /// ----------
     /// verbose: Optional[bool],
-    ///     Whether to show a loading bar or not.
-    ///
-    pub fn get_connected_components_number(&self, verbose: Option<bool>) -> (NodeT, NodeT, NodeT) {
-        self.graph.get_connected_components_number(verbose)
-    }
-
-    #[automatically_generated_binding]
-    #[text_signature = "($self)"]
-    /// Returns number of connected nodes in the graph.
-    pub fn get_connected_nodes_number(&self) -> NodeT {
-        self.graph.get_connected_nodes_number()
-    }
-
-    #[automatically_generated_binding]
-    #[text_signature = "($self)"]
-    /// Returns number of singleton nodes with selfloops within the graph.
-    pub fn get_singleton_nodes_with_selfloops_number(&self) -> NodeT {
-        self.graph.get_singleton_nodes_with_selfloops_number()
-    }
-
-    #[automatically_generated_binding]
-    #[text_signature = "($self)"]
-    /// Returns number of singleton nodes within the graph.
-    pub fn get_singleton_nodes_number(&self) -> NodeT {
-        self.graph.get_singleton_nodes_number()
-    }
-
-    #[automatically_generated_binding]
-    #[text_signature = "($self)"]
-    /// Returns number of disconnected nodes within the graph.
-    /// A Disconnected node is a node which is nor a singleton nor a singleton
-    /// with selfloops.
-    pub fn get_disconnected_nodes_number(&self) -> NodeT {
-        self.graph.get_disconnected_nodes_number()
-    }
-
-    #[automatically_generated_binding]
-    #[text_signature = "($self)"]
-    /// Returns vector of singleton node IDs of the graph.
-    pub fn get_singleton_node_ids(&self) -> Py<PyArray1<NodeT>> {
+    ///     Whether to show an indicative progress bar.
+    ///
+    pub fn get_harmonic_centrality(&self, verbose: Option<bool>) -> Py<PyArray1<f64>> {
         let gil = pyo3::Python::acquire_gil();
-        to_ndarray_1d!(gil, self.graph.get_singleton_node_ids(), NodeT)
-    }
-
-    #[automatically_generated_binding]
-    #[text_signature = "($self)"]
-    /// Returns vector of singleton node names of the graph.
-    pub fn get_singleton_node_names(&self) -> Vec<String> {
-        self.graph.get_singleton_node_names()
-    }
-
-    #[automatically_generated_binding]
-    #[text_signature = "($self)"]
-    /// Returns vector of singleton_with_selfloops node IDs of the graph.
-    pub fn get_singleton_with_selfloops_node_ids(&self) -> Py<PyArray1<NodeT>> {
+        to_ndarray_1d!(gil, self.graph.get_harmonic_centrality(verbose), f64)
+    }
+
+    #[automatically_generated_binding]
+    #[text_signature = "($self, use_edge_weights_as_probabilities, verbose)"]
+    /// Return harmonic centrality for all nodes.
+    ///
+    /// Parameters
+    /// ----------
+    /// use_edge_weights_as_probabilities: Optional[bool],
+    ///     Whether to treat the edge weights as probabilities.
+    /// verbose: Optional[bool],
+    ///     Whether to show an indicative progress bar.
+    ///
+    pub fn get_weighted_harmonic_centrality(
+        &self,
+        use_edge_weights_as_probabilities: Option<bool>,
+        verbose: Option<bool>,
+    ) -> PyResult<Py<PyArray1<f64>>> {
+        let gil = pyo3::Python::acquire_gil();
+        Ok(to_ndarray_1d!(
+            gil,
+            pe!(self
+                .graph
+                .get_weighted_harmonic_centrality(use_edge_weights_as_probabilities, verbose))?,
+            f64
+        ))
+    }
+
+    #[automatically_generated_binding]
+    #[text_signature = "($self, normalize, verbose)"]
+    /// Returns vector of stress centrality for all nodes.
+    ///
+    /// Parameters
+    /// ----------
+    /// normalize: Optional[bool],
+    ///     Whether to normalize the values. By default, it is false.
+    /// verbose: Optional[bool],
+    ///     Whether to show a loading bar. By default, it is true.
+    ///
+    pub fn get_stress_centrality(
+        &self,
+        normalize: Option<bool>,
+        verbose: Option<bool>,
+    ) -> Py<PyArray1<f64>> {
         let gil = pyo3::Python::acquire_gil();
         to_ndarray_1d!(
             gil,
-            self.graph.get_singleton_with_selfloops_node_ids(),
-            NodeT
+            self.graph.get_stress_centrality(normalize, verbose),
+            f64
         )
     }
 
     #[automatically_generated_binding]
-    #[text_signature = "($self)"]
-    /// Returns vector of singleton_with_selfloops node names of the graph.
-    pub fn get_singleton_with_selfloops_node_names(&self) -> Vec<String> {
-        self.graph.get_singleton_with_selfloops_node_names()
-    }
-
-    #[automatically_generated_binding]
-    #[text_signature = "($self)"]
-    /// Returns density of the graph.
-    pub fn get_density(&self) -> PyResult<f64> {
-        pe!(self.graph.get_density())
-    }
-
-    #[automatically_generated_binding]
-    #[text_signature = "($self)"]
-    /// Returns the traps rate of the graph.
-    ///
-    /// THIS IS EXPERIMENTAL AND MUST BE PROVEN!
-    pub fn get_trap_nodes_rate(&self) -> f64 {
-        self.graph.get_trap_nodes_rate()
-    }
-
-    #[automatically_generated_binding]
-    #[text_signature = "($self)"]
-    /// Returns unweighted mean node degree of the graph.
-    pub fn get_node_degrees_mean(&self) -> PyResult<f64> {
-        pe!(self.graph.get_node_degrees_mean())
-    }
-
-    #[automatically_generated_binding]
-    #[text_signature = "($self)"]
-    /// Returns weighted mean node degree of the graph.
-    pub fn get_weighted_node_degrees_mean(&self) -> PyResult<f64> {
-        pe!(self.graph.get_weighted_node_degrees_mean())
-    }
-
-    #[automatically_generated_binding]
-    #[text_signature = "($self)"]
-    /// Returns number of undirected edges of the graph.
-    pub fn get_undirected_edges_number(&self) -> EdgeT {
-        self.graph.get_undirected_edges_number()
-    }
-
-    #[automatically_generated_binding]
-    #[text_signature = "($self)"]
-    /// Returns number of undirected edges of the graph.
-    pub fn get_unique_undirected_edges_number(&self) -> EdgeT {
-        self.graph.get_unique_undirected_edges_number()
-    }
-
-    #[automatically_generated_binding]
-    #[text_signature = "($self)"]
-    /// Returns number of edges of the graph.
-    pub fn get_edges_number(&self) -> EdgeT {
-        self.graph.get_edges_number()
-    }
-
-    #[automatically_generated_binding]
-    #[text_signature = "($self)"]
-    /// Returns number of unique edges of the graph.
-    pub fn get_unique_edges_number(&self) -> EdgeT {
-        self.graph.get_unique_edges_number()
-    }
-
-    #[automatically_generated_binding]
-    #[text_signature = "($self)"]
-    /// Returns unweighted median node degree of the graph
-    pub fn get_node_degrees_median(&self) -> PyResult<NodeT> {
-        pe!(self.graph.get_node_degrees_median())
-    }
-
-    #[automatically_generated_binding]
-    #[text_signature = "($self)"]
-    /// Returns weighted median node degree of the graph
-    pub fn get_weighted_node_degrees_median(&self) -> PyResult<f64> {
-        pe!(self.graph.get_weighted_node_degrees_median())
-    }
-
-    #[automatically_generated_binding]
-    #[text_signature = "($self)"]
-    /// Returns maximum node degree of the graph.
-    ///
-    /// Raises
-    /// -------
-    /// ValueError
-    ///     If the graph does not contain any node (is an empty graph).
-    ///
-    pub fn get_maximum_node_degree(&self) -> PyResult<NodeT> {
-        pe!(self.graph.get_maximum_node_degree())
-    }
-
-    #[automatically_generated_binding]
-    #[text_signature = "($self)"]
-    /// Returns maximum node degree of the graph.
-    ///
-    /// Safety
-    /// ------
-    /// This method fails with a panic if the graph does not have any node.
-    pub unsafe fn get_unchecked_most_central_node_id(&self) -> NodeT {
-        self.graph.get_unchecked_most_central_node_id()
-    }
-
-    #[automatically_generated_binding]
-    #[text_signature = "($self)"]
-    /// Returns maximum node degree of the graph.
-    pub fn get_most_central_node_id(&self) -> PyResult<NodeT> {
-        pe!(self.graph.get_most_central_node_id())
-    }
-
-    #[automatically_generated_binding]
-    #[text_signature = "($self)"]
-    /// Returns minimum node degree of the graph.
-    ///
-    /// Raises
-    /// -------
-    /// ValueError
-    ///     If the graph does not contain any node (is an empty graph).
-    ///
-    pub fn get_minimum_node_degree(&self) -> PyResult<NodeT> {
-        pe!(self.graph.get_minimum_node_degree())
-    }
-
-    #[automatically_generated_binding]
-    #[text_signature = "($self)"]
-    /// Returns mode node degree of the graph.
-    pub fn get_node_degrees_mode(&self) -> PyResult<NodeT> {
-        pe!(self.graph.get_node_degrees_mode())
-    }
-
-    #[automatically_generated_binding]
-    #[text_signature = "($self)"]
-    /// Returns rate of self-loops.
-    pub fn get_selfloop_nodes_rate(&self) -> PyResult<f64> {
-        pe!(self.graph.get_selfloop_nodes_rate())
-    }
-
-    #[automatically_generated_binding]
-    #[text_signature = "($self)"]
-    /// Return name of the graph.
-    pub fn get_name(&self) -> String {
-        self.graph.get_name()
-    }
-
-    #[automatically_generated_binding]
-    #[text_signature = "($self)"]
-    /// Return the number of traps (nodes without any outgoing edges that are not singletons)
-    /// This also includes nodes with only a self-loops, therefore singletons with
-    /// only a self-loops are not considered traps because you could make a walk on them.
-    pub fn get_trap_nodes_number(&self) -> NodeT {
-        self.graph.get_trap_nodes_number()
-    }
-
-    #[automatically_generated_binding]
-    #[text_signature = "($self, directed)"]
-    /// Return vector of the non-unique source nodes.
-    ///
-    /// Parameters
-    /// ----------
-    /// directed: bool,
-    ///     Whether to filter out the undirected edges.
-    ///
-    pub fn get_source_node_ids(&self, directed: bool) -> Py<PyArray1<NodeT>> {
+    #[text_signature = "($self, normalize, verbose)"]
+    /// Returns vector of betweenness centrality for all nodes.
+    ///
+    /// Parameters
+    /// ----------
+    /// normalize: Optional[bool],
+    ///     Whether to normalize the values. By default, it is false.
+    /// verbose: Optional[bool],
+    ///     Whether to show a loading bar. By default, it is true.
+    ///
+    pub fn get_betweenness_centrality(
+        &self,
+        normalize: Option<bool>,
+        verbose: Option<bool>,
+    ) -> Py<PyArray1<f64>> {
         let gil = pyo3::Python::acquire_gil();
-        to_ndarray_1d!(gil, self.graph.get_source_node_ids(directed), NodeT)
-    }
-
-    #[automatically_generated_binding]
-    #[text_signature = "($self)"]
-    /// Return vector on the (non unique) directed source nodes of the graph
-    pub fn get_directed_source_node_ids(&self) -> Py<PyArray1<NodeT>> {
-        let gil = pyo3::Python::acquire_gil();
-        to_ndarray_1d!(gil, self.graph.get_directed_source_node_ids(), NodeT)
-    }
-
-    #[automatically_generated_binding]
-    #[text_signature = "($self, directed)"]
-    /// Return vector of the non-unique source nodes names.
-    ///
-    /// Parameters
-    /// ----------
-    /// directed: bool,
-    ///     Whether to filter out the undirected edges.
-    ///
-    pub fn get_source_names(&self, directed: bool) -> Vec<String> {
-        self.graph.get_source_names(directed)
-    }
-
-    #[automatically_generated_binding]
-    #[text_signature = "($self, directed)"]
-    /// Return vector on the (non unique) destination nodes of the graph.
-    ///
-    /// Parameters
-    /// ----------
-    /// directed: bool,
-    ///     Whether to filter out the undirected edges.
-    ///
-    pub fn get_destination_node_ids(&self, directed: bool) -> Py<PyArray1<NodeT>> {
-        let gil = pyo3::Python::acquire_gil();
-        to_ndarray_1d!(gil, self.graph.get_destination_node_ids(directed), NodeT)
-    }
-
-    #[automatically_generated_binding]
-    #[text_signature = "($self)"]
-    /// Return vector on the (non unique) directed destination nodes of the graph
-    pub fn get_directed_destination_node_ids(&self) -> Py<PyArray1<NodeT>> {
-        let gil = pyo3::Python::acquire_gil();
-        to_ndarray_1d!(gil, self.graph.get_directed_destination_node_ids(), NodeT)
-    }
-
-    #[automatically_generated_binding]
-    #[text_signature = "($self, directed)"]
-    /// Return vector of the non-unique destination nodes names.
-    ///
-    /// Parameters
-    /// ----------
-    /// directed: bool,
-    ///     Whether to filter out the undirected edges.
-    ///
-    pub fn get_destination_names(&self, directed: bool) -> Vec<String> {
-        self.graph.get_destination_names(directed)
-    }
-
-    #[automatically_generated_binding]
-    #[text_signature = "($self)"]
-    /// Return vector with the sorted nodes names
-    pub fn get_node_names(&self) -> Vec<String> {
-        self.graph.get_node_names()
-    }
-
-    #[automatically_generated_binding]
-    #[text_signature = "($self)"]
-    /// Return vector with the node URLs.
-    pub fn get_node_urls(&self) -> Vec<Option<String>> {
-        self.graph.get_node_urls()
-    }
-
-    #[automatically_generated_binding]
-    #[text_signature = "($self)"]
-    /// Return vector with the node predicted ontology.
-    pub fn get_node_ontologies(&self) -> Vec<Option<String>> {
-        self.graph.get_node_ontologies()
-    }
-
-    #[automatically_generated_binding]
-    #[text_signature = "($self)"]
-    /// Return vector with the sorted nodes Ids
-    pub fn get_node_ids(&self) -> Py<PyArray1<NodeT>> {
-        let gil = pyo3::Python::acquire_gil();
-        to_ndarray_1d!(gil, self.graph.get_node_ids(), NodeT)
-    }
-
-    #[automatically_generated_binding]
-    #[text_signature = "($self)"]
-    /// Return the edge types of the edges
-    pub fn get_edge_type_ids(&self) -> PyResult<Vec<Option<EdgeTypeT>>> {
-        pe!(self.graph.get_edge_type_ids())
-    }
-
-    #[automatically_generated_binding]
-    #[text_signature = "($self)"]
-    /// Return the unique edge type IDs of the graph edges.
-    pub fn get_unique_edge_type_ids(&self) -> PyResult<Py<PyArray1<EdgeTypeT>>> {
+        to_ndarray_1d!(
+            gil,
+            self.graph.get_betweenness_centrality(normalize, verbose),
+            f64
+        )
+    }
+
+    #[automatically_generated_binding]
+    #[text_signature = "($self, maximum_iterations_number, tollerance)"]
+    /// Returns vector with unweighted eigenvector centrality.
+    ///
+    /// Parameters
+    /// ----------
+    /// maximum_iterations_number: Optional[int],
+    ///     The maximum number of iterations to consider.
+    /// tollerance: Optional[float],
+    ///     The maximum error tollerance for convergence.
+    ///
+    pub fn get_eigenvector_centrality(
+        &self,
+        maximum_iterations_number: Option<usize>,
+        tollerance: Option<f64>,
+    ) -> PyResult<Py<PyArray1<f64>>> {
         let gil = pyo3::Python::acquire_gil();
         Ok(to_ndarray_1d!(
             gil,
-            pe!(self.graph.get_unique_edge_type_ids())?,
-            EdgeTypeT
+            pe!(self
+                .graph
+                .get_eigenvector_centrality(maximum_iterations_number, tollerance))?,
+            f64
         ))
     }
 
     #[automatically_generated_binding]
-    #[text_signature = "($self)"]
-    /// Return the edge types names
-    pub fn get_edge_type_names(&self) -> PyResult<Vec<Option<String>>> {
-        pe!(self.graph.get_edge_type_names())
-    }
-
-    #[automatically_generated_binding]
-    #[text_signature = "($self)"]
-    /// Return the edge types names
-    pub fn get_unique_edge_type_names(&self) -> PyResult<Vec<String>> {
-        pe!(self.graph.get_unique_edge_type_names())
-    }
-
-    #[automatically_generated_binding]
-    #[text_signature = "($self)"]
-    /// Return the weights of the graph edges.
-    pub fn get_edge_weights(&self) -> PyResult<Py<PyArray1<WeightT>>> {
+    #[text_signature = "($self, maximum_iterations_number, tollerance)"]
+    /// Returns vector with unweighted eigenvector centrality.
+    ///
+    /// Parameters
+    /// ----------
+    /// maximum_iterations_number: Optional[int],
+    ///     The maximum number of iterations to consider.
+    /// tollerance: Optional[float],
+    ///     The maximum error tollerance for convergence.
+    ///
+    pub fn get_weighted_eigenvector_centrality(
+        &self,
+        maximum_iterations_number: Option<usize>,
+        tollerance: Option<f64>,
+    ) -> PyResult<Py<PyArray1<f64>>> {
         let gil = pyo3::Python::acquire_gil();
         Ok(to_ndarray_1d!(
             gil,
-            pe!(self.graph.get_edge_weights())?,
-            WeightT
-        ))
-    }
-
-    #[automatically_generated_binding]
-    #[text_signature = "($self)"]
-    /// Return the node types of the graph nodes.
-    pub fn get_node_type_ids(&self) -> PyResult<Vec<Option<Vec<NodeTypeT>>>> {
-        pe!(self.graph.get_node_type_ids())
-    }
-
-    #[automatically_generated_binding]
-    #[text_signature = "($self)"]
-    /// Returns boolean mask of known node types.
-    ///
-    /// Raises
-    /// -------
-    /// ValueError
-    ///     If the graph does not have node types.
-    ///
-    pub fn get_known_node_types_mask(&self) -> PyResult<Py<PyArray1<bool>>> {
-        let gil = pyo3::Python::acquire_gil();
-        Ok(to_ndarray_1d!(
-            gil,
-            pe!(self.graph.get_known_node_types_mask())?,
-            bool
-        ))
-    }
-
-    #[automatically_generated_binding]
-    #[text_signature = "($self)"]
-    /// Returns boolean mask of unknown node types.
-    ///
-    /// Raises
-    /// -------
-    /// ValueError
-    ///     If the graph does not have node types.
-    ///
-    pub fn get_unknown_node_types_mask(&self) -> PyResult<Py<PyArray1<bool>>> {
-        let gil = pyo3::Python::acquire_gil();
-        Ok(to_ndarray_1d!(
-            gil,
-            pe!(self.graph.get_unknown_node_types_mask())?,
-            bool
-        ))
-    }
-
-    #[automatically_generated_binding]
-    #[text_signature = "($self)"]
-    /// Returns one-hot encoded node types.
-    ///
-    /// Raises
-    /// -------
-    /// ValueError
-    ///     If the graph does not have node types.
-    ///
-    pub fn get_one_hot_encoded_node_types(&self) -> PyResult<Py<PyArray2<bool>>> {
-        let gil = pyo3::Python::acquire_gil();
-        Ok(to_ndarray_2d!(
-            gil,
-            pe!(self.graph.get_one_hot_encoded_node_types())?,
-            bool
-        ))
-    }
-
-    #[automatically_generated_binding]
-    #[text_signature = "($self)"]
-    /// Returns one-hot encoded known node types.
-    ///
-    /// Raises
-    /// -------
-    /// ValueError
-    ///     If the graph does not have node types.
-    ///
-    pub fn get_one_hot_encoded_known_node_types(&self) -> PyResult<Py<PyArray2<bool>>> {
-        let gil = pyo3::Python::acquire_gil();
-        Ok(to_ndarray_2d!(
-            gil,
-            pe!(self.graph.get_one_hot_encoded_known_node_types())?,
-            bool
-        ))
-    }
-
-    #[automatically_generated_binding]
-    #[text_signature = "($self)"]
-    /// Returns one-hot encoded edge types.
-    ///
-    /// Raises
-    /// -------
-    /// ValueError
-    ///     If the graph does not have edge types.
-    ///
-    pub fn get_one_hot_encoded_edge_types(&self) -> PyResult<Py<PyArray2<bool>>> {
-        let gil = pyo3::Python::acquire_gil();
-        Ok(to_ndarray_2d!(
-            gil,
-            pe!(self.graph.get_one_hot_encoded_edge_types())?,
-            bool
-        ))
-    }
-
-    #[automatically_generated_binding]
-    #[text_signature = "($self)"]
-    /// Returns one-hot encoded known edge types.
-    ///
-    /// Raises
-    /// -------
-    /// ValueError
-    ///     If the graph does not have edge types.
-    ///
-    pub fn get_one_hot_encoded_known_edge_types(&self) -> PyResult<Py<PyArray2<bool>>> {
-        let gil = pyo3::Python::acquire_gil();
-        Ok(to_ndarray_2d!(
-            gil,
-            pe!(self.graph.get_one_hot_encoded_known_edge_types())?,
-            bool
-        ))
-    }
-
-    #[automatically_generated_binding]
-    #[text_signature = "($self)"]
-    /// Return the node types names.
-    pub fn get_node_type_names(&self) -> PyResult<Vec<Option<Vec<String>>>> {
-        pe!(self.graph.get_node_type_names())
-    }
-
-    #[automatically_generated_binding]
-    #[text_signature = "($self)"]
-    /// Return the unique node type IDs of the graph nodes.
-    pub fn get_unique_node_type_ids(&self) -> PyResult<Py<PyArray1<NodeTypeT>>> {
-        let gil = pyo3::Python::acquire_gil();
-        Ok(to_ndarray_1d!(
-            gil,
-            pe!(self.graph.get_unique_node_type_ids())?,
-            NodeTypeT
-        ))
-    }
-
-    #[automatically_generated_binding]
-    #[text_signature = "($self)"]
-    /// Return the unique node types names.
-    pub fn get_unique_node_type_names(&self) -> PyResult<Vec<String>> {
-        pe!(self.graph.get_unique_node_type_names())
-    }
-
-    #[automatically_generated_binding]
-    #[text_signature = "($self)"]
-    /// Return number of the unique edges in the graph
-    pub fn get_unique_directed_edges_number(&self) -> EdgeT {
-        self.graph.get_unique_directed_edges_number()
-    }
-
-    #[automatically_generated_binding]
-    #[text_signature = "($self)"]
-    /// Return the nodes mapping
-    pub fn get_nodes_mapping(&self) -> HashMap<String, NodeT> {
-        self.graph.get_nodes_mapping()
-    }
-
-    #[automatically_generated_binding]
-    #[text_signature = "($self, directed)"]
-    /// Return vector with the sorted edge Ids.
-    ///
-    /// Parameters
-    /// ----------
-    /// directed: bool,
-    ///     Whether to filter out the undirected edges.
-    ///
-    pub fn get_edge_node_ids(&self, directed: bool) -> Py<PyArray2<NodeT>> {
-        let gil = pyo3::Python::acquire_gil();
-        to_ndarray_2d!(gil, self.graph.get_edge_node_ids(directed), NodeT)
-    }
-
-    #[automatically_generated_binding]
-    #[text_signature = "($self)"]
-    /// Return vector with the sorted directed edge Ids
-    pub fn get_directed_edge_node_ids(&self) -> Py<PyArray2<NodeT>> {
-        let gil = pyo3::Python::acquire_gil();
-        to_ndarray_2d!(gil, self.graph.get_directed_edge_node_ids(), NodeT)
-    }
-
-    #[automatically_generated_binding]
-    #[text_signature = "($self, directed)"]
-    /// Return vector with the sorted edge names.
-    ///
-    /// Parameters
-    /// ----------
-    /// directed: bool,
-    ///     Whether to filter out the undirected edges.
-    ///
-    pub fn get_edge_node_names(&self, directed: bool) -> Vec<(String, String)> {
-        self.graph.get_edge_node_names(directed)
-    }
-
-    #[automatically_generated_binding]
-    #[text_signature = "($self)"]
-    /// Return vector with the sorted directed edge names
-    pub fn get_directed_edge_node_names(&self) -> Vec<(String, String)> {
-        self.graph.get_directed_edge_node_names()
-    }
-
-    #[automatically_generated_binding]
-    #[text_signature = "($self)"]
-    /// Returns number of nodes with unknown node type.
-    ///
-    /// Raises
-    /// -------
-    /// ValueError
-    ///     If there are no node types in the graph.
-    ///
-    pub fn get_unknown_node_types_number(&self) -> PyResult<NodeT> {
-        pe!(self.graph.get_unknown_node_types_number())
-    }
-
-    #[automatically_generated_binding]
-    #[text_signature = "($self)"]
-    /// Returns the number of node with known node type.
-    ///
-    /// Raises
-    /// -------
-    /// ValueError
-    ///     If there are no node types in the graph.
-    ///
-    pub fn get_known_node_types_number(&self) -> PyResult<NodeT> {
-        pe!(self.graph.get_known_node_types_number())
-    }
-
-    #[automatically_generated_binding]
-    #[text_signature = "($self)"]
-    /// Returns rate of unknown node types over total nodes number.
-    ///
-    /// Raises
-    /// -------
-    /// ValueError
-    ///     If there are no node types in the graph.
-    ///
-    pub fn get_unknown_node_types_rate(&self) -> PyResult<f64> {
-        pe!(self.graph.get_unknown_node_types_rate())
-    }
-
-    #[automatically_generated_binding]
-    #[text_signature = "($self)"]
-    /// Returns rate of known node types over total nodes number.
-    ///
-    /// Raises
-    /// -------
-    /// ValueError
-    ///     If there are no node types in the graph.
-    ///
-    pub fn get_known_node_types_rate(&self) -> PyResult<f64> {
-        pe!(self.graph.get_known_node_types_rate())
-    }
-
-    #[automatically_generated_binding]
-    #[text_signature = "($self)"]
-    /// Returns minimum number of node types.
-    ///
-    /// Raises
-    /// -------
-    /// ValueError
-    ///     If there are no node types in the graph.
-    ///
-    pub fn get_minimum_node_types_number(&self) -> PyResult<NodeT> {
-        pe!(self.graph.get_minimum_node_types_number())
-    }
-
-    #[automatically_generated_binding]
-    #[text_signature = "($self)"]
-    /// Returns maximum number of node types.
-    ///
-    /// Raises
-    /// -------
-    /// ValueError
-    ///     If there are no node types in the graph.
-    ///
-    pub fn get_maximum_node_types_number(&self) -> PyResult<NodeT> {
-        pe!(self.graph.get_maximum_node_types_number())
-    }
-
-    #[automatically_generated_binding]
-    #[text_signature = "($self)"]
-    /// Returns number of maximum multilabel count.
-    ///
-    /// This value is the maximum number of multilabel counts
-    /// that appear in any given node in the graph
-    pub fn get_maximum_multilabel_count(&self) -> PyResult<NodeTypeT> {
-        pe!(self.graph.get_maximum_multilabel_count())
-    }
-
-    #[automatically_generated_binding]
-    #[text_signature = "($self)"]
-    /// Returns number of singleton node types.
-    ///
-    /// Raises
-    /// -------
-    /// ValueError
-    ///     If the graph does not have node types.
-    ///
-    pub fn get_singleton_node_types_number(&self) -> PyResult<NodeTypeT> {
-        pe!(self.graph.get_singleton_node_types_number())
-    }
-
-    #[automatically_generated_binding]
-    #[text_signature = "($self)"]
-    /// Returns vector of singleton node types IDs.
-    ///
-    /// Raises
-    /// -------
-    /// ValueError
-    ///     If the graph does not have node types.
-    ///
-    pub fn get_singleton_node_type_ids(&self) -> PyResult<Py<PyArray1<NodeTypeT>>> {
-        let gil = pyo3::Python::acquire_gil();
-        Ok(to_ndarray_1d!(
-            gil,
-            pe!(self.graph.get_singleton_node_type_ids())?,
-            NodeTypeT
-        ))
-    }
-
-    #[automatically_generated_binding]
-    #[text_signature = "($self)"]
-    /// Returns vector of singleton node types names.
-    ///
-    /// Raises
-    /// -------
-    /// ValueError
-    ///     If the graph does not have node types.
-    ///
-    pub fn get_singleton_node_type_names(&self) -> PyResult<Vec<String>> {
-        pe!(self.graph.get_singleton_node_type_names())
-    }
-
-    #[automatically_generated_binding]
-    #[text_signature = "($self)"]
-    /// Returns number of unknown edge types.
-    ///
-    /// Raises
-    /// -------
-    /// ValueError
-    ///     If there are no edge types in the graph.
-    ///
-    pub fn get_unknown_edge_types_number(&self) -> PyResult<EdgeT> {
-        pe!(self.graph.get_unknown_edge_types_number())
-    }
-
-    #[automatically_generated_binding]
-    #[text_signature = "($self)"]
-    /// Returns edge IDs of the edges with unknown edge types
-    ///
-    /// Raises
-    /// -------
-    /// ValueError
-    ///     If there are no edge types in the graph.
-    ///
-    pub fn get_edge_ids_with_unknown_edge_types(&self) -> PyResult<Py<PyArray1<EdgeT>>> {
-        let gil = pyo3::Python::acquire_gil();
-        Ok(to_ndarray_1d!(
-            gil,
-            pe!(self.graph.get_edge_ids_with_unknown_edge_types())?,
-            EdgeT
-        ))
-    }
-
-    #[automatically_generated_binding]
-    #[text_signature = "($self)"]
-    /// Returns edge IDs of the edges with known edge types
-    ///
-    /// Raises
-    /// -------
-    /// ValueError
-    ///     If there are no edge types in the graph.
-    ///
-    pub fn get_edge_ids_with_known_edge_types(&self) -> PyResult<Py<PyArray1<EdgeT>>> {
-        let gil = pyo3::Python::acquire_gil();
-        Ok(to_ndarray_1d!(
-            gil,
-            pe!(self.graph.get_edge_ids_with_known_edge_types())?,
-            EdgeT
-        ))
-    }
-
-    #[automatically_generated_binding]
-    #[text_signature = "($self, directed)"]
-    /// Returns edge node IDs of the edges with unknown edge types
-    ///
-    /// Parameters
-    /// ----------
-    /// directed: bool,
-    ///     Whether to iterated the edges as a directed or undirected edge list.
-    ///
-    ///
-    /// Raises
-    /// -------
-    /// ValueError
-    ///     If there are no edge types in the graph.
-    ///
-    pub fn get_edge_node_ids_with_unknown_edge_types(
-        &self,
-        directed: bool,
-    ) -> PyResult<Vec<(NodeT, NodeT)>> {
-        pe!(self
-            .graph
-            .get_edge_node_ids_with_unknown_edge_types(directed))
-    }
-
-    #[automatically_generated_binding]
-    #[text_signature = "($self, directed)"]
-    /// Returns edge node IDs of the edges with known edge types
-    ///
-    /// Parameters
-    /// ----------
-    /// directed: bool,
-    ///     Whether to iterated the edges as a directed or undirected edge list.
-    ///
-    ///
-    /// Raises
-    /// -------
-    /// ValueError
-    ///     If there are no edge types in the graph.
-    ///
-    pub fn get_edge_node_ids_with_known_edge_types(
-        &self,
-        directed: bool,
-    ) -> PyResult<Vec<(NodeT, NodeT)>> {
-        pe!(self.graph.get_edge_node_ids_with_known_edge_types(directed))
-    }
-
-    #[automatically_generated_binding]
-    #[text_signature = "($self, directed)"]
-    /// Returns edge node names of the edges with unknown edge types
-    ///
-    /// Parameters
-    /// ----------
-    /// directed: bool,
-    ///     Whether to iterated the edges as a directed or undirected edge list.
-    ///
-    ///
-    /// Raises
-    /// -------
-    /// ValueError
-    ///     If there are no edge types in the graph.
-    ///
-    pub fn get_edge_node_names_with_unknown_edge_types(
-        &self,
-        directed: bool,
-    ) -> PyResult<Vec<(String, String)>> {
-        pe!(self
-            .graph
-            .get_edge_node_names_with_unknown_edge_types(directed))
-    }
-
-    #[automatically_generated_binding]
-    #[text_signature = "($self, directed)"]
-    /// Returns edge node names of the edges with known edge types
-    ///
-    /// Parameters
-    /// ----------
-    /// directed: bool,
-    ///     Whether to iterated the edges as a directed or undirected edge list.
-    ///
-    ///
-    /// Raises
-    /// -------
-    /// ValueError
-    ///     If there are no edge types in the graph.
-    ///
-    pub fn get_edge_node_names_with_known_edge_types(
-        &self,
-        directed: bool,
-    ) -> PyResult<Vec<(String, String)>> {
-        pe!(self
-            .graph
-            .get_edge_node_names_with_known_edge_types(directed))
-    }
-
-    #[automatically_generated_binding]
-    #[text_signature = "($self)"]
-    /// Returns a boolean vector that for each node contains whether it has an
-    /// unknown node type.
-    ///
-    /// Raises
-    /// -------
-    /// ValueError
-    ///     If there are no edge types in the graph.
-    ///
-    pub fn get_edge_ids_with_unknown_edge_types_mask(&self) -> PyResult<Py<PyArray1<bool>>> {
-        let gil = pyo3::Python::acquire_gil();
-        Ok(to_ndarray_1d!(
-            gil,
-            pe!(self.graph.get_edge_ids_with_unknown_edge_types_mask())?,
-            bool
-        ))
-    }
-
-    #[automatically_generated_binding]
-    #[text_signature = "($self)"]
-    /// Returns a boolean vector that for each node contains whether it has an
-    /// unknown edge type.
-    ///
-    /// Raises
-    /// -------
-    /// ValueError
-    ///     If there are no edge types in the graph.
-    ///
-    pub fn get_edge_ids_with_known_edge_types_mask(&self) -> PyResult<Py<PyArray1<bool>>> {
-        let gil = pyo3::Python::acquire_gil();
-        Ok(to_ndarray_1d!(
-            gil,
-            pe!(self.graph.get_edge_ids_with_known_edge_types_mask())?,
-            bool
-        ))
-    }
-
-    #[automatically_generated_binding]
-    #[text_signature = "($self)"]
-    /// Returns node IDs of the nodes with unknown node types
-    ///
-    /// Raises
-    /// -------
-    /// ValueError
-    ///     If there are no node types in the graph.
-    ///
-    pub fn get_node_ids_with_unknown_node_types(&self) -> PyResult<Py<PyArray1<NodeT>>> {
-        let gil = pyo3::Python::acquire_gil();
-        Ok(to_ndarray_1d!(
-            gil,
-            pe!(self.graph.get_node_ids_with_unknown_node_types())?,
-            NodeT
-        ))
-    }
-
-    #[automatically_generated_binding]
-    #[text_signature = "($self)"]
-    /// Returns node IDs of the nodes with known node types
-    ///
-    /// Raises
-    /// -------
-    /// ValueError
-    ///     If there are no node types in the graph.
-    ///
-    pub fn get_node_ids_with_known_node_types(&self) -> PyResult<Py<PyArray1<NodeT>>> {
-        let gil = pyo3::Python::acquire_gil();
-        Ok(to_ndarray_1d!(
-            gil,
-            pe!(self.graph.get_node_ids_with_known_node_types())?,
-            NodeT
-        ))
-    }
-
-    #[automatically_generated_binding]
-    #[text_signature = "($self)"]
-    /// Returns node names of the nodes with unknown node types
-    ///
-    /// Raises
-    /// -------
-    /// ValueError
-    ///     If there are no node types in the graph.
-    ///
-    pub fn get_node_names_with_unknown_node_types(&self) -> PyResult<Vec<String>> {
-        pe!(self.graph.get_node_names_with_unknown_node_types())
-    }
-
-    #[automatically_generated_binding]
-    #[text_signature = "($self)"]
-    /// Returns node names of the nodes with known node types
-    ///
-    /// Raises
-    /// -------
-    /// ValueError
-    ///     If there are no node types in the graph.
-    ///
-    pub fn get_node_names_with_known_node_types(&self) -> PyResult<Vec<String>> {
-        pe!(self.graph.get_node_names_with_known_node_types())
-    }
-
-    #[automatically_generated_binding]
-    #[text_signature = "($self)"]
-    /// Returns a boolean vector that for each node contains whether it has an
-    /// unknown node type.
-    ///
-    /// Raises
-    /// -------
-    /// ValueError
-    ///     If there are no node types in the graph.
-    ///
-    pub fn get_node_ids_with_unknown_node_types_mask(&self) -> PyResult<Py<PyArray1<bool>>> {
-        let gil = pyo3::Python::acquire_gil();
-        Ok(to_ndarray_1d!(
-            gil,
-            pe!(self.graph.get_node_ids_with_unknown_node_types_mask())?,
-            bool
-        ))
-    }
-
-    #[automatically_generated_binding]
-    #[text_signature = "($self)"]
-    /// Returns a boolean vector that for each node contains whether it has an
-    /// known node type.
-    ///
-    /// Raises
-    /// -------
-    /// ValueError
-    ///     If there are no node types in the graph.
-    ///
-    pub fn get_node_ids_with_known_node_types_mask(&self) -> PyResult<Py<PyArray1<bool>>> {
-        let gil = pyo3::Python::acquire_gil();
-        Ok(to_ndarray_1d!(
-            gil,
-            pe!(self.graph.get_node_ids_with_known_node_types_mask())?,
-            bool
-        ))
-    }
-
-    #[automatically_generated_binding]
-    #[text_signature = "($self)"]
-    /// Returns the number of edge with known edge type.
-    ///
-    /// Raises
-    /// -------
-    /// ValueError
-    ///     If there are no edge types in the graph.
-    ///
-    pub fn get_known_edge_types_number(&self) -> PyResult<EdgeT> {
-        pe!(self.graph.get_known_edge_types_number())
-    }
-
-    #[automatically_generated_binding]
-    #[text_signature = "($self)"]
-    /// Returns rate of unknown edge types over total edges number.
-    ///
-    /// Raises
-    /// -------
-    /// ValueError
-    ///     If there are no edge types in the graph.
-    ///
-    pub fn get_unknown_edge_types_rate(&self) -> PyResult<f64> {
-        pe!(self.graph.get_unknown_edge_types_rate())
-    }
-
-    #[automatically_generated_binding]
-    #[text_signature = "($self)"]
-    /// Returns rate of known edge types over total edges number.
-    ///
-    /// Raises
-    /// -------
-    /// ValueError
-    ///     If there are no edge types in the graph.
-    ///
-    pub fn get_known_edge_types_rate(&self) -> PyResult<f64> {
-        pe!(self.graph.get_known_edge_types_rate())
-    }
-
-    #[automatically_generated_binding]
-    #[text_signature = "($self)"]
-    /// Returns minimum number of edge types.
-    ///
-    /// Raises
-    /// -------
-    /// ValueError
-    ///     If there are no edge types in the graph.
-    ///
-    pub fn get_minimum_edge_types_number(&self) -> PyResult<EdgeT> {
-        pe!(self.graph.get_minimum_edge_types_number())
-    }
-
-    #[automatically_generated_binding]
-    #[text_signature = "($self)"]
-    /// Returns number of singleton edge types.
-    ///
-    /// Raises
-    /// -------
-    /// ValueError
-    ///     If the graph does not have edge types.
-    ///
-    pub fn get_singleton_edge_types_number(&self) -> PyResult<EdgeTypeT> {
-        pe!(self.graph.get_singleton_edge_types_number())
-    }
-
-    #[automatically_generated_binding]
-    #[text_signature = "($self)"]
-    /// Returns vector of singleton edge types IDs.
-    ///
-    /// Raises
-    /// -------
-    /// ValueError
-    ///     If the graph does not have edge types.
-    ///
-    pub fn get_singleton_edge_type_ids(&self) -> PyResult<Py<PyArray1<EdgeTypeT>>> {
-        let gil = pyo3::Python::acquire_gil();
-        Ok(to_ndarray_1d!(
-            gil,
-            pe!(self.graph.get_singleton_edge_type_ids())?,
-            EdgeTypeT
-        ))
-    }
-
-    #[automatically_generated_binding]
-    #[text_signature = "($self)"]
-    /// Returns vector of singleton edge types names.
-    ///
-    /// Raises
-    /// -------
-    /// ValueError
-    ///     If the graph does not have edge types.
-    ///
-    pub fn get_singleton_edge_type_names(&self) -> PyResult<Vec<String>> {
-        pe!(self.graph.get_singleton_edge_type_names())
-    }
-
-    #[automatically_generated_binding]
-<<<<<<< HEAD
-    #[text_signature = "($, self)"]
-    /// Return list of the supported sparse edge weighting methods
-    pub fn get_sparse_edge_weighting_methods(&self) -> Vec<&str> {
-        self.graph.get_sparse_edge_weighting_methods()
-    }
-
-    #[automatically_generated_binding]
-    #[text_signature = "($, self)"]
-    /// Return list of the supported edge weighting methods
-    pub fn get_edge_weighting_methods(&self) -> Vec<&str> {
-        self.graph.get_edge_weighting_methods()
-    }
-
-    #[automatically_generated_binding]
-    #[text_signature = "($, self, edge_type_name, weight)"]
-    /// Returns new graph with added in missing self-loops with given edge type and weight.
-=======
-    #[text_signature = "($self)"]
-    /// Returns number of nodes in the graph
-    pub fn get_nodes_number(&self) -> NodeT {
-        self.graph.get_nodes_number()
-    }
-
-    #[automatically_generated_binding]
-    #[text_signature = "($self, verbose)"]
-    /// Return a vector with the components each node belongs to.
-    ///
-    /// E.g. If we have two components `[0, 2, 3]` and `[1, 4, 5]` the result will look like
-    /// `[0, 1, 0, 0, 1, 1]`
->>>>>>> origin/develop
-    ///
-    /// Parameters
-    /// ----------
-    /// verbose: Optional[bool],
-    ///     Whether to show the loading bar.
-    ///
-    pub fn get_node_connected_component_ids(&self, verbose: Option<bool>) -> Py<PyArray1<NodeT>> {
-        let gil = pyo3::Python::acquire_gil();
-        to_ndarray_1d!(
-            gil,
-            self.graph.get_node_connected_component_ids(verbose),
-            NodeT
-        )
-    }
-
-    #[automatically_generated_binding]
-    #[text_signature = "($self)"]
-    /// Returns number of directed edges in the graph
-    pub fn get_directed_edges_number(&self) -> EdgeT {
-        self.graph.get_directed_edges_number()
-    }
-
-    #[automatically_generated_binding]
-    #[text_signature = "($self)"]
-    /// Returns number of edge types in the graph.
-    ///
-    /// Raises
-    /// -------
-    /// ValueError
-    ///     If there are no edge types in the current graph.
-    ///
-    pub fn get_edge_types_number(&self) -> PyResult<EdgeTypeT> {
-        pe!(self.graph.get_edge_types_number())
-    }
-
-    #[automatically_generated_binding]
-    #[text_signature = "($self)"]
-    /// Returns number of node types in the graph.
-    ///
-    /// Raises
-    /// -------
-    /// ValueError
-    ///     If there are no node types in the current graph.
-    ///
-    pub fn get_node_types_number(&self) -> PyResult<NodeTypeT> {
-        pe!(self.graph.get_node_types_number())
-    }
-
-    #[automatically_generated_binding]
-    #[text_signature = "($self)"]
-    /// Returns the unweighted degree of every node in the graph
-    pub fn get_node_degrees(&self) -> Py<PyArray1<NodeT>> {
-        let gil = pyo3::Python::acquire_gil();
-        to_ndarray_1d!(gil, self.graph.get_node_degrees(), NodeT)
-    }
-
-    #[automatically_generated_binding]
-    #[text_signature = "($self)"]
-    /// Returns the weighted degree of every node in the graph
-    pub fn get_weighted_node_degrees(&self) -> PyResult<Py<PyArray1<f64>>> {
-        let gil = pyo3::Python::acquire_gil();
-        Ok(to_ndarray_1d!(
-            gil,
-            pe!(self.graph.get_weighted_node_degrees())?,
+            pe!(self
+                .graph
+                .get_weighted_eigenvector_centrality(maximum_iterations_number, tollerance))?,
             f64
         ))
     }
 
     #[automatically_generated_binding]
-    #[text_signature = "($self)"]
-    /// Return set of nodes that are not singletons
-    pub fn get_not_singletons_node_ids(&self) -> Py<PyArray1<NodeT>> {
-        let gil = pyo3::Python::acquire_gil();
-        to_ndarray_1d!(gil, self.graph.get_not_singletons_node_ids(), NodeT)
-    }
-
-    #[automatically_generated_binding]
-<<<<<<< HEAD
-    #[text_signature = "($, self, recursion_minimum_improvement, first_phase_minimum_improvement, patience, random_state)"]
+    #[text_signature = "($self, use_node_names)"]
+    /// Print the current graph in a format compatible with Graphviz dot's format
+    pub fn to_dot(&self, use_node_names: Option<bool>) -> String {
+        self.graph.to_dot(use_node_names)
+    }
+
+    #[automatically_generated_binding]
+    #[text_signature = "($self, recursion_minimum_improvement, first_phase_minimum_improvement, patience, random_state)"]
     /// Returns vector of vectors of communities for each layer of hierarchy minimizing undirected modularity.
     ///
     /// Parameters
@@ -9570,7 +9887,7 @@
     }
 
     #[automatically_generated_binding]
-    #[text_signature = "($, self, node_community_memberships)"]
+    #[text_signature = "($self, node_community_memberships)"]
     /// Returns the directed modularity of the graph from the given memberships.
     ///
     /// Parameters
@@ -9584,15 +9901,15 @@
     ///
     pub fn get_directed_modularity_from_node_community_memberships(
         &self,
-        node_community_memberships: Vec<NodeT>,
+        node_community_memberships: [NodeT],
     ) -> PyResult<f64> {
         pe!(self
             .graph
-            .get_directed_modularity_from_node_community_memberships(&node_community_memberships))
-    }
-
-    #[automatically_generated_binding]
-    #[text_signature = "($, self, node_community_memberships)"]
+            .get_directed_modularity_from_node_community_memberships(node_community_memberships))
+    }
+
+    #[automatically_generated_binding]
+    #[text_signature = "($self, node_community_memberships)"]
     /// Returns the undirected modularity of the graph from the given memberships.
     ///
     /// Parameters
@@ -9606,15 +9923,15 @@
     ///
     pub fn get_undirected_modularity_from_node_community_memberships(
         &self,
-        node_community_memberships: Vec<NodeT>,
+        node_community_memberships: [NodeT],
     ) -> PyResult<f64> {
         pe!(self
             .graph
-            .get_undirected_modularity_from_node_community_memberships(&node_community_memberships))
-    }
-
-    #[automatically_generated_binding]
-    #[text_signature = "($, self)"]
+            .get_undirected_modularity_from_node_community_memberships(node_community_memberships))
+    }
+
+    #[automatically_generated_binding]
+    #[text_signature = "($self)"]
     /// Returns the minumum unweighted preferential attachment score.
     ///
     /// Safety
@@ -9622,507 +9939,606 @@
     /// If the graph does not contain nodes, the return value will be undefined.
     pub unsafe fn get_unchecked_minimum_preferential_attachment(&self) -> f64 {
         self.graph.get_unchecked_minimum_preferential_attachment()
-=======
-    #[text_signature = "($self)"]
-    /// Return mapping from instance not trap nodes to dense nodes
-    pub fn get_dense_nodes_mapping(&self) -> HashMap<NodeT, NodeT> {
-        self.graph.get_dense_nodes_mapping()
->>>>>>> 189fb975
-    }
-
-    #[automatically_generated_binding]
-    #[text_signature = "($self)"]
-    /// Return number of edges that have multigraph syblings
-    pub fn get_parallel_edges_number(&self) -> EdgeT {
-        self.graph.get_parallel_edges_number()
-    }
-
-    #[automatically_generated_binding]
-    #[text_signature = "($self)"]
-    /// Return vector with node cumulative_node_degrees, that is the comulative node degree
-    pub fn get_cumulative_node_degrees(&self) -> Py<PyArray1<EdgeT>> {
+    }
+
+    #[automatically_generated_binding]
+    #[text_signature = "($self)"]
+    /// Returns the maximum unweighted preferential attachment score.
+    ///
+    /// Safety
+    /// ------
+    /// If the graph does not contain nodes, the return value will be undefined.
+    pub unsafe fn get_unchecked_maximum_preferential_attachment(&self) -> f64 {
+        self.graph.get_unchecked_maximum_preferential_attachment()
+    }
+
+    #[automatically_generated_binding]
+    #[text_signature = "($self)"]
+    /// Returns the minumum weighted preferential attachment score.
+    ///
+    /// Safety
+    /// ------
+    /// If the graph does not contain nodes, the return value will be undefined.
+    pub unsafe fn get_unchecked_weighted_minimum_preferential_attachment(&self) -> f64 {
+        self.graph
+            .get_unchecked_weighted_minimum_preferential_attachment()
+    }
+
+    #[automatically_generated_binding]
+    #[text_signature = "($self)"]
+    /// Returns the maximum weighted preferential attachment score.
+    ///
+    /// Safety
+    /// ------
+    /// If the graph does not contain nodes, the return value will be undefined.
+    pub unsafe fn get_unchecked_weighted_maximum_preferential_attachment(&self) -> f64 {
+        self.graph
+            .get_unchecked_weighted_maximum_preferential_attachment()
+    }
+
+    #[automatically_generated_binding]
+    #[text_signature = "($self, source_node_id, destination_node_id, normalize)"]
+    /// Returns the unweighted preferential attachment from the given node IDs.
+    ///
+    /// Parameters
+    /// ----------
+    /// source_node_id: int,
+    ///     Node ID of the first node.
+    /// destination_node_id: int,
+    ///     Node ID of the second node.
+    /// normalize: bool,
+    ///     Whether to normalize within 0 to 1.
+    ///
+    ///
+    /// Safety
+    /// ------
+    /// If either of the provided one and two node IDs are higher than the
+    ///  number of nodes in the graph.
+    pub unsafe fn get_unchecked_preferential_attachment_from_node_ids(
+        &self,
+        source_node_id: NodeT,
+        destination_node_id: NodeT,
+        normalize: bool,
+    ) -> f64 {
+        self.graph
+            .get_unchecked_preferential_attachment_from_node_ids(
+                source_node_id,
+                destination_node_id,
+                normalize,
+            )
+    }
+
+    #[automatically_generated_binding]
+    #[text_signature = "($self, source_node_id, destination_node_id, normalize)"]
+    /// Returns the unweighted preferential attachment from the given node IDs.
+    ///
+    /// Parameters
+    /// ----------
+    /// source_node_id: int,
+    ///     Node ID of the first node.
+    /// destination_node_id: int,
+    ///     Node ID of the second node.
+    /// normalize: bool,
+    ///     Whether to normalize by the square of maximum degree.
+    ///
+    ///
+    /// Raises
+    /// -------
+    /// ValueError
+    ///     If either of the node IDs are higher than the number of nodes in the graph.
+    ///
+    pub fn get_preferential_attachment_from_node_ids(
+        &self,
+        source_node_id: NodeT,
+        destination_node_id: NodeT,
+        normalize: bool,
+    ) -> PyResult<f64> {
+        pe!(self.graph.get_preferential_attachment_from_node_ids(
+            source_node_id,
+            destination_node_id,
+            normalize
+        ))
+    }
+
+    #[automatically_generated_binding]
+    #[text_signature = "($self, first_node_name, second_node_name, normalize)"]
+    /// Returns the unweighted preferential attachment from the given node names.
+    ///
+    /// Parameters
+    /// ----------
+    /// first_node_name: str,
+    ///     Node name of the first node.
+    /// second_node_name: str,
+    ///     Node name of the second node.
+    /// normalize: bool,
+    ///     Whether to normalize by the square of maximum degree.
+    ///
+    ///
+    /// Raises
+    /// -------
+    /// ValueError
+    ///     If either of the given node names do not exist in the current graph.
+    ///
+    pub fn get_preferential_attachment_from_node_names(
+        &self,
+        first_node_name: &str,
+        second_node_name: &str,
+        normalize: bool,
+    ) -> PyResult<f64> {
+        pe!(self.graph.get_preferential_attachment_from_node_names(
+            first_node_name,
+            second_node_name,
+            normalize
+        ))
+    }
+
+    #[automatically_generated_binding]
+    #[text_signature = "($self, source_node_id, destination_node_id, normalize)"]
+    /// Returns the weighted preferential attachment from the given node IDs.
+    ///
+    /// Parameters
+    /// ----------
+    /// source_node_id: int,
+    ///     Node ID of the first node.
+    /// destination_node_id: int,
+    ///     Node ID of the second node.
+    /// normalize: bool,
+    ///     Whether to normalize within 0 to 1.
+    ///
+    ///
+    /// Safety
+    /// ------
+    /// If either of the provided one and two node IDs are higher than the
+    ///  number of nodes in the graph.
+    pub unsafe fn get_unchecked_weighted_preferential_attachment_from_node_ids(
+        &self,
+        source_node_id: NodeT,
+        destination_node_id: NodeT,
+        normalize: bool,
+    ) -> f64 {
+        self.graph
+            .get_unchecked_weighted_preferential_attachment_from_node_ids(
+                source_node_id,
+                destination_node_id,
+                normalize,
+            )
+    }
+
+    #[automatically_generated_binding]
+    #[text_signature = "($self, source_node_id, destination_node_id, normalize)"]
+    /// Returns the weighted preferential attachment from the given node IDs.
+    ///
+    /// Parameters
+    /// ----------
+    /// source_node_id: int,
+    ///     Node ID of the first node.
+    /// destination_node_id: int,
+    ///     Node ID of the second node.
+    /// normalize: bool,
+    ///     Whether to normalize by the square of maximum degree.
+    ///
+    ///
+    /// Raises
+    /// -------
+    /// ValueError
+    ///     If either of the node IDs are higher than the number of nodes in the graph.
+    ///
+    pub fn get_weighted_preferential_attachment_from_node_ids(
+        &self,
+        source_node_id: NodeT,
+        destination_node_id: NodeT,
+        normalize: bool,
+    ) -> PyResult<f64> {
+        pe!(self
+            .graph
+            .get_weighted_preferential_attachment_from_node_ids(
+                source_node_id,
+                destination_node_id,
+                normalize
+            ))
+    }
+
+    #[automatically_generated_binding]
+    #[text_signature = "($self, first_node_name, second_node_name, normalize)"]
+    /// Returns the weighted preferential attachment from the given node names.
+    ///
+    /// Parameters
+    /// ----------
+    /// first_node_name: str,
+    ///     Node name of the first node.
+    /// second_node_name: str,
+    ///     Node name of the second node.
+    /// normalize: bool,
+    ///     Whether to normalize by the square of maximum degree.
+    ///
+    ///
+    /// Raises
+    /// -------
+    /// ValueError
+    ///     If either of the given node names do not exist in the current graph.
+    ///
+    pub fn get_weighted_preferential_attachment_from_node_names(
+        &self,
+        first_node_name: &str,
+        second_node_name: &str,
+        normalize: bool,
+    ) -> PyResult<f64> {
+        pe!(self
+            .graph
+            .get_weighted_preferential_attachment_from_node_names(
+                first_node_name,
+                second_node_name,
+                normalize
+            ))
+    }
+
+    #[automatically_generated_binding]
+    #[text_signature = "($self, source_node_id, destination_node_id)"]
+    /// Returns the Jaccard index for the two given nodes from the given node IDs.
+    ///
+    /// Parameters
+    /// ----------
+    /// source_node_id: int,
+    ///     Node ID of the first node.
+    /// destination_node_id: int,
+    ///     Node ID of the second node.
+    ///
+    ///
+    /// Safety
+    /// ------
+    /// If either of the provided one and two node IDs are higher than the
+    ///  number of nodes in the graph.
+    pub unsafe fn get_unchecked_jaccard_coefficient_from_node_ids(
+        &self,
+        source_node_id: NodeT,
+        destination_node_id: NodeT,
+    ) -> f64 {
+        self.graph
+            .get_unchecked_jaccard_coefficient_from_node_ids(source_node_id, destination_node_id)
+    }
+
+    #[automatically_generated_binding]
+    #[text_signature = "($self, source_node_id, destination_node_id)"]
+    /// Returns the Jaccard index for the two given nodes from the given node IDs.
+    ///
+    /// Parameters
+    /// ----------
+    /// source_node_id: int,
+    ///     Node ID of the first node.
+    /// destination_node_id: int,
+    ///     Node ID of the second node.
+    ///
+    ///
+    /// Raises
+    /// -------
+    /// ValueError
+    ///     If either of the node IDs are higher than the number of nodes in the graph.
+    ///
+    pub fn get_jaccard_coefficient_from_node_ids(
+        &self,
+        source_node_id: NodeT,
+        destination_node_id: NodeT,
+    ) -> PyResult<f64> {
+        pe!(self
+            .graph
+            .get_jaccard_coefficient_from_node_ids(source_node_id, destination_node_id))
+    }
+
+    #[automatically_generated_binding]
+    #[text_signature = "($self, first_node_name, second_node_name)"]
+    /// Returns the Jaccard index for the two given nodes from the given node names.
+    ///
+    /// Parameters
+    /// ----------
+    /// first_node_name: str,
+    ///     Node name of the first node.
+    /// second_node_name: str,
+    ///     Node name of the second node.
+    ///
+    ///
+    /// Raises
+    /// -------
+    /// ValueError
+    ///     If either of the given node names do not exist in the current graph.
+    ///
+    pub fn get_jaccard_coefficient_from_node_names(
+        &self,
+        first_node_name: &str,
+        second_node_name: &str,
+    ) -> PyResult<f64> {
+        pe!(self
+            .graph
+            .get_jaccard_coefficient_from_node_names(first_node_name, second_node_name))
+    }
+
+    #[automatically_generated_binding]
+    #[text_signature = "($self, source_node_id, destination_node_id)"]
+    /// Returns the Adamic/Adar Index for the given pair of nodes from the given node IDs.
+    ///
+    /// Parameters
+    /// ----------
+    /// source_node_id: int,
+    ///     Node ID of the first node.
+    /// destination_node_id: int,
+    ///     Node ID of the second node.
+    ///
+    ///
+    /// Safety
+    /// ------
+    /// If either of the provided one and two node IDs are higher than the
+    ///  number of nodes in the graph.
+    pub unsafe fn get_unchecked_adamic_adar_index_from_node_ids(
+        &self,
+        source_node_id: NodeT,
+        destination_node_id: NodeT,
+    ) -> f64 {
+        self.graph
+            .get_unchecked_adamic_adar_index_from_node_ids(source_node_id, destination_node_id)
+    }
+
+    #[automatically_generated_binding]
+    #[text_signature = "($self, source_node_id, destination_node_id)"]
+    /// Returns the Adamic/Adar Index for the given pair of nodes from the given node IDs.
+    ///
+    /// Parameters
+    /// ----------
+    /// source_node_id: int,
+    ///     Node ID of the first node.
+    /// destination_node_id: int,
+    ///     Node ID of the second node.
+    ///
+    ///
+    /// Raises
+    /// -------
+    /// ValueError
+    ///     If either of the node IDs are higher than the number of nodes in the graph.
+    ///
+    pub fn get_adamic_adar_index_from_node_ids(
+        &self,
+        source_node_id: NodeT,
+        destination_node_id: NodeT,
+    ) -> PyResult<f64> {
+        pe!(self
+            .graph
+            .get_adamic_adar_index_from_node_ids(source_node_id, destination_node_id))
+    }
+
+    #[automatically_generated_binding]
+    #[text_signature = "($self, first_node_name, second_node_name)"]
+    /// Returns the Adamic/Adar Index for the given pair of nodes from the given node names.
+    ///
+    /// Parameters
+    /// ----------
+    /// first_node_name: str,
+    ///     Node name of the first node.
+    /// second_node_name: str,
+    ///     Node name of the second node.
+    ///
+    ///
+    /// Raises
+    /// -------
+    /// ValueError
+    ///     If either of the given node names do not exist in the current graph.
+    ///
+    pub fn get_adamic_adar_index_from_node_names(
+        &self,
+        first_node_name: &str,
+        second_node_name: &str,
+    ) -> PyResult<f64> {
+        pe!(self
+            .graph
+            .get_adamic_adar_index_from_node_names(first_node_name, second_node_name))
+    }
+
+    #[automatically_generated_binding]
+    #[text_signature = "($self, source_node_id, destination_node_id)"]
+    /// Returns the unweighted Resource Allocation Index for the given pair of nodes from the given node IDs.
+    ///
+    /// Parameters
+    /// ----------
+    /// source_node_id: int,
+    ///     Node ID of the first node.
+    /// destination_node_id: int,
+    ///     Node ID of the second node.
+    ///
+    ///
+    /// Safety
+    /// ------
+    /// If either of the provided one and two node IDs are higher than the
+    ///  number of nodes in the graph.
+    pub unsafe fn get_unchecked_resource_allocation_index_from_node_ids(
+        &self,
+        source_node_id: NodeT,
+        destination_node_id: NodeT,
+    ) -> f64 {
+        self.graph
+            .get_unchecked_resource_allocation_index_from_node_ids(
+                source_node_id,
+                destination_node_id,
+            )
+    }
+
+    #[automatically_generated_binding]
+    #[text_signature = "($self, source_node_id, destination_node_id)"]
+    /// Returns the weighted Resource Allocation Index for the given pair of nodes from the given node IDs.
+    ///
+    /// Parameters
+    /// ----------
+    /// source_node_id: int,
+    ///     Node ID of the first node.
+    /// destination_node_id: int,
+    ///     Node ID of the second node.
+    ///
+    ///
+    /// Safety
+    /// ------
+    /// If either of the provided one and two node IDs are higher than the
+    ///  number of nodes in the graph.
+    pub unsafe fn get_unchecked_weighted_resource_allocation_index_from_node_ids(
+        &self,
+        source_node_id: NodeT,
+        destination_node_id: NodeT,
+    ) -> f64 {
+        self.graph
+            .get_unchecked_weighted_resource_allocation_index_from_node_ids(
+                source_node_id,
+                destination_node_id,
+            )
+    }
+
+    #[automatically_generated_binding]
+    #[text_signature = "($self, source_node_id, destination_node_id)"]
+    /// Returns the unweighted Resource Allocation Index for the given pair of nodes from the given node IDs.
+    ///
+    /// Parameters
+    /// ----------
+    /// source_node_id: int,
+    ///     Node ID of the first node.
+    /// destination_node_id: int,
+    ///     Node ID of the second node.
+    ///
+    ///
+    /// Raises
+    /// -------
+    /// ValueError
+    ///     If either of the node IDs are higher than the number of nodes in the graph.
+    ///
+    pub fn get_resource_allocation_index_from_node_ids(
+        &self,
+        source_node_id: NodeT,
+        destination_node_id: NodeT,
+    ) -> PyResult<f64> {
+        pe!(self
+            .graph
+            .get_resource_allocation_index_from_node_ids(source_node_id, destination_node_id))
+    }
+
+    #[automatically_generated_binding]
+    #[text_signature = "($self, first_node_name, second_node_name)"]
+    /// Returns the unweighted Resource Allocation Index for the given pair of nodes from the given node names.
+    ///
+    /// Parameters
+    /// ----------
+    /// first_node_name: str,
+    ///     Node name of the first node.
+    /// second_node_name: str,
+    ///     Node name of the second node.
+    ///
+    ///
+    /// Raises
+    /// -------
+    /// ValueError
+    ///     If either of the given node names do not exist in the current graph.
+    ///
+    pub fn get_resource_allocation_index_from_node_names(
+        &self,
+        first_node_name: &str,
+        second_node_name: &str,
+    ) -> PyResult<f64> {
+        pe!(self
+            .graph
+            .get_resource_allocation_index_from_node_names(first_node_name, second_node_name))
+    }
+
+    #[automatically_generated_binding]
+    #[text_signature = "($self, source_node_id, destination_node_id)"]
+    /// Returns the weighted Resource Allocation Index for the given pair of nodes from the given node IDs.
+    ///
+    /// Parameters
+    /// ----------
+    /// source_node_id: int,
+    ///     Node ID of the first node.
+    /// destination_node_id: int,
+    ///     Node ID of the second node.
+    ///
+    ///
+    /// Raises
+    /// -------
+    /// ValueError
+    ///     If either of the node IDs are higher than the number of nodes in the graph.
+    ///
+    pub fn get_weighted_resource_allocation_index_from_node_ids(
+        &self,
+        source_node_id: NodeT,
+        destination_node_id: NodeT,
+    ) -> PyResult<f64> {
+        pe!(self
+            .graph
+            .get_weighted_resource_allocation_index_from_node_ids(
+                source_node_id,
+                destination_node_id
+            ))
+    }
+
+    #[automatically_generated_binding]
+    #[text_signature = "($self, first_node_name, second_node_name)"]
+    /// Returns the weighted Resource Allocation Index for the given pair of nodes from the given node names.
+    ///
+    /// Parameters
+    /// ----------
+    /// first_node_name: str,
+    ///     Node name of the first node.
+    /// second_node_name: str,
+    ///     Node name of the second node.
+    ///
+    ///
+    /// Raises
+    /// -------
+    /// ValueError
+    ///     If either of the given node names do not exist in the current graph.
+    ///
+    pub fn get_weighted_resource_allocation_index_from_node_names(
+        &self,
+        first_node_name: &str,
+        second_node_name: &str,
+    ) -> PyResult<f64> {
+        pe!(self
+            .graph
+            .get_weighted_resource_allocation_index_from_node_names(
+                first_node_name,
+                second_node_name
+            ))
+    }
+
+    #[automatically_generated_binding]
+    #[text_signature = "($self, source_node_id, destination_node_id, normalize)"]
+    /// Returns all the implemented edge metrics for the two given node IDs.
+    ///
+    /// Specifically, the returned values are:
+    /// * Adamic Adar
+    /// * Jaccard coefficient
+    /// * Resource allocation index
+    /// * Preferential attachment
+    ///
+    /// Parameters
+    /// ----------
+    /// source_node_id: int,
+    ///     Node ID of the first node.
+    /// destination_node_id: int,
+    ///     Node ID of the second node.
+    /// normalize: bool,
+    ///     Whether to normalize within 0 to 1.
+    ///
+    ///
+    /// Safety
+    /// ------
+    /// If the given node IDs do not exist in the graph this method will panic.
+    pub unsafe fn get_unchecked_all_edge_metrics_from_node_ids(
+        &self,
+        source_node_id: NodeT,
+        destination_node_id: NodeT,
+        normalize: bool,
+    ) -> Py<PyArray1<f64>> {
         let gil = pyo3::Python::acquire_gil();
-        to_ndarray_1d!(gil, self.graph.get_cumulative_node_degrees(), EdgeT)
-    }
-
-    #[automatically_generated_binding]
-    #[text_signature = "($self)"]
-    /// Returns number of the source nodes.
-    pub fn get_unique_source_nodes_number(&self) -> NodeT {
-        self.graph.get_unique_source_nodes_number()
-    }
-
-    #[automatically_generated_binding]
-    #[text_signature = "($self)"]
-    /// Returns edge type IDs counts hashmap.
-    ///
-    /// Raises
-    /// -------
-    /// ValueError
-    ///     If there are no edge types in the current graph instance.
-    ///
-    pub fn get_edge_type_id_counts_hashmap(&self) -> PyResult<HashMap<EdgeTypeT, EdgeT>> {
-        pe!(self.graph.get_edge_type_id_counts_hashmap())
-    }
-
-    #[automatically_generated_binding]
-    #[text_signature = "($self)"]
-    /// Returns edge type names counts hashmap.
-    ///
-    /// Raises
-    /// -------
-    /// ValueError
-    ///     If there are no edge types in the current graph instance.
-    ///
-    pub fn get_edge_type_names_counts_hashmap(&self) -> PyResult<HashMap<String, EdgeT>> {
-        pe!(self.graph.get_edge_type_names_counts_hashmap())
-    }
-
-    #[automatically_generated_binding]
-    #[text_signature = "($self)"]
-    /// Returns node type IDs counts hashmap.
-    ///
-    /// Raises
-    /// -------
-    /// ValueError
-    ///     If there are no node types in the current graph instance.
-    ///
-    pub fn get_node_type_id_counts_hashmap(&self) -> PyResult<HashMap<NodeTypeT, NodeT>> {
-        pe!(self.graph.get_node_type_id_counts_hashmap())
-    }
-
-    #[automatically_generated_binding]
-    #[text_signature = "($self)"]
-    /// Returns node type names counts hashmap.
-    ///
-    /// Raises
-    /// -------
-    /// ValueError
-    ///     If there are no node types in the current graph instance.
-    ///
-    pub fn get_node_type_names_counts_hashmap(&self) -> PyResult<HashMap<String, NodeT>> {
-        pe!(self.graph.get_node_type_names_counts_hashmap())
-    }
-
-    #[automatically_generated_binding]
-    #[text_signature = "($self)"]
-    /// Returns binary dense adjacency matrix.
-    ///
-    /// Beware of using this method on big graphs!
-    /// It'll use all of your RAM!
-    pub fn get_dense_binary_adjacency_matrix(&self) -> Py<PyArray2<bool>> {
-        let gil = pyo3::Python::acquire_gil();
-        to_ndarray_2d!(gil, self.graph.get_dense_binary_adjacency_matrix(), bool)
-    }
-
-    #[automatically_generated_binding]
-    #[text_signature = "($self, weight)"]
-    /// Returns binary weighted adjacency matrix.
-    ///
-    /// Beware of using this method on big graphs!
-    /// It'll use all of your RAM!
-    ///
-    /// Parameters
-    /// ----------
-    /// weight: Optional[float],
-    ///     The weight value to use for absent edges. By default, `0.0`.
-    ///
-    ///
-    /// Raises
-    /// -------
-    /// ValueError
-    ///     If the graph does not have edge weights.
-    ///
-    pub fn get_dense_weighted_adjacency_matrix(
-        &self,
-        weight: Option<WeightT>,
-    ) -> PyResult<Py<PyArray2<WeightT>>> {
-        let gil = pyo3::Python::acquire_gil();
-        Ok(to_ndarray_2d!(
+        to_ndarray_1d!(
             gil,
-            pe!(self.graph.get_dense_weighted_adjacency_matrix(weight))?,
-            WeightT
-        ))
-    }
-
-    #[automatically_generated_binding]
-    #[text_signature = "($self)"]
-    /// Returns unweighted laplacian transformation of the graph
-    pub fn get_laplacian_transformed_graph(&self) -> EnsmallenGraph {
-        EnsmallenGraph {
-            graph: self.graph.get_laplacian_transformed_graph(),
-        }
-    }
-
-    #[automatically_generated_binding]
-    #[text_signature = "($self)"]
-    /// Returns unweighted random walk normalized laplacian transformation of the graph
-    pub fn get_random_walk_normalized_laplacian_transformed_graph(&self) -> EnsmallenGraph {
-        EnsmallenGraph {
-            graph: self
-                .graph
-                .get_random_walk_normalized_laplacian_transformed_graph(),
-        }
-    }
-
-    #[automatically_generated_binding]
-    #[text_signature = "($self)"]
-    /// Returns unweighted symmetric normalized laplacian transformation of the graph.
-    ///
-    /// Raises
-    /// -------
-    /// ValueError
-    ///     The graph must be undirected, as we do not currently support this transformation for directed graphs.
-    ///
-    pub fn get_symmetric_normalized_laplacian_transformed_graph(&self) -> PyResult<EnsmallenGraph> {
-        Ok(EnsmallenGraph {
-            graph: pe!(self
-                .graph
-                .get_symmetric_normalized_laplacian_transformed_graph())?,
-        })
-    }
-
-    #[automatically_generated_binding]
-    #[text_signature = "($self)"]
-    /// Returns unweighted symmetric normalized transformation of the graph.
-    ///
-    /// Raises
-    /// -------
-    /// ValueError
-    ///     The graph must be undirected, as we do not currently support this transformation for directed graphs.
-    ///
-    pub fn get_symmetric_normalized_transformed_graph(&self) -> PyResult<EnsmallenGraph> {
-        Ok(EnsmallenGraph {
-            graph: pe!(self.graph.get_symmetric_normalized_transformed_graph())?,
-        })
-    }
-
-    #[automatically_generated_binding]
-    #[text_signature = "($self)"]
-    /// Return if graph has name that is not the default one.
-    ///
-    /// TODO: use a default for the default graph name
-    pub fn has_default_graph_name(&self) -> bool {
-        self.graph.has_default_graph_name()
-    }
-
-    #[automatically_generated_binding]
-    #[text_signature = "($self)"]
-    /// Return if the graph has any nodes.
-    pub fn has_nodes(&self) -> bool {
-        self.graph.has_nodes()
-    }
-
-    #[automatically_generated_binding]
-    #[text_signature = "($self)"]
-    /// Return if the graph has any edges.
-    pub fn has_edges(&self) -> bool {
-        self.graph.has_edges()
-    }
-
-    #[automatically_generated_binding]
-    #[text_signature = "($self)"]
-    /// Return whether the graph has trap nodes.
-    pub fn has_trap_nodes(&self) -> bool {
-        self.graph.has_trap_nodes()
-    }
-
-    #[automatically_generated_binding]
-    #[text_signature = "($self)"]
-    /// Returns boolean representing if graph is directed.
-    pub fn is_directed(&self) -> bool {
-        self.graph.is_directed()
-    }
-
-    #[automatically_generated_binding]
-    #[text_signature = "($self)"]
-    /// Returns boolean representing whether graph has weights.
-    pub fn has_edge_weights(&self) -> bool {
-        self.graph.has_edge_weights()
-    }
-
-    #[automatically_generated_binding]
-    #[text_signature = "($self)"]
-    /// Returns whether graph has weights that can represent probabilities
-    pub fn has_edge_weights_representing_probabilities(&self) -> PyResult<bool> {
-        pe!(self.graph.has_edge_weights_representing_probabilities())
-    }
-
-    #[automatically_generated_binding]
-    #[text_signature = "($self)"]
-    /// Returns whether a graph has one or more weighted singleton nodes.
-    ///
-    /// A weighted singleton node is a node whose weighted node degree is 0.
-    ///
-    /// Raises
-    /// -------
-    /// ValueError
-    ///     If the graph does not contain edge weights.
-    ///
-    pub fn has_weighted_singleton_nodes(&self) -> PyResult<bool> {
-        pe!(self.graph.has_weighted_singleton_nodes())
-    }
-
-    #[automatically_generated_binding]
-    #[text_signature = "($self)"]
-    /// Returns whether the graph has constant weights.
-    ///
-    /// Raises
-    /// -------
-    /// ValueError
-    ///     If the graph does not contain edge weights.
-    ///
-    pub fn has_constant_edge_weights(&self) -> PyResult<bool> {
-        pe!(self.graph.has_constant_edge_weights())
-    }
-
-    #[automatically_generated_binding]
-    #[text_signature = "($self)"]
-    /// Returns boolean representing whether graph has negative weights.
-    ///
-    /// Raises
-    /// -------
-    /// ValueError
-    ///     If the graph does not contain weights.
-    ///
-    pub fn has_negative_edge_weights(&self) -> PyResult<bool> {
-        pe!(self.graph.has_negative_edge_weights())
-    }
-
-    #[automatically_generated_binding]
-    #[text_signature = "($self)"]
-    /// Returns boolean representing whether graph has edge types.
-    pub fn has_edge_types(&self) -> bool {
-        self.graph.has_edge_types()
-    }
-
-    #[automatically_generated_binding]
-    #[text_signature = "($self)"]
-    /// Returns boolean representing if graph has self-loops.
-    pub fn has_selfloops(&self) -> bool {
-        self.graph.has_selfloops()
-    }
-
-    #[automatically_generated_binding]
-    #[text_signature = "($self)"]
-    /// Returns boolean representing if nodes which are nor singletons nor
-    /// singletons with selfloops.
-    pub fn has_disconnected_nodes(&self) -> bool {
-        self.graph.has_disconnected_nodes()
-    }
-
-    #[automatically_generated_binding]
-    #[text_signature = "($self)"]
-    /// Returns boolean representing if graph has singletons.
-    pub fn has_singleton_nodes(&self) -> bool {
-        self.graph.has_singleton_nodes()
-    }
-
-    #[automatically_generated_binding]
-    #[text_signature = "($self)"]
-    /// Returns boolean representing if graph has singletons
-    pub fn has_singleton_nodes_with_selfloops(&self) -> bool {
-        self.graph.has_singleton_nodes_with_selfloops()
-    }
-
-    #[automatically_generated_binding]
-    #[text_signature = "($self, verbose)"]
-    /// Returns whether the graph is connected.
-    ///
-    /// Parameters
-    /// ----------
-    /// verbose: Optional[bool],
-    ///     Whether to show the loading bar while computing the connected components, if necessary.
-    ///
-    pub fn is_connected(&self, verbose: Option<bool>) -> bool {
-        self.graph.is_connected(verbose)
-    }
-
-    #[automatically_generated_binding]
-    #[text_signature = "($self)"]
-    /// Returns boolean representing if graph has node types
-    pub fn has_node_types(&self) -> bool {
-        self.graph.has_node_types()
-    }
-
-    #[automatically_generated_binding]
-    #[text_signature = "($self)"]
-    /// Returns boolean representing if graph has multilabel node types.
-    ///
-    /// Raises
-    /// -------
-    /// ValueError
-    ///     If the graph does not have node types.
-    ///
-    pub fn has_multilabel_node_types(&self) -> PyResult<bool> {
-        pe!(self.graph.has_multilabel_node_types())
-    }
-
-    #[automatically_generated_binding]
-    #[text_signature = "($self)"]
-    /// Returns whether there are unknown node types.
-    ///
-    /// Raises
-    /// -------
-    /// ValueError
-    ///     If the graph does not have node types.
-    ///
-    pub fn has_unknown_node_types(&self) -> PyResult<bool> {
-        pe!(self.graph.has_unknown_node_types())
-    }
-
-    #[automatically_generated_binding]
-    #[text_signature = "($self)"]
-    /// Returns whether there are known node types.
-    ///
-    /// Raises
-    /// -------
-    /// ValueError
-    ///     If the graph does not have node types.
-    ///
-    pub fn has_known_node_types(&self) -> PyResult<bool> {
-        pe!(self.graph.has_known_node_types())
-    }
-
-    #[automatically_generated_binding]
-    #[text_signature = "($self)"]
-    /// Returns whether there are unknown edge types.
-    ///
-    /// Raises
-    /// -------
-    /// ValueError
-    ///     If the graph does not have node types.
-    ///
-    pub fn has_unknown_edge_types(&self) -> PyResult<bool> {
-        pe!(self.graph.has_unknown_edge_types())
-    }
-
-    #[automatically_generated_binding]
-    #[text_signature = "($self)"]
-    /// Returns whether there are known edge types.
-    ///
-    /// Raises
-    /// -------
-    /// ValueError
-    ///     If the graph does not have edge types.
-    ///
-    pub fn has_known_edge_types(&self) -> PyResult<bool> {
-        pe!(self.graph.has_known_edge_types())
-    }
-
-    #[automatically_generated_binding]
-    #[text_signature = "($self)"]
-    /// Returns whether the nodes have an homogenous node type.
-    ///
-    /// Raises
-    /// -------
-    /// ValueError
-    ///     If the graph does not have node types.
-    ///
-    pub fn has_homogeneous_node_types(&self) -> PyResult<bool> {
-        pe!(self.graph.has_homogeneous_node_types())
-    }
-
-    #[automatically_generated_binding]
-    #[text_signature = "($self)"]
-    /// Returns whether the edges have an homogenous edge type.
-    ///
-    /// Raises
-    /// -------
-    /// ValueError
-    ///     If the graph does not have edge types.
-    ///
-    pub fn has_homogeneous_edge_types(&self) -> PyResult<bool> {
-        pe!(self.graph.has_homogeneous_edge_types())
-    }
-
-    #[automatically_generated_binding]
-    #[text_signature = "($self)"]
-    /// Returns whether there is at least singleton node type, that is a node type that only appears once.
-    ///
-    /// Raises
-    /// -------
-    /// ValueError
-    ///     If the graph does not have node types.
-    ///
-    pub fn has_singleton_node_types(&self) -> PyResult<bool> {
-        pe!(self.graph.has_singleton_node_types())
-    }
-
-    #[automatically_generated_binding]
-    #[text_signature = "($self)"]
-    /// Return whether the graph has any known node-related graph oddities
-    pub fn has_node_oddities(&self) -> bool {
-        self.graph.has_node_oddities()
-    }
-
-    #[automatically_generated_binding]
-    #[text_signature = "($self)"]
-    /// Return whether the graph has any known node type-related graph oddities.
-    ///
-    /// Raises
-    /// -------
-    /// ValueError
-    ///     If the graph does not have node types.
-    ///
-    pub fn has_node_types_oddities(&self) -> PyResult<bool> {
-        pe!(self.graph.has_node_types_oddities())
-    }
-
-    #[automatically_generated_binding]
-    #[text_signature = "($self)"]
-    /// Returns whether there is at least singleton edge type, that is a edge type that only appears once.
-    ///
-    /// Raises
-    /// -------
-    /// ValueError
-    ///     If the graph does not have edge types.
-    ///
-    pub fn has_singleton_edge_types(&self) -> PyResult<bool> {
-        pe!(self.graph.has_singleton_edge_types())
-    }
-
-    #[automatically_generated_binding]
-    #[text_signature = "($self)"]
-    /// Return whether the graph has any known edge type-related graph oddities.
-    ///
-    /// Raises
-    /// -------
-    /// ValueError
-    ///     If the graph does not have edge types.
-    ///
-    pub fn has_edge_types_oddities(&self) -> PyResult<bool> {
-        pe!(self.graph.has_edge_types_oddities())
-    }
-
-    #[automatically_generated_binding]
-    #[text_signature = "($self)"]
-    /// Return if there are multiple edges between two node
-    pub fn is_multigraph(&self) -> bool {
-        self.graph.is_multigraph()
-    }
-
-    #[automatically_generated_binding]
-    #[text_signature = "($self)"]
-    /// Returns whether the node IDs are sorted by decreasing outbound node degree.
-    pub fn has_nodes_sorted_by_decreasing_outbound_node_degree(&self) -> bool {
-        self.graph
-            .has_nodes_sorted_by_decreasing_outbound_node_degree()
-    }
-
-    #[automatically_generated_binding]
-    #[text_signature = "($self)"]
-    /// Returns whether the node IDs are sorted by decreasing outbound node degree.
-    pub fn has_nodes_sorted_by_lexicographic_order(&self) -> bool {
-        self.graph.has_nodes_sorted_by_lexicographic_order()
-    }
-
-    #[automatically_generated_binding]
-    #[text_signature = "($self)"]
-    /// Returns whether the node IDs are sorted by increasing outbound node degree.
-    pub fn has_nodes_sorted_by_increasing_outbound_node_degree(&self) -> bool {
-        self.graph
-            .has_nodes_sorted_by_increasing_outbound_node_degree()
+            self.graph.get_unchecked_all_edge_metrics_from_node_ids(
+                source_node_id,
+                destination_node_id,
+                normalize
+            ),
+            f64
+        )
     }
 
     #[staticmethod]
@@ -10468,745 +10884,4 @@
             ))?,
         })
     }
-
-    #[automatically_generated_binding]
-    #[text_signature = "($self, features, neighbours_number, max_degree, distance_name, verbose)"]
-    /// Returns graph with edges added extracted from given node_features.
-    ///
-    /// This operation might distrupt the graph topology.
-    /// Proceed with caution!
-    ///
-    /// Parameters
-    /// ----------
-    /// features: List[List[float]],
-    ///     node_features to use to identify the new neighbours.
-    /// neighbours_number: Optional[int],
-    ///     Number of neighbours to add.
-    /// max_degree: Optional[int],
-    ///     The maximum degree a node can have its neighbours augmented. By default 0, that is, only singletons are augmented.
-    /// distance_name: Optional[str],
-    ///     Name of distance to use. Can either be L2 or COSINE. By default COSINE.
-    /// verbose: Optional[bool],
-    ///     Whether to show loading bars.
-    ///
-    ///
-    /// Raises
-    /// -------
-    /// ValueError
-    ///     If the graph does not have nodes.
-    /// ValueError
-    ///     If the given node_features are not provided exactly for each node.
-    /// ValueError
-    ///     If the node_features do not have a consistent shape.
-    /// ValueError
-    ///     If the provided number of neighbours is zero.
-    ///
-    pub fn generate_new_edges_from_node_features(
-        &self,
-        features: Vec<Vec<f64>>,
-        neighbours_number: Option<NodeT>,
-        max_degree: Option<NodeT>,
-        distance_name: Option<&str>,
-        verbose: Option<bool>,
-    ) -> PyResult<EnsmallenGraph> {
-        Ok(EnsmallenGraph {
-            graph: pe!(self.graph.generate_new_edges_from_node_features(
-                features,
-                neighbours_number,
-                max_degree,
-                distance_name,
-                verbose
-            ))?,
-        })
-    }
-
-    #[automatically_generated_binding]
-    #[text_signature = "($self)"]
-    /// Returns a string describing the memory usage of all the fields of all the
-    /// structures used to store the current graph
-    pub fn get_memory_stats(&self) -> String {
-        self.graph.get_memory_stats()
-    }
-
-    #[automatically_generated_binding]
-    #[text_signature = "($self)"]
-    /// Returns how many bytes are currently used to store the given graph
-    pub fn get_total_memory_used(&self) -> usize {
-        self.graph.get_total_memory_used()
-    }
-
-    #[automatically_generated_binding]
-    #[text_signature = "($self)"]
-    /// Returns how many bytes are currently used to store the nodes
-    pub fn get_nodes_total_memory_requirement(&self) -> usize {
-        self.graph.get_nodes_total_memory_requirement()
-    }
-
-    #[automatically_generated_binding]
-    #[text_signature = "($self)"]
-    /// Returns human readable amount of how many bytes are currently used to store the nodes
-    pub fn get_nodes_total_memory_requirement_human_readable(&self) -> String {
-        self.graph
-            .get_nodes_total_memory_requirement_human_readable()
-    }
-
-    #[automatically_generated_binding]
-    #[text_signature = "($self)"]
-    /// Returns how many bytes are currently used to store the edges
-    pub fn get_edges_total_memory_requirement(&self) -> usize {
-        self.graph.get_edges_total_memory_requirement()
-    }
-
-    #[automatically_generated_binding]
-    #[text_signature = "($self)"]
-    /// Returns human readable amount of how many bytes are currently used to store the edges
-    pub fn get_edges_total_memory_requirement_human_readable(&self) -> String {
-        self.graph
-            .get_edges_total_memory_requirement_human_readable()
-    }
-
-    #[automatically_generated_binding]
-    #[text_signature = "($self)"]
-    /// Returns how many bytes are currently used to store the edge weights
-    pub fn get_edge_weights_total_memory_requirements(&self) -> usize {
-        self.graph.get_edge_weights_total_memory_requirements()
-    }
-
-    #[automatically_generated_binding]
-    #[text_signature = "($self)"]
-    /// Returns human readable amount of how many bytes are currently used to store the edge weights
-    pub fn get_edge_weights_total_memory_requirements_human_readable(&self) -> String {
-        self.graph
-            .get_edge_weights_total_memory_requirements_human_readable()
-    }
-
-    #[automatically_generated_binding]
-    #[text_signature = "($self)"]
-    /// Returns how many bytes are currently used to store the node types
-    pub fn get_node_types_total_memory_requirements(&self) -> PyResult<usize> {
-        pe!(self.graph.get_node_types_total_memory_requirements())
-    }
-
-    #[automatically_generated_binding]
-    #[text_signature = "($self)"]
-    /// Returns human readable amount of how many bytes are currently used to store the node types
-    pub fn get_node_types_total_memory_requirements_human_readable(&self) -> PyResult<String> {
-        pe!(self
-            .graph
-            .get_node_types_total_memory_requirements_human_readable())
-    }
-
-    #[automatically_generated_binding]
-    #[text_signature = "($self)"]
-    /// Returns how many bytes are currently used to store the edge types
-    pub fn get_edge_types_total_memory_requirements(&self) -> PyResult<usize> {
-        pe!(self.graph.get_edge_types_total_memory_requirements())
-    }
-
-    #[automatically_generated_binding]
-    #[text_signature = "($self)"]
-    /// Returns human readable amount of how many bytes are currently used to store the edge types
-    pub fn get_edge_types_total_memory_requirements_human_readable(&self) -> PyResult<String> {
-        pe!(self
-            .graph
-            .get_edge_types_total_memory_requirements_human_readable())
-    }
-
-    #[automatically_generated_binding]
-    #[text_signature = "($self, edge_type_name, weight)"]
-    /// Returns new graph with added in missing self-loops with given edge type and weight.
-    ///
-    /// Parameters
-    /// ----------
-    ///
-    ///
-    /// Raises
-    /// -------
-    /// ValueError
-    ///     If the edge type for the new singletons is provided but the graph does not have edge types.
-    /// ValueError
-    ///     If the edge weight for the new singletons is provided but the graph does not have edge weights.
-    /// ValueError
-    ///     If the edge weight for the new singletons is NOT provided but the graph does have edge weights.
-    ///
-    pub fn add_selfloops(
-        &self,
-        edge_type_name: Option<&str>,
-        weight: Option<WeightT>,
-    ) -> PyResult<EnsmallenGraph> {
-        Ok(EnsmallenGraph {
-            graph: pe!(self.graph.add_selfloops(edge_type_name, weight))?,
-        })
-    }
-
-    #[automatically_generated_binding]
-    #[text_signature = "($self)"]
-    /// Convert inplace the graph to directed.
-    pub fn to_directed_inplace(&mut self) {
-        self.graph.to_directed_inplace();
-    }
-
-    #[automatically_generated_binding]
-    #[text_signature = "($self)"]
-    /// Return a new instance of the current graph as directed
-    pub fn to_directed(&self) -> EnsmallenGraph {
-        EnsmallenGraph {
-            graph: self.graph.to_directed(),
-        }
-    }
-
-    #[automatically_generated_binding]
-    #[text_signature = "($self)"]
-    /// Return the directed graph from the upper triangular adjacency matrix.
-    pub fn to_upper_triangular(&self) -> EnsmallenGraph {
-        EnsmallenGraph {
-            graph: self.graph.to_upper_triangular(),
-        }
-    }
-
-    #[automatically_generated_binding]
-    #[text_signature = "($self)"]
-    /// Return the directed graph from the lower triangular adjacency matrix.
-    pub fn to_lower_triangular(&self) -> EnsmallenGraph {
-        EnsmallenGraph {
-            graph: self.graph.to_lower_triangular(),
-        }
-    }
-
-    #[automatically_generated_binding]
-    #[text_signature = "($self)"]
-    /// Return the graph from the main diagonal adjacency matrix.
-    pub fn to_main_diagonal(&self) -> EnsmallenGraph {
-        EnsmallenGraph {
-            graph: self.graph.to_main_diagonal(),
-        }
-    }
-
-    #[automatically_generated_binding]
-    #[text_signature = "($self)"]
-    /// Return the graph from the anti-diagonal adjacency matrix.
-    pub fn to_anti_diagonal(&self) -> EnsmallenGraph {
-        EnsmallenGraph {
-            graph: self.graph.to_anti_diagonal(),
-        }
-    }
-
-    #[automatically_generated_binding]
-    #[text_signature = "($self)"]
-    /// Return the graph from the bidiagonal adjacency matrix.
-    pub fn to_bidiagonal(&self) -> EnsmallenGraph {
-        EnsmallenGraph {
-            graph: self.graph.to_bidiagonal(),
-        }
-    }
-
-    #[automatically_generated_binding]
-    #[text_signature = "($self)"]
-    /// Return the graph from the arrowhead adjacency matrix.
-    pub fn to_arrowhead(&self) -> EnsmallenGraph {
-        EnsmallenGraph {
-            graph: self.graph.to_arrowhead(),
-        }
-    }
-
-    #[automatically_generated_binding]
-    #[text_signature = "($self)"]
-    /// Return the graph from the transposed adjacency matrix.
-    pub fn to_transposed(&self) -> EnsmallenGraph {
-        EnsmallenGraph {
-            graph: self.graph.to_transposed(),
-        }
-    }
-
-    #[automatically_generated_binding]
-    #[text_signature = "($self)"]
-    /// Return the complementary graph.
-    pub fn to_complementary(&self) -> EnsmallenGraph {
-        EnsmallenGraph {
-            graph: self.graph.to_complementary(),
-        }
-    }
-
-    #[automatically_generated_binding]
-    #[text_signature = "($self, negatives_number, random_state, seed_graph, only_from_same_component, verbose)"]
-    /// Returns Graph with given amount of negative edges as positive edges.
-    ///
-    /// The graph generated may be used as a testing negatives partition to be
-    /// fed into the argument "graph_to_avoid" of the link_prediction or the
-    /// skipgrams algorithm
-    ///
-    /// Parameters
-    /// ----------
-    /// negatives_number: int,
-    ///     Number of negatives edges to include.
-    /// random_state: Optional[int],
-    ///     random_state to use to reproduce negative edge set.
-    /// seed_graph: Optional[EnsmallenGraph],
-    ///     Optional graph to use to filter the negative edges. The negative edges generated when this variable is provided will always have a node within this graph.
-    /// only_from_same_component: Optional[bool],
-    ///     Whether to sample negative edges only from nodes that are from the same component.
-    /// verbose: Optional[bool],
-    ///     Whether to show the loading bar.
-    ///
-    pub fn sample_negatives(
-        &self,
-        negatives_number: EdgeT,
-        random_state: Option<EdgeT>,
-        seed_graph: Option<&EnsmallenGraph>,
-        only_from_same_component: Option<bool>,
-        verbose: Option<bool>,
-    ) -> PyResult<EnsmallenGraph> {
-        Ok(EnsmallenGraph {
-            graph: pe!(self.graph.sample_negatives(
-                negatives_number,
-                random_state,
-                seed_graph.map(|sg| &sg.graph),
-                only_from_same_component,
-                verbose
-            ))?,
-        })
-    }
-
-    #[automatically_generated_binding]
-    #[text_signature = "($self, train_size, random_state, edge_types, include_all_edge_types, verbose)"]
-    /// Returns holdout for training ML algorithms on the graph structure.
-    ///
-    /// The holdouts returned are a tuple of graphs. The first one, which
-    /// is the training graph, is garanteed to have the same number of
-    /// graph components as the initial graph. The second graph is the graph
-    /// meant for testing or validation of the algorithm, and has no garantee
-    /// to be connected. It will have at most (1-train_size) edges,
-    /// as the bound of connectivity which is required for the training graph
-    /// may lead to more edges being left into the training partition.
-    ///
-    /// In the option where a list of edge types has been provided, these
-    /// edge types will be those put into the validation set.
-    ///
-    /// Parameters
-    /// ----------
-    /// train_size: float,
-    ///     Rate target to reserve for training.
-    /// random_state: Optional[int],
-    ///     The random_state to use for the holdout,
-    /// edge_types: Optional[List[Optional[str]]],
-    ///     Edge types to be selected for in the validation set.
-    /// include_all_edge_types: Optional[bool],
-    ///     Whether to include all the edges between two nodes.
-    /// verbose: Optional[bool],
-    ///     Whether to show the loading bar.
-    ///
-    ///
-    /// Raises
-    /// -------
-    /// ValueError
-    ///     If the edge types have been specified but the graph does not have edge types.
-    /// ValueError
-    ///     If the required training size is not a real value between 0 and 1.
-    /// ValueError
-    ///     If the current graph does not allow for the creation of a spanning tree for the requested training size.
-    ///
-    pub fn connected_holdout(
-        &self,
-        train_size: f64,
-        random_state: Option<EdgeT>,
-        edge_types: Option<Vec<Option<String>>>,
-        include_all_edge_types: Option<bool>,
-        verbose: Option<bool>,
-    ) -> PyResult<(EnsmallenGraph, EnsmallenGraph)> {
-        let (g1, g2) = pe!(self.graph.connected_holdout(
-            train_size,
-            random_state,
-            edge_types,
-            include_all_edge_types,
-            verbose
-        ))?;
-        Ok((EnsmallenGraph { graph: g1 }, EnsmallenGraph { graph: g2 }))
-    }
-
-    #[automatically_generated_binding]
-    #[text_signature = "($self, train_size, random_state, include_all_edge_types, edge_types, min_number_overlaps, verbose)"]
-    /// Returns random holdout for training ML algorithms on the graph edges.
-    ///
-    /// The holdouts returned are a tuple of graphs. In neither holdouts the
-    /// graph connectivity is necessarily preserved. To maintain that, use
-    /// the method `connected_holdout`.
-    ///
-    /// Parameters
-    /// ----------
-    /// train_size: float,
-    ///     rate target to reserve for training
-    /// random_state: Optional[int],
-    ///     The random_state to use for the holdout,
-    /// include_all_edge_types: Optional[bool],
-    ///     Whether to include all the edges between two nodes.
-    /// edge_types: Optional[List[Optional[str]]],
-    ///     The edges to include in validation set.
-    /// min_number_overlaps: Optional[int],
-    ///     The minimum number of overlaps to include the edge into the validation set.
-    /// verbose: Optional[bool],
-    ///     Whether to show the loading bar.
-    ///
-    ///
-    /// Raises
-    /// -------
-    /// ValueError
-    ///     If the edge types have been specified but the graph does not have edge types.
-    /// ValueError
-    ///     If the minimum number of overlaps have been specified but the graph is not a multigraph.
-    /// ValueError
-    ///     If one or more of the given edge type names is not present in the graph.
-    ///
-    pub fn random_holdout(
-        &self,
-        train_size: f64,
-        random_state: Option<EdgeT>,
-        include_all_edge_types: Option<bool>,
-        edge_types: Option<Vec<Option<String>>>,
-        min_number_overlaps: Option<EdgeT>,
-        verbose: Option<bool>,
-    ) -> PyResult<(EnsmallenGraph, EnsmallenGraph)> {
-        let (g1, g2) = pe!(self.graph.random_holdout(
-            train_size,
-            random_state,
-            include_all_edge_types,
-            edge_types,
-            min_number_overlaps,
-            verbose
-        ))?;
-        Ok((EnsmallenGraph { graph: g1 }, EnsmallenGraph { graph: g2 }))
-    }
-
-    #[automatically_generated_binding]
-    #[text_signature = "($self, train_size, use_stratification, random_state)"]
-    /// Returns node-label holdout for training ML algorithms on the graph node labels.
-    ///
-    /// Parameters
-    /// ----------
-    /// train_size: float,
-    ///     rate target to reserve for training,
-    /// use_stratification: Optional[bool],
-    ///     Whether to use node-label stratification,
-    /// random_state: Optional[int],
-    ///     The random_state to use for the holdout,
-    ///
-    ///
-    /// Raises
-    /// -------
-    /// ValueError
-    ///     If the graph does not have node types.
-    /// ValueError
-    ///     If stratification is requested but the graph has a single node type.
-    /// ValueError
-    ///     If stratification is requested but the graph has a multilabel node types.
-    ///
-    pub fn node_label_holdout(
-        &self,
-        train_size: f64,
-        use_stratification: Option<bool>,
-        random_state: Option<EdgeT>,
-    ) -> PyResult<(EnsmallenGraph, EnsmallenGraph)> {
-        let (g1, g2) =
-            pe!(self
-                .graph
-                .node_label_holdout(train_size, use_stratification, random_state))?;
-        Ok((EnsmallenGraph { graph: g1 }, EnsmallenGraph { graph: g2 }))
-    }
-
-    #[automatically_generated_binding]
-    #[text_signature = "($self, train_size, use_stratification, random_state)"]
-    /// Returns edge-label holdout for training ML algorithms on the graph edge labels.
-    /// This is commonly used for edge type prediction tasks.
-    ///
-    /// This method returns two graphs, the train and the test one.
-    /// The edges of the graph will be splitted in the train and test graphs according
-    /// to the `train_size` argument.
-    ///
-    /// If stratification is enabled, the train and test will have the same ratios of
-    /// edge types.
-    ///
-    /// Parameters
-    /// ----------
-    /// train_size: float,
-    ///     rate target to reserve for training,
-    /// use_stratification: Optional[bool],
-    ///     Whether to use edge-label stratification,
-    /// random_state: Optional[int],
-    ///     The random_state to use for the holdout,
-    ///
-    ///
-    /// Raises
-    /// -------
-    /// ValueError
-    ///     If the graph does not have edge types.
-    /// ValueError
-    ///     If stratification is required but the graph has singleton edge types.
-    ///
-    pub fn edge_label_holdout(
-        &self,
-        train_size: f64,
-        use_stratification: Option<bool>,
-        random_state: Option<EdgeT>,
-    ) -> PyResult<(EnsmallenGraph, EnsmallenGraph)> {
-        let (g1, g2) =
-            pe!(self
-                .graph
-                .edge_label_holdout(train_size, use_stratification, random_state))?;
-        Ok((EnsmallenGraph { graph: g1 }, EnsmallenGraph { graph: g2 }))
-    }
-
-    #[automatically_generated_binding]
-    #[text_signature = "($self, nodes_number, random_state, verbose)"]
-    /// Returns subgraph with given number of nodes.
-    ///
-    /// **This method creates a subset of the graph starting from a random node
-    /// sampled using given random_state and includes all neighbouring nodes until
-    /// the required number of nodes is reached**. All the edges connecting any
-    /// of the selected nodes are then inserted into this graph.
-    ///
-    /// This is meant to execute distributed node embeddings.
-    /// It may also sample singleton nodes.
-    ///
-    /// Parameters
-    /// ----------
-    /// nodes_number: int,
-    ///     Number of nodes to extract.
-    /// random_state: Optional[int],
-    ///     Random random_state to use.
-    /// verbose: Optional[bool],
-    ///     Whether to show the loading bar.
-    ///
-    ///
-    /// Raises
-    /// -------
-    /// ValueError
-    ///     If the requested number of nodes is one or less.
-    /// ValueError
-    ///     If the graph has less than the requested number of nodes.
-    ///
-    pub fn get_random_subgraph(
-        &self,
-        nodes_number: NodeT,
-        random_state: Option<usize>,
-        verbose: Option<bool>,
-    ) -> PyResult<EnsmallenGraph> {
-        Ok(EnsmallenGraph {
-            graph: pe!(self
-                .graph
-                .get_random_subgraph(nodes_number, random_state, verbose))?,
-        })
-    }
-
-    #[automatically_generated_binding]
-    #[text_signature = "($self, train_size, use_stratification, random_state)"]
-    /// Returns node-label holdout for training ML algorithms on the graph node labels.
-    ///
-    /// Parameters
-    /// ----------
-    /// train_size: float,
-    ///     rate target to reserve for training,
-    /// use_stratification: Optional[bool],
-    ///     Whether to use node-label stratification,
-    /// random_state: Optional[int],
-    ///     The random_state to use for the holdout,
-    ///
-    ///
-    /// Raises
-    /// -------
-    /// ValueError
-    ///     If the graph does not have node types.
-    /// ValueError
-    ///     If stratification is requested but the graph has a single node type.
-    /// ValueError
-    ///     If stratification is requested but the graph has a multilabel node types.
-    ///
-    pub fn get_node_label_random_holdout(
-        &self,
-        train_size: f64,
-        use_stratification: Option<bool>,
-        random_state: Option<EdgeT>,
-    ) -> PyResult<(EnsmallenGraph, EnsmallenGraph)> {
-        let (g1, g2) = pe!(self.graph.get_node_label_random_holdout(
-            train_size,
-            use_stratification,
-            random_state
-        ))?;
-        Ok((EnsmallenGraph { graph: g1 }, EnsmallenGraph { graph: g2 }))
-    }
-
-    #[automatically_generated_binding]
-    #[text_signature = "($self, k, k_index, use_stratification, random_state)"]
-    /// Returns node-label fold for training ML algorithms on the graph node labels.
-    ///
-    /// Parameters
-    /// ----------
-    /// k: int,
-    ///     The number of folds.
-    /// k_index: int,
-    ///     Which fold to use for the validation.
-    /// use_stratification: Optional[bool],
-    ///     Whether to use node-label stratification,
-    /// random_state: Optional[int],
-    ///     The random_state to use for the holdout,
-    ///
-    ///
-    /// Raises
-    /// -------
-    /// ValueError
-    ///     If the graph does not have node types.
-    /// ValueError
-    ///     If stratification is requested but the graph has a single node type.
-    /// ValueError
-    ///     If stratification is requested but the graph has a multilabel node types.
-    ///
-    pub fn get_node_label_kfold(
-        &self,
-        k: usize,
-        k_index: usize,
-        use_stratification: Option<bool>,
-        random_state: Option<EdgeT>,
-    ) -> PyResult<(EnsmallenGraph, EnsmallenGraph)> {
-        let (g1, g2) =
-            pe!(self
-                .graph
-                .get_node_label_kfold(k, k_index, use_stratification, random_state))?;
-        Ok((EnsmallenGraph { graph: g1 }, EnsmallenGraph { graph: g2 }))
-    }
-
-    #[automatically_generated_binding]
-    #[text_signature = "($self, train_size, use_stratification, random_state)"]
-    /// Returns edge-label holdout for training ML algorithms on the graph edge labels.
-    /// This is commonly used for edge type prediction tasks.
-    ///
-    /// This method returns two graphs, the train and the test one.
-    /// The edges of the graph will be splitted in the train and test graphs according
-    /// to the `train_size` argument.
-    ///
-    /// If stratification is enabled, the train and test will have the same ratios of
-    /// edge types.
-    ///
-    /// Parameters
-    /// ----------
-    /// train_size: float,
-    ///     rate target to reserve for training,
-    /// use_stratification: Optional[bool],
-    ///     Whether to use edge-label stratification,
-    /// random_state: Optional[int],
-    ///     The random_state to use for the holdout,
-    ///
-    ///
-    /// Raises
-    /// -------
-    /// ValueError
-    ///     If the graph does not have edge types.
-    /// ValueError
-    ///     If stratification is required but the graph has singleton edge types.
-    ///
-    pub fn get_edge_label_random_holdout(
-        &self,
-        train_size: f64,
-        use_stratification: Option<bool>,
-        random_state: Option<EdgeT>,
-    ) -> PyResult<(EnsmallenGraph, EnsmallenGraph)> {
-        let (g1, g2) = pe!(self.graph.get_edge_label_random_holdout(
-            train_size,
-            use_stratification,
-            random_state
-        ))?;
-        Ok((EnsmallenGraph { graph: g1 }, EnsmallenGraph { graph: g2 }))
-    }
-
-    #[automatically_generated_binding]
-    #[text_signature = "($self, k, k_index, use_stratification, random_state)"]
-    /// Returns edge-label kfold for training ML algorithms on the graph edge labels.
-    /// This is commonly used for edge type prediction tasks.
-    ///
-    /// This method returns two graphs, the train and the test one.
-    /// The edges of the graph will be splitted in the train and test graphs according
-    /// to the `train_size` argument.
-    ///
-    /// If stratification is enabled, the train and test will have the same ratios of
-    /// edge types.
-    ///
-    /// Parameters
-    /// ----------
-    /// k: int,
-    ///     The number of folds.
-    /// k_index: int,
-    ///     Which fold to use for the validation.
-    /// use_stratification: Optional[bool],
-    ///     Whether to use edge-label stratification,
-    /// random_state: Optional[int],
-    ///     The random_state to use for the holdout,
-    ///
-    ///
-    /// Raises
-    /// -------
-    /// ValueError
-    ///     If the graph does not have edge types.
-    /// ValueError
-    ///     If stratification is required but the graph has singleton edge types.
-    ///
-    pub fn get_edge_label_kfold(
-        &self,
-        k: usize,
-        k_index: usize,
-        use_stratification: Option<bool>,
-        random_state: Option<EdgeT>,
-    ) -> PyResult<(EnsmallenGraph, EnsmallenGraph)> {
-        let (g1, g2) =
-            pe!(self
-                .graph
-                .get_edge_label_kfold(k, k_index, use_stratification, random_state))?;
-        Ok((EnsmallenGraph { graph: g1 }, EnsmallenGraph { graph: g2 }))
-    }
-
-    #[automatically_generated_binding]
-    #[text_signature = "($self, k, k_index, edge_types, random_state, verbose)"]
-    /// Returns train and test graph following kfold validation scheme.
-    ///
-    /// The edges are splitted into k chunks. The k_index-th chunk is used to build
-    /// the validation graph, all the other edges create the training graph.
-    ///
-    /// Parameters
-    /// ----------
-    /// k: int,
-    ///     The number of folds.
-    /// k_index: int,
-    ///     Which fold to use for the validation.
-    /// edge_types: Optional[List[Optional[str]]],
-    ///     Edge types to be selected when computing the folds (All the edge types not listed here will be always be used in the training set).
-    /// random_state: Optional[int],
-    ///     The random_state (seed) to use for the holdout,
-    /// verbose: Optional[bool],
-    ///     Whether to show the loading bar.
-    ///
-    ///
-    /// Raises
-    /// -------
-    /// ValueError
-    ///     If the number of requested k folds is one or zero.
-    /// ValueError
-    ///     If the given k fold index is greater than the number of k folds.
-    /// ValueError
-    ///     If edge types have been specified but it's an empty list.
-    /// ValueError
-    ///     If the number of k folds is higher than the number of edges in the graph.
-    ///
-    pub fn get_edge_prediction_kfold(
-        &self,
-        k: usize,
-        k_index: usize,
-        edge_types: Option<Vec<Option<String>>>,
-        random_state: Option<EdgeT>,
-        verbose: Option<bool>,
-    ) -> PyResult<(EnsmallenGraph, EnsmallenGraph)> {
-        let (g1, g2) = pe!(self.graph.get_edge_prediction_kfold(
-            k,
-            k_index,
-            edge_types,
-            random_state,
-            verbose
-        ))?;
-        Ok((EnsmallenGraph { graph: g1 }, EnsmallenGraph { graph: g2 }))
-    }
 }