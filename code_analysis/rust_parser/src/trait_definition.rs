use super::*;

#[derive(Debug, Clone, PartialEq)]
pub struct TraitDefinition{
    pub name: Type,
    pub value: Option<Type>,
    pub visibility: Visibility,
    pub doc: String,
    pub attributes: Vec<Attribute>,
    pub body: String,
}

impl CanParse for TraitDefinition {
    fn can_parse(mut data: &[u8]) -> bool {
        let _visibility = parse!(data, Visibility);
        data.starts_with(b"trait")
    }
}

impl Parse for TraitDefinition {
    fn parse(mut data: &[u8]) -> (&[u8], Self) {
        let visibility = parse!(data, Visibility);
        assert!(data.starts_with(b"trait"));
        data = &data[5..];
        let type_name = parse!(data,  Type);
        let type_value = if data[0] == b':' {
            data = &data[1..];
            Some(parse!(data, Type))
        } else  {
            None
        };
<<<<<<< HEAD
        while data[0] != b'{' {                                                                          
            data = &data[1..];                                                                           
        }
        assert!(data.starts_with(b"{"), );
=======
        while data[0] != b'{' {
            data = &data[1..];
        }
        assert!(data.starts_with(b"{"));
>>>>>>> 4ca6fc15
        let (data, body) = get_next_matching(data, b'{', b'}');
        (
            data,
            TraitDefinition{
                name: type_name,
                value: type_value,
                visibility: visibility,
                doc: String::new(),
                attributes: Vec::new(),
                body: String::from_utf8(body.to_vec()).unwrap(),
            }
        )
    }
}<|MERGE_RESOLUTION|>--- conflicted
+++ resolved
@@ -29,17 +29,10 @@
         } else  {
             None
         };
-<<<<<<< HEAD
-        while data[0] != b'{' {                                                                          
-            data = &data[1..];                                                                           
-        }
-        assert!(data.starts_with(b"{"), );
-=======
         while data[0] != b'{' {
             data = &data[1..];
         }
         assert!(data.starts_with(b"{"));
->>>>>>> 4ca6fc15
         let (data, body) = get_next_matching(data, b'{', b'}');
         (
             data,
